--- conflicted
+++ resolved
@@ -43,14 +43,9 @@
     return work_end /((double)cvGetTickFrequency() * 1000.);
 }
 
-<<<<<<< HEAD
-void detect( Mat& img, vector<Rect>& faces,
+
+static void detect( Mat& img, vector<Rect>& faces,
              ocl::OclCascadeClassifier& cascade,
-=======
-
-static void detect( Mat& img, vector<Rect>& faces,
-             ocl::OclCascadeClassifierBuf& cascade,
->>>>>>> c1223f8d
              double scale, bool calTime);
 
 
@@ -58,12 +53,7 @@
                 CascadeClassifier& cascade,
                 double scale, bool calTime);
 
-<<<<<<< HEAD
-void Draw(Mat& img, vector<Rect>& faces, double scale);
-=======
-
 static void Draw(Mat& img, vector<Rect>& faces, double scale);
->>>>>>> c1223f8d
 
 
 // This function test if gpu_rst matches cpu_rst.
@@ -88,13 +78,8 @@
     {
         cout << "Usage : facedetect [options]" << endl;
         cout << "Available options:" << endl;
-<<<<<<< HEAD
         cmd.printMessage();
-        return 0;
-=======
-        cmd.printParams();
         return EXIT_SUCCESS;
->>>>>>> c1223f8d
     }
 
     CvCapture* capture = 0;
