--- conflicted
+++ resolved
@@ -381,10 +381,6 @@
     ALL_DEVICES,
     WHOLE_SUBMAT));
 
-<<<<<<< HEAD
-
-=======
->>>>>>> ae26368e
 //////////////////////////////////////////////////////
 // FastOpticalFlowBM
 
