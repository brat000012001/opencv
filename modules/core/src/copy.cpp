/*M///////////////////////////////////////////////////////////////////////////////////////
//
//  IMPORTANT: READ BEFORE DOWNLOADING, COPYING, INSTALLING OR USING.
//
//  By downloading, copying, installing or using the software you agree to this license.
//  If you do not agree to this license, do not download, install,
//  copy or use the software.
//
//
//                           License Agreement
//                For Open Source Computer Vision Library
//
// Copyright (C) 2000-2008, Intel Corporation, all rights reserved.
// Copyright (C) 2009-2011, Willow Garage Inc., all rights reserved.
// Third party copyrights are property of their respective owners.
//
// Redistribution and use in source and binary forms, with or without modification,
// are permitted provided that the following conditions are met:
//
//   * Redistribution's of source code must retain the above copyright notice,
//     this list of conditions and the following disclaimer.
//
//   * Redistribution's in binary form must reproduce the above copyright notice,
//     this list of conditions and the following disclaimer in the documentation
//     and/or other materials provided with the distribution.
//
//   * The name of the copyright holders may not be used to endorse or promote products
//     derived from this software without specific prior written permission.
//
// This software is provided by the copyright holders and contributors "as is" and
// any express or implied warranties, including, but not limited to, the implied
// warranties of merchantability and fitness for a particular purpose are disclaimed.
// In no event shall the Intel Corporation or contributors be liable for any direct,
// indirect, incidental, special, exemplary, or consequential damages
// (including, but not limited to, procurement of substitute goods or services;
// loss of use, data, or profits; or business interruption) however caused
// and on any theory of liability, whether in contract, strict liability,
// or tort (including negligence or otherwise) arising in any way out of
// the use of this software, even if advised of the possibility of such damage.
//
//M*/

/* ////////////////////////////////////////////////////////////////////
//
//  Mat basic operations: Copy, Set
//
// */

#include "precomp.hpp"

namespace cv
{

template<typename T> static void
copyMask_(const uchar* _src, size_t sstep, const uchar* mask, size_t mstep, uchar* _dst, size_t dstep, Size size)
{
    for( ; size.height--; mask += mstep, _src += sstep, _dst += dstep )
    {
        const T* src = (const T*)_src;
        T* dst = (T*)_dst;
        int x = 0;
         #if CV_ENABLE_UNROLLED
        for( ; x <= size.width - 4; x += 4 )
        {
            if( mask[x] )
                dst[x] = src[x];
            if( mask[x+1] )
                dst[x+1] = src[x+1];
            if( mask[x+2] )
                dst[x+2] = src[x+2];
            if( mask[x+3] )
                dst[x+3] = src[x+3];
        }
        #endif
        for( ; x < size.width; x++ )
            if( mask[x] )
                dst[x] = src[x];
    }
}

template<> void
copyMask_<uchar>(const uchar* _src, size_t sstep, const uchar* mask, size_t mstep, uchar* _dst, size_t dstep, Size size)
{
    for( ; size.height--; mask += mstep, _src += sstep, _dst += dstep )
    {
        const uchar* src = (const uchar*)_src;
        uchar* dst = (uchar*)_dst;
        int x = 0;
        #if CV_SSE4_2
		if(USE_SSE4_2)//
		{
			__m128i zero = _mm_setzero_si128 ();
	
			 for( ; x <= size.width - 16; x += 16 )
			 {
				 const __m128i rSrc = _mm_lddqu_si128((const __m128i*)(src+x));
				 __m128i _mask = _mm_lddqu_si128((const __m128i*)(mask+x)); 
				 __m128i rDst = _mm_lddqu_si128((__m128i*)(dst+x));
				 __m128i _negMask = _mm_cmpeq_epi8(_mask, zero);
				 rDst = _mm_blendv_epi8(rSrc, rDst, _negMask); 
				 _mm_storeu_si128((__m128i*)(dst + x), rDst);
			 }
		}
        #endif
        for( ; x < size.width; x++ )
            if( mask[x] )
                dst[x] = src[x];
    }
}

template<> void
copyMask_<ushort>(const uchar* _src, size_t sstep, const uchar* mask, size_t mstep, uchar* _dst, size_t dstep, Size size)
{
    for( ; size.height--; mask += mstep, _src += sstep, _dst += dstep )
    {
		const ushort* src = (const ushort*)_src;
        ushort* dst = (ushort*)_dst;
        int x = 0;
        #if CV_SSE4_2
		if(USE_SSE4_2)//
		{
			__m128i zero = _mm_setzero_si128 ();
			for( ; x <= size.width - 8; x += 8 )
			{
				 const __m128i rSrc =_mm_lddqu_si128((const __m128i*)(src+x));
				 __m128i _mask = _mm_loadl_epi64((const __m128i*)(mask+x));
				 _mask = _mm_unpacklo_epi8(_mask, _mask); 
				 __m128i rDst = _mm_lddqu_si128((const __m128i*)(dst+x));
				 __m128i _negMask = _mm_cmpeq_epi8(_mask, zero);
				 rDst = _mm_blendv_epi8(rSrc, rDst, _negMask); 
				 _mm_storeu_si128((__m128i*)(dst + x), rDst);
			 }
		}
        #endif
        for( ; x < size.width; x++ )
            if( mask[x] )
                dst[x] = src[x];
    }
}

static void
copyMaskGeneric(const uchar* _src, size_t sstep, const uchar* mask, size_t mstep, uchar* _dst, size_t dstep, Size size, void* _esz)
{
    size_t k, esz = *(size_t*)_esz;
    for( ; size.height--; mask += mstep, _src += sstep, _dst += dstep )
    {
        const uchar* src = _src;
        uchar* dst = _dst;
        int x = 0;
        for( ; x < size.width; x++, src += esz, dst += esz )
        {
            if( !mask[x] )
                continue;
            for( k = 0; k < esz; k++ )
                dst[k] = src[k];
        }
    }
}


#define DEF_COPY_MASK(suffix, type) \
static void copyMask##suffix(const uchar* src, size_t sstep, const uchar* mask, size_t mstep, \
                             uchar* dst, size_t dstep, Size size, void*) \
{ \
    copyMask_<type>(src, sstep, mask, mstep, dst, dstep, size); \
}


DEF_COPY_MASK(8u, uchar);
DEF_COPY_MASK(16u, ushort);
DEF_COPY_MASK(8uC3, Vec3b);
DEF_COPY_MASK(32s, int);
DEF_COPY_MASK(16uC3, Vec3s);
DEF_COPY_MASK(32sC2, Vec2i);
DEF_COPY_MASK(32sC3, Vec3i);
DEF_COPY_MASK(32sC4, Vec4i);
DEF_COPY_MASK(32sC6, Vec6i);
DEF_COPY_MASK(32sC8, Vec8i);

BinaryFunc copyMaskTab[] =
{
    0,
    copyMask8u,
    copyMask16u,
    copyMask8uC3,
    copyMask32s,
    0,
    copyMask16uC3,
    0,
    copyMask32sC2,
    0, 0, 0,
    copyMask32sC3,
    0, 0, 0,
    copyMask32sC4,
    0, 0, 0, 0, 0, 0, 0,
    copyMask32sC6,
    0, 0, 0, 0, 0, 0, 0,
    copyMask32sC8
};

BinaryFunc getCopyMaskFunc(size_t esz)
{
    return esz <= 32 && copyMaskTab[esz] ? copyMaskTab[esz] : copyMaskGeneric;
}

/* dst = src */
void Mat::copyTo( OutputArray _dst ) const
{
    int dtype = _dst.type();
    if( _dst.fixedType() && dtype != type() )
    {
        CV_Assert( channels() == CV_MAT_CN(dtype) );
        convertTo( _dst, dtype );
        return;
    }

    if( empty() )
    {
        _dst.release();
        return;
    }

    if( dims <= 2 )
    {
        _dst.create( rows, cols, type() );
        Mat dst = _dst.getMat();
        if( data == dst.data )
            return;

        if( rows > 0 && cols > 0 )
        {
            const uchar* sptr = data;
            uchar* dptr = dst.data;

            // to handle the copying 1xn matrix => nx1 std vector.
            Size sz = size() == dst.size() ?
                getContinuousSize(*this, dst) :
                getContinuousSize(*this);
            size_t len = sz.width*elemSize();

            for( ; sz.height--; sptr += step, dptr += dst.step )
                memcpy( dptr, sptr, len );
        }
        return;
    }

    _dst.create( dims, size, type() );
    Mat dst = _dst.getMat();
    if( data == dst.data )
        return;

    if( total() != 0 )
    {
        const Mat* arrays[] = { this, &dst };
        uchar* ptrs[2];
        NAryMatIterator it(arrays, ptrs, 2);
        size_t sz = it.size*elemSize();

        for( size_t i = 0; i < it.nplanes; i++, ++it )
            memcpy(ptrs[1], ptrs[0], sz);
    }
}

void Mat::copyTo( OutputArray _dst, InputArray _mask ) const
{
    Mat mask = _mask.getMat();
    if( !mask.data )
    {
        copyTo(_dst);
        return;
    }

    int cn = channels(), mcn = mask.channels();
    CV_Assert( mask.depth() == CV_8U && (mcn == 1 || mcn == cn) );
    bool colorMask = mcn > 1;

    size_t esz = colorMask ? elemSize1() : elemSize();
    BinaryFunc copymask = getCopyMaskFunc(esz);

    uchar* data0 = _dst.getMat().data;
    _dst.create( dims, size, type() );
    Mat dst = _dst.getMat();

    if( dst.data != data0 ) // do not leave dst uninitialized
        dst = Scalar(0);

    if( dims <= 2 )
    {
        Size sz = getContinuousSize(*this, dst, mask, mcn);
        copymask(data, step, mask.data, mask.step, dst.data, dst.step, sz, &esz);
        return;
    }

    const Mat* arrays[] = { this, &dst, &mask, 0 };
    uchar* ptrs[3];
    NAryMatIterator it(arrays, ptrs);
    Size sz((int)(it.size*mcn), 1);

    for( size_t i = 0; i < it.nplanes; i++, ++it )
        copymask(ptrs[0], 0, ptrs[2], 0, ptrs[1], 0, sz, &esz);
}

Mat& Mat::operator = (const Scalar& s)
{
    const Mat* arrays[] = { this };
    uchar* dptr;
    NAryMatIterator it(arrays, &dptr, 1);
    size_t elsize = it.size*elemSize();
<<<<<<< HEAD

    if( s[0] == 0 && s[1] == 0 && s[2] == 0 && s[3] == 0 )
=======
    const int64* is = (const int64*)&s.val[0];

    if( is[0] == 0 && is[1] == 0 && is[2] == 0 && is[3] == 0 )
>>>>>>> f4e33ea0
    {
        for( size_t i = 0; i < it.nplanes; i++, ++it )
            memset( dptr, 0, elsize );
    }
    else
    {
        if( it.nplanes > 0 )
        {
            double scalar[12];
            scalarToRawData(s, scalar, type(), 12);
            size_t blockSize = 12*elemSize1();

            for( size_t j = 0; j < elsize; j += blockSize )
            {
                size_t sz = MIN(blockSize, elsize - j);
                memcpy( dptr + j, scalar, sz );
            }
        }

        for( size_t i = 1; i < it.nplanes; i++ )
        {
            ++it;
            memcpy( dptr, data, elsize );
        }
    }
    return *this;
}


Mat& Mat::setTo(InputArray _value, InputArray _mask)
{
    if( !data )
        return *this;

    Mat value = _value.getMat(), mask = _mask.getMat();

    CV_Assert( checkScalar(value, type(), _value.kind(), _InputArray::MAT ));
    CV_Assert( mask.empty() || mask.type() == CV_8U );

    size_t esz = elemSize();
    BinaryFunc copymask = getCopyMaskFunc(esz);

    const Mat* arrays[] = { this, !mask.empty() ? &mask : 0, 0 };
    uchar* ptrs[2]={0,0};
    NAryMatIterator it(arrays, ptrs);
    int totalsz = (int)it.size, blockSize0 = std::min(totalsz, (int)((BLOCK_SIZE + esz-1)/esz));
    AutoBuffer<uchar> _scbuf(blockSize0*esz + 32);
    uchar* scbuf = alignPtr((uchar*)_scbuf, (int)sizeof(double));
    convertAndUnrollScalar( value, type(), scbuf, blockSize0 );

    for( size_t i = 0; i < it.nplanes; i++, ++it )
    {
        for( int j = 0; j < totalsz; j += blockSize0 )
        {
            Size sz(std::min(blockSize0, totalsz - j), 1);
            size_t blockSize = sz.width*esz;
            if( ptrs[1] )
            {
                copymask(scbuf, 0, ptrs[1], 0, ptrs[0], 0, sz, &esz);
                ptrs[1] += sz.width;
            }
            else
                memcpy(ptrs[0], scbuf, blockSize);
            ptrs[0] += blockSize;
        }
    }
    return *this;
}


static void
flipHoriz( const uchar* src, size_t sstep, uchar* dst, size_t dstep, Size size, size_t esz )
{
    int i, j, limit = (int)(((size.width + 1)/2)*esz);
    AutoBuffer<int> _tab(size.width*esz);
    int* tab = _tab;

    for( i = 0; i < size.width; i++ )
        for( size_t k = 0; k < esz; k++ )
            tab[i*esz + k] = (int)((size.width - i - 1)*esz + k);

    for( ; size.height--; src += sstep, dst += dstep )
    {
        for( i = 0; i < limit; i++ )
        {
            j = tab[i];
            uchar t0 = src[i], t1 = src[j];
            dst[i] = t1; dst[j] = t0;
        }
    }
}

static void
flipVert( const uchar* src0, size_t sstep, uchar* dst0, size_t dstep, Size size, size_t esz )
{
    const uchar* src1 = src0 + (size.height - 1)*sstep;
    uchar* dst1 = dst0 + (size.height - 1)*dstep;
    size.width *= (int)esz;

    for( int y = 0; y < (size.height + 1)/2; y++, src0 += sstep, src1 -= sstep,
                                                  dst0 += dstep, dst1 -= dstep )
    {
        int i = 0;
        if( ((size_t)src0|(size_t)dst0|(size_t)src1|(size_t)dst1) % sizeof(int) == 0 )
        {
            for( ; i <= size.width - 16; i += 16 )
            {
                int t0 = ((int*)(src0 + i))[0];
                int t1 = ((int*)(src1 + i))[0];

                ((int*)(dst0 + i))[0] = t1;
                ((int*)(dst1 + i))[0] = t0;

                t0 = ((int*)(src0 + i))[1];
                t1 = ((int*)(src1 + i))[1];

                ((int*)(dst0 + i))[1] = t1;
                ((int*)(dst1 + i))[1] = t0;

                t0 = ((int*)(src0 + i))[2];
                t1 = ((int*)(src1 + i))[2];

                ((int*)(dst0 + i))[2] = t1;
                ((int*)(dst1 + i))[2] = t0;

                t0 = ((int*)(src0 + i))[3];
                t1 = ((int*)(src1 + i))[3];

                ((int*)(dst0 + i))[3] = t1;
                ((int*)(dst1 + i))[3] = t0;
            }

            for( ; i <= size.width - 4; i += 4 )
            {
                int t0 = ((int*)(src0 + i))[0];
                int t1 = ((int*)(src1 + i))[0];

                ((int*)(dst0 + i))[0] = t1;
                ((int*)(dst1 + i))[0] = t0;
            }
        }

        for( ; i < size.width; i++ )
        {
            uchar t0 = src0[i];
            uchar t1 = src1[i];

            dst0[i] = t1;
            dst1[i] = t0;
        }
    }
}

void flip( InputArray _src, OutputArray _dst, int flip_mode )
{
    Mat src = _src.getMat();

    CV_Assert( src.dims <= 2 );
    _dst.create( src.size(), src.type() );
    Mat dst = _dst.getMat();
    size_t esz = src.elemSize();

    if( flip_mode <= 0 )
        flipVert( src.data, src.step, dst.data, dst.step, src.size(), esz );
    else
        flipHoriz( src.data, src.step, dst.data, dst.step, src.size(), esz );

    if( flip_mode < 0 )
        flipHoriz( dst.data, dst.step, dst.data, dst.step, dst.size(), esz );
}


void repeat(InputArray _src, int ny, int nx, OutputArray _dst)
{
    Mat src = _src.getMat();
    CV_Assert( src.dims <= 2 );

    _dst.create(src.rows*ny, src.cols*nx, src.type());
    Mat dst = _dst.getMat();
    Size ssize = src.size(), dsize = dst.size();
    int esz = (int)src.elemSize();
    int x, y;
    ssize.width *= esz; dsize.width *= esz;

    for( y = 0; y < ssize.height; y++ )
    {
        for( x = 0; x < dsize.width; x += ssize.width )
            memcpy( dst.data + y*dst.step + x, src.data + y*src.step, ssize.width );
    }

    for( ; y < dsize.height; y++ )
        memcpy( dst.data + y*dst.step, dst.data + (y - ssize.height)*dst.step, dsize.width );
}

Mat repeat(const Mat& src, int ny, int nx)
{
    if( nx == 1 && ny == 1 )
        return src;
    Mat dst;
    repeat(src, ny, nx, dst);
    return dst;
}

}

/* dst = src */
CV_IMPL void
cvCopy( const void* srcarr, void* dstarr, const void* maskarr )
{
    if( CV_IS_SPARSE_MAT(srcarr) && CV_IS_SPARSE_MAT(dstarr))
    {
        CV_Assert( maskarr == 0 );
        CvSparseMat* src1 = (CvSparseMat*)srcarr;
        CvSparseMat* dst1 = (CvSparseMat*)dstarr;
        CvSparseMatIterator iterator;
        CvSparseNode* node;

        dst1->dims = src1->dims;
        memcpy( dst1->size, src1->size, src1->dims*sizeof(src1->size[0]));
        dst1->valoffset = src1->valoffset;
        dst1->idxoffset = src1->idxoffset;
        cvClearSet( dst1->heap );

        if( src1->heap->active_count >= dst1->hashsize*CV_SPARSE_HASH_RATIO )
        {
            cvFree( &dst1->hashtable );
            dst1->hashsize = src1->hashsize;
            dst1->hashtable =
                (void**)cvAlloc( dst1->hashsize*sizeof(dst1->hashtable[0]));
        }

        memset( dst1->hashtable, 0, dst1->hashsize*sizeof(dst1->hashtable[0]));

        for( node = cvInitSparseMatIterator( src1, &iterator );
             node != 0; node = cvGetNextSparseNode( &iterator ))
        {
            CvSparseNode* node_copy = (CvSparseNode*)cvSetNew( dst1->heap );
            int tabidx = node->hashval & (dst1->hashsize - 1);
            memcpy( node_copy, node, dst1->heap->elem_size );
            node_copy->next = (CvSparseNode*)dst1->hashtable[tabidx];
            dst1->hashtable[tabidx] = node_copy;
        }
        return;
    }
    cv::Mat src = cv::cvarrToMat(srcarr, false, true, 1), dst = cv::cvarrToMat(dstarr, false, true, 1);
    CV_Assert( src.depth() == dst.depth() && src.size == dst.size );

    int coi1 = 0, coi2 = 0;
    if( CV_IS_IMAGE(srcarr) )
        coi1 = cvGetImageCOI((const IplImage*)srcarr);
    if( CV_IS_IMAGE(dstarr) )
        coi2 = cvGetImageCOI((const IplImage*)dstarr);

    if( coi1 || coi2 )
    {
        CV_Assert( (coi1 != 0 || src.channels() == 1) &&
            (coi2 != 0 || dst.channels() == 1) );

        int pair[] = { std::max(coi1-1, 0), std::max(coi2-1, 0) };
        cv::mixChannels( &src, 1, &dst, 1, pair, 1 );
        return;
    }
    else
        CV_Assert( src.channels() == dst.channels() );

    if( !maskarr )
        src.copyTo(dst);
    else
        src.copyTo(dst, cv::cvarrToMat(maskarr));
}

CV_IMPL void
cvSet( void* arr, CvScalar value, const void* maskarr )
{
    cv::Mat m = cv::cvarrToMat(arr);
    if( !maskarr )
        m = value;
    else
        m.setTo(cv::Scalar(value), cv::cvarrToMat(maskarr));
}

CV_IMPL void
cvSetZero( CvArr* arr )
{
    if( CV_IS_SPARSE_MAT(arr) )
    {
        CvSparseMat* mat1 = (CvSparseMat*)arr;
        cvClearSet( mat1->heap );
        if( mat1->hashtable )
            memset( mat1->hashtable, 0, mat1->hashsize*sizeof(mat1->hashtable[0]));
        return;
    }
    cv::Mat m = cv::cvarrToMat(arr);
    m = cv::Scalar(0);
}

CV_IMPL void
cvFlip( const CvArr* srcarr, CvArr* dstarr, int flip_mode )
{
    cv::Mat src = cv::cvarrToMat(srcarr);
    cv::Mat dst;

    if (!dstarr)
      dst = src;
    else
      dst = cv::cvarrToMat(dstarr);

    CV_Assert( src.type() == dst.type() && src.size() == dst.size() );
    cv::flip( src, dst, flip_mode );
}

CV_IMPL void
cvRepeat( const CvArr* srcarr, CvArr* dstarr )
{
    cv::Mat src = cv::cvarrToMat(srcarr), dst = cv::cvarrToMat(dstarr);
    CV_Assert( src.type() == dst.type() &&
        dst.rows % src.rows == 0 && dst.cols % src.cols == 0 );
    cv::repeat(src, dst.rows/src.rows, dst.cols/src.cols, dst);
}

/* End of file. */<|MERGE_RESOLUTION|>--- conflicted
+++ resolved
@@ -306,14 +306,9 @@
     uchar* dptr;
     NAryMatIterator it(arrays, &dptr, 1);
     size_t elsize = it.size*elemSize();
-<<<<<<< HEAD
-
-    if( s[0] == 0 && s[1] == 0 && s[2] == 0 && s[3] == 0 )
-=======
     const int64* is = (const int64*)&s.val[0];
 
     if( is[0] == 0 && is[1] == 0 && is[2] == 0 && is[3] == 0 )
->>>>>>> f4e33ea0
     {
         for( size_t i = 0; i < it.nplanes; i++, ++it )
             memset( dptr, 0, elsize );
