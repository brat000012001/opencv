/*M///////////////////////////////////////////////////////////////////////////////////////
//
//  IMPORTANT: READ BEFORE DOWNLOADING, COPYING, INSTALLING OR USING.
//
//  By downloading, copying, installing or using the software you agree to this license.
//  If you do not agree to this license, do not download, install,
//  copy or use the software.
//
//
//                           License Agreement
//                For Open Source Computer Vision Library
//
// Copyright (C) 2000-2008, Intel Corporation, all rights reserved.
// Copyright (C) 2009-2011, Willow Garage Inc., all rights reserved.
// Third party copyrights are property of their respective owners.
//
// Redistribution and use in source and binary forms, with or without modification,
// are permitted provided that the following conditions are met:
//
//   * Redistribution's of source code must retain the above copyright notice,
//     this list of conditions and the following disclaimer.
//
//   * Redistribution's in binary form must reproduce the above copyright notice,
//     this list of conditions and the following disclaimer in the documentation
//     and/or other materials provided with the distribution.
//
//   * The name of the copyright holders may not be used to endorse or promote products
//     derived from this software without specific prior written permission.
//
// This software is provided by the copyright holders and contributors "as is" and
// any express or implied warranties, including, but not limited to, the implied
// warranties of merchantability and fitness for a particular purpose are disclaimed.
// In no event shall the Intel Corporation or contributors be liable for any direct,
// indirect, incidental, special, exemplary, or consequential damages
// (including, but not limited to, procurement of substitute goods or services;
// loss of use, data, or profits; or business interruption) however caused
// and on any theory of liability, whether in contract, strict liability,
// or tort (including negligence or otherwise) arising in any way out of
// the use of this software, even if advised of the possibility of such damage.
//
//M*/

/* ////////////////////////////////////////////////////////////////////
//
//  Arithmetic and logical operations: +, -, *, /, &, |, ^, ~, abs ...
//
// */

#include "precomp.hpp"
#include "opencl_kernels.hpp"

namespace cv
{

#if ARITHM_USE_IPP
struct IPPArithmInitializer
{
    IPPArithmInitializer(void)
    {
        ippStaticInit();
    }
};

IPPArithmInitializer ippArithmInitializer;
#endif

struct NOP {};

#if CV_SSE2

#define FUNCTOR_TEMPLATE(name)          \
    template<typename T> struct name {}

FUNCTOR_TEMPLATE(VLoadStore128);
FUNCTOR_TEMPLATE(VLoadStore64);
FUNCTOR_TEMPLATE(VLoadStore128Aligned);

#endif

template<typename T, class Op, class VOp>
void vBinOp(const T* src1, size_t step1, const T* src2, size_t step2, T* dst, size_t step, Size sz)
{
#if CV_SSE2
    VOp vop;
#endif
    Op op;

    for( ; sz.height--; src1 += step1/sizeof(src1[0]),
                        src2 += step2/sizeof(src2[0]),
                        dst += step/sizeof(dst[0]) )
    {
        int x = 0;

#if CV_SSE2
        if( USE_SSE2 )
        {
            for( ; x <= sz.width - 32/(int)sizeof(T); x += 32/sizeof(T) )
            {
                typename VLoadStore128<T>::reg_type r0 = VLoadStore128<T>::load(src1 + x               );
                typename VLoadStore128<T>::reg_type r1 = VLoadStore128<T>::load(src1 + x + 16/sizeof(T));
                r0 = vop(r0, VLoadStore128<T>::load(src2 + x               ));
                r1 = vop(r1, VLoadStore128<T>::load(src2 + x + 16/sizeof(T)));
                VLoadStore128<T>::store(dst + x               , r0);
                VLoadStore128<T>::store(dst + x + 16/sizeof(T), r1);
            }
        }
#endif
#if CV_SSE2
        if( USE_SSE2 )
        {
            for( ; x <= sz.width - 8/(int)sizeof(T); x += 8/sizeof(T) )
            {
                typename VLoadStore64<T>::reg_type r = VLoadStore64<T>::load(src1 + x);
                r = vop(r, VLoadStore64<T>::load(src2 + x));
                VLoadStore64<T>::store(dst + x, r);
            }
        }
#endif
#if CV_ENABLE_UNROLLED
        for( ; x <= sz.width - 4; x += 4 )
        {
            T v0 = op(src1[x], src2[x]);
            T v1 = op(src1[x+1], src2[x+1]);
            dst[x] = v0; dst[x+1] = v1;
            v0 = op(src1[x+2], src2[x+2]);
            v1 = op(src1[x+3], src2[x+3]);
            dst[x+2] = v0; dst[x+3] = v1;
        }
#endif

        for( ; x < sz.width; x++ )
            dst[x] = op(src1[x], src2[x]);
    }
}

template<typename T, class Op, class Op32>
void vBinOp32(const T* src1, size_t step1, const T* src2, size_t step2,
              T* dst, size_t step, Size sz)
{
#if CV_SSE2
    Op32 op32;
#endif
    Op op;

    for( ; sz.height--; src1 += step1/sizeof(src1[0]),
        src2 += step2/sizeof(src2[0]),
        dst += step/sizeof(dst[0]) )
    {
        int x = 0;

#if CV_SSE2
        if( USE_SSE2 )
        {
            if( (((size_t)src1|(size_t)src2|(size_t)dst)&15) == 0 )
            {
                for( ; x <= sz.width - 8; x += 8 )
                {
                    typename VLoadStore128Aligned<T>::reg_type r0 = VLoadStore128Aligned<T>::load(src1 + x    );
                    typename VLoadStore128Aligned<T>::reg_type r1 = VLoadStore128Aligned<T>::load(src1 + x + 4);
                    r0 = op32(r0, VLoadStore128Aligned<T>::load(src2 + x    ));
                    r1 = op32(r1, VLoadStore128Aligned<T>::load(src2 + x + 4));
                    VLoadStore128Aligned<T>::store(dst + x    , r0);
                    VLoadStore128Aligned<T>::store(dst + x + 4, r1);
                }
            }
        }
#endif
#if CV_SSE2
        if( USE_SSE2 )
        {
            for( ; x <= sz.width - 8; x += 8 )
            {
                typename VLoadStore128<T>::reg_type r0 = VLoadStore128<T>::load(src1 + x    );
                typename VLoadStore128<T>::reg_type r1 = VLoadStore128<T>::load(src1 + x + 4);
                r0 = op32(r0, VLoadStore128<T>::load(src2 + x    ));
                r1 = op32(r1, VLoadStore128<T>::load(src2 + x + 4));
                VLoadStore128<T>::store(dst + x    , r0);
                VLoadStore128<T>::store(dst + x + 4, r1);
            }
        }
#endif
#if CV_ENABLE_UNROLLED
        for( ; x <= sz.width - 4; x += 4 )
        {
            T v0 = op(src1[x], src2[x]);
            T v1 = op(src1[x+1], src2[x+1]);
            dst[x] = v0; dst[x+1] = v1;
            v0 = op(src1[x+2], src2[x+2]);
            v1 = op(src1[x+3], src2[x+3]);
            dst[x+2] = v0; dst[x+3] = v1;
        }
#endif

        for( ; x < sz.width; x++ )
            dst[x] = op(src1[x], src2[x]);
    }
}


template<typename T, class Op, class Op64>
void vBinOp64(const T* src1, size_t step1, const T* src2, size_t step2,
               T* dst, size_t step, Size sz)
{
#if CV_SSE2
    Op64 op64;
#endif
    Op op;

    for( ; sz.height--; src1 += step1/sizeof(src1[0]),
        src2 += step2/sizeof(src2[0]),
        dst += step/sizeof(dst[0]) )
    {
        int x = 0;

#if CV_SSE2
        if( USE_SSE2 )
        {
            if( (((size_t)src1|(size_t)src2|(size_t)dst)&15) == 0 )
            {
                for( ; x <= sz.width - 4; x += 4 )
                {
                    typename VLoadStore128Aligned<T>::reg_type r0 = VLoadStore128Aligned<T>::load(src1 + x    );
                    typename VLoadStore128Aligned<T>::reg_type r1 = VLoadStore128Aligned<T>::load(src1 + x + 2);
                    r0 = op64(r0, VLoadStore128Aligned<T>::load(src2 + x    ));
                    r1 = op64(r1, VLoadStore128Aligned<T>::load(src2 + x + 2));
                    VLoadStore128Aligned<T>::store(dst + x    , r0);
                    VLoadStore128Aligned<T>::store(dst + x + 2, r1);
                }
            }
        }
#endif

        for( ; x <= sz.width - 4; x += 4 )
        {
            T v0 = op(src1[x], src2[x]);
            T v1 = op(src1[x+1], src2[x+1]);
            dst[x] = v0; dst[x+1] = v1;
            v0 = op(src1[x+2], src2[x+2]);
            v1 = op(src1[x+3], src2[x+3]);
            dst[x+2] = v0; dst[x+3] = v1;
        }

        for( ; x < sz.width; x++ )
            dst[x] = op(src1[x], src2[x]);
    }
}

#if CV_SSE2

#define FUNCTOR_LOADSTORE_CAST(name, template_arg, register_type, load_body, store_body)\
    template <>                                                                                  \
    struct name<template_arg>{                                                                   \
        typedef register_type reg_type;                                                          \
        static reg_type load(const template_arg * p) { return load_body ((const reg_type *)p);}; \
        static void store(template_arg * p, reg_type v) { store_body ((reg_type *)p, v);};       \
    }

#define FUNCTOR_LOADSTORE(name, template_arg, register_type, load_body, store_body)\
    template <>                                                                \
    struct name<template_arg>{                                                 \
        typedef register_type reg_type;                                        \
        static reg_type load(const template_arg * p) { return load_body (p);}; \
        static void store(template_arg * p, reg_type v) { store_body (p, v);}; \
    }

#define FUNCTOR_CLOSURE_2arg(name, template_arg, body)\
    template<>                                                                 \
    struct name<template_arg>                                                  \
    {                                                                          \
        VLoadStore128<template_arg>::reg_type operator()(                      \
                        const VLoadStore128<template_arg>::reg_type & a,       \
                        const VLoadStore128<template_arg>::reg_type & b) const \
        {                                                                      \
            body;                                                              \
        }                                                                      \
    }

#define FUNCTOR_CLOSURE_1arg(name, template_arg, body)\
    template<>                                                                 \
    struct name<template_arg>                                                  \
    {                                                                          \
        VLoadStore128<template_arg>::reg_type operator()(                      \
                        const VLoadStore128<template_arg>::reg_type & a,       \
                        const VLoadStore128<template_arg>::reg_type &  ) const \
        {                                                                      \
            body;                                                              \
        }                                                                      \
    }

FUNCTOR_LOADSTORE_CAST(VLoadStore128,  uchar, __m128i, _mm_loadu_si128, _mm_storeu_si128);
FUNCTOR_LOADSTORE_CAST(VLoadStore128,  schar, __m128i, _mm_loadu_si128, _mm_storeu_si128);
FUNCTOR_LOADSTORE_CAST(VLoadStore128, ushort, __m128i, _mm_loadu_si128, _mm_storeu_si128);
FUNCTOR_LOADSTORE_CAST(VLoadStore128,  short, __m128i, _mm_loadu_si128, _mm_storeu_si128);
FUNCTOR_LOADSTORE_CAST(VLoadStore128,    int, __m128i, _mm_loadu_si128, _mm_storeu_si128);
FUNCTOR_LOADSTORE(     VLoadStore128,  float, __m128 , _mm_loadu_ps   , _mm_storeu_ps   );
FUNCTOR_LOADSTORE(     VLoadStore128, double, __m128d, _mm_loadu_pd   , _mm_storeu_pd   );

FUNCTOR_LOADSTORE_CAST(VLoadStore64,  uchar, __m128i, _mm_loadl_epi64, _mm_storel_epi64);
FUNCTOR_LOADSTORE_CAST(VLoadStore64,  schar, __m128i, _mm_loadl_epi64, _mm_storel_epi64);
FUNCTOR_LOADSTORE_CAST(VLoadStore64, ushort, __m128i, _mm_loadl_epi64, _mm_storel_epi64);
FUNCTOR_LOADSTORE_CAST(VLoadStore64,  short, __m128i, _mm_loadl_epi64, _mm_storel_epi64);

FUNCTOR_LOADSTORE_CAST(VLoadStore128Aligned,    int, __m128i, _mm_load_si128, _mm_store_si128);
FUNCTOR_LOADSTORE(     VLoadStore128Aligned,  float, __m128 , _mm_load_ps   , _mm_store_ps   );
FUNCTOR_LOADSTORE(     VLoadStore128Aligned, double, __m128d, _mm_load_pd   , _mm_store_pd   );

FUNCTOR_TEMPLATE(VAdd);
FUNCTOR_CLOSURE_2arg(VAdd,  uchar, return _mm_adds_epu8 (a, b));
FUNCTOR_CLOSURE_2arg(VAdd,  schar, return _mm_adds_epi8 (a, b));
FUNCTOR_CLOSURE_2arg(VAdd, ushort, return _mm_adds_epu16(a, b));
FUNCTOR_CLOSURE_2arg(VAdd,  short, return _mm_adds_epi16(a, b));
FUNCTOR_CLOSURE_2arg(VAdd,    int, return _mm_add_epi32 (a, b));
FUNCTOR_CLOSURE_2arg(VAdd,  float, return _mm_add_ps    (a, b));
FUNCTOR_CLOSURE_2arg(VAdd, double, return _mm_add_pd    (a, b));

FUNCTOR_TEMPLATE(VSub);
FUNCTOR_CLOSURE_2arg(VSub,  uchar, return _mm_subs_epu8 (a, b));
FUNCTOR_CLOSURE_2arg(VSub,  schar, return _mm_subs_epi8 (a, b));
FUNCTOR_CLOSURE_2arg(VSub, ushort, return _mm_subs_epu16(a, b));
FUNCTOR_CLOSURE_2arg(VSub,  short, return _mm_subs_epi16(a, b));
FUNCTOR_CLOSURE_2arg(VSub,    int, return _mm_sub_epi32 (a, b));
FUNCTOR_CLOSURE_2arg(VSub,  float, return _mm_sub_ps    (a, b));
FUNCTOR_CLOSURE_2arg(VSub, double, return _mm_sub_pd    (a, b));

FUNCTOR_TEMPLATE(VMin);
FUNCTOR_CLOSURE_2arg(VMin, uchar, return _mm_min_epu8(a, b));
FUNCTOR_CLOSURE_2arg(VMin, schar,
        __m128i m = _mm_cmpgt_epi8(a, b);
        return _mm_xor_si128(a, _mm_and_si128(_mm_xor_si128(a, b), m));
    );
FUNCTOR_CLOSURE_2arg(VMin, ushort, return _mm_subs_epu16(a, _mm_subs_epu16(a, b)));
FUNCTOR_CLOSURE_2arg(VMin,  short, return _mm_min_epi16(a, b));
FUNCTOR_CLOSURE_2arg(VMin,    int,
        __m128i m = _mm_cmpgt_epi32(a, b);
        return _mm_xor_si128(a, _mm_and_si128(_mm_xor_si128(a, b), m));
    );
FUNCTOR_CLOSURE_2arg(VMin,  float, return _mm_min_ps(a, b));
FUNCTOR_CLOSURE_2arg(VMin, double, return _mm_min_pd(a, b));

FUNCTOR_TEMPLATE(VMax);
FUNCTOR_CLOSURE_2arg(VMax, uchar, return _mm_max_epu8(a, b));
FUNCTOR_CLOSURE_2arg(VMax, schar,
        __m128i m = _mm_cmpgt_epi8(b, a);
        return _mm_xor_si128(a, _mm_and_si128(_mm_xor_si128(a, b), m));
    );
FUNCTOR_CLOSURE_2arg(VMax, ushort, return _mm_adds_epu16(_mm_subs_epu16(a, b), b));
FUNCTOR_CLOSURE_2arg(VMax,  short, return _mm_max_epi16(a, b));
FUNCTOR_CLOSURE_2arg(VMax,    int,
        __m128i m = _mm_cmpgt_epi32(b, a);
        return _mm_xor_si128(a, _mm_and_si128(_mm_xor_si128(a, b), m));
    );
FUNCTOR_CLOSURE_2arg(VMax,  float, return _mm_max_ps(a, b));
FUNCTOR_CLOSURE_2arg(VMax, double, return _mm_max_pd(a, b));


static int CV_DECL_ALIGNED(16) v32f_absmask[] = { 0x7fffffff, 0x7fffffff, 0x7fffffff, 0x7fffffff };
static int CV_DECL_ALIGNED(16) v64f_absmask[] = { 0xffffffff, 0x7fffffff, 0xffffffff, 0x7fffffff };

FUNCTOR_TEMPLATE(VAbsDiff);
FUNCTOR_CLOSURE_2arg(VAbsDiff,  uchar,
        return _mm_add_epi8(_mm_subs_epu8(a, b), _mm_subs_epu8(b, a));
    );
FUNCTOR_CLOSURE_2arg(VAbsDiff,  schar,
        __m128i d = _mm_subs_epi8(a, b);
        __m128i m = _mm_cmpgt_epi8(b, a);
        return _mm_subs_epi8(_mm_xor_si128(d, m), m);
    );
FUNCTOR_CLOSURE_2arg(VAbsDiff, ushort,
        return _mm_add_epi16(_mm_subs_epu16(a, b), _mm_subs_epu16(b, a));
    );
FUNCTOR_CLOSURE_2arg(VAbsDiff,  short,
        __m128i M = _mm_max_epi16(a, b);
        __m128i m = _mm_min_epi16(a, b);
        return _mm_subs_epi16(M, m);
    );
FUNCTOR_CLOSURE_2arg(VAbsDiff,    int,
        __m128i d = _mm_sub_epi32(a, b);
        __m128i m = _mm_cmpgt_epi32(b, a);
        return _mm_sub_epi32(_mm_xor_si128(d, m), m);
    );
FUNCTOR_CLOSURE_2arg(VAbsDiff,  float,
        return _mm_and_ps(_mm_sub_ps(a,b), *(const __m128*)v32f_absmask);
    );
FUNCTOR_CLOSURE_2arg(VAbsDiff, double,
        return _mm_and_pd(_mm_sub_pd(a,b), *(const __m128d*)v64f_absmask);
    );

FUNCTOR_TEMPLATE(VAnd);
FUNCTOR_CLOSURE_2arg(VAnd, uchar, return _mm_and_si128(a, b));
FUNCTOR_TEMPLATE(VOr);
FUNCTOR_CLOSURE_2arg(VOr , uchar, return _mm_or_si128 (a, b));
FUNCTOR_TEMPLATE(VXor);
FUNCTOR_CLOSURE_2arg(VXor, uchar, return _mm_xor_si128(a, b));
FUNCTOR_TEMPLATE(VNot);
FUNCTOR_CLOSURE_1arg(VNot, uchar, return _mm_xor_si128(_mm_set1_epi32(-1), a));
#endif

#if CV_SSE2
#define IF_SIMD(op) op
#else
#define IF_SIMD(op) NOP
#endif

template<> inline uchar OpAdd<uchar>::operator ()(uchar a, uchar b) const
{ return CV_FAST_CAST_8U(a + b); }
template<> inline uchar OpSub<uchar>::operator ()(uchar a, uchar b) const
{ return CV_FAST_CAST_8U(a - b); }

template<typename T> struct OpAbsDiff
{
    typedef T type1;
    typedef T type2;
    typedef T rtype;
    T operator()(T a, T b) const { return (T)std::abs(a - b); }
};

template<> inline short OpAbsDiff<short>::operator ()(short a, short b) const
{ return saturate_cast<short>(std::abs(a - b)); }

template<> inline schar OpAbsDiff<schar>::operator ()(schar a, schar b) const
{ return saturate_cast<schar>(std::abs(a - b)); }

template<typename T, typename WT=T> struct OpAbsDiffS
{
    typedef T type1;
    typedef WT type2;
    typedef T rtype;
    T operator()(T a, WT b) const { return saturate_cast<T>(std::abs(a - b)); }
};

template<typename T> struct OpAnd
{
    typedef T type1;
    typedef T type2;
    typedef T rtype;
    T operator()( T a, T b ) const { return a & b; }
};

template<typename T> struct OpOr
{
    typedef T type1;
    typedef T type2;
    typedef T rtype;
    T operator()( T a, T b ) const { return a | b; }
};

template<typename T> struct OpXor
{
    typedef T type1;
    typedef T type2;
    typedef T rtype;
    T operator()( T a, T b ) const { return a ^ b; }
};

template<typename T> struct OpNot
{
    typedef T type1;
    typedef T type2;
    typedef T rtype;
    T operator()( T a, T ) const { return ~a; }
};

static inline void fixSteps(Size sz, size_t elemSize, size_t& step1, size_t& step2, size_t& step)
{
    if( sz.height == 1 )
        step1 = step2 = step = sz.width*elemSize;
}

static void add8u( const uchar* src1, size_t step1,
                   const uchar* src2, size_t step2,
                   uchar* dst, size_t step, Size sz, void* )
{
    IF_IPP(fixSteps(sz, sizeof(dst[0]), step1, step2, step);
           ippiAdd_8u_C1RSfs(src1, (int)step1, src2, (int)step2, dst, (int)step, (IppiSize&)sz, 0),
           (vBinOp<uchar, OpAdd<uchar>, IF_SIMD(VAdd<uchar>)>(src1, step1, src2, step2, dst, step, sz)));
}

static void add8s( const schar* src1, size_t step1,
                   const schar* src2, size_t step2,
                   schar* dst, size_t step, Size sz, void* )
{
    vBinOp<schar, OpAdd<schar>, IF_SIMD(VAdd<schar>)>(src1, step1, src2, step2, dst, step, sz);
}

static void add16u( const ushort* src1, size_t step1,
                    const ushort* src2, size_t step2,
                    ushort* dst, size_t step, Size sz, void* )
{
    IF_IPP(fixSteps(sz, sizeof(dst[0]), step1, step2, step);
           ippiAdd_16u_C1RSfs(src1, (int)step1, src2, (int)step2, dst, (int)step, (IppiSize&)sz, 0),
           (vBinOp<ushort, OpAdd<ushort>, IF_SIMD(VAdd<ushort>)>(src1, step1, src2, step2, dst, step, sz)));
}

static void add16s( const short* src1, size_t step1,
                    const short* src2, size_t step2,
                    short* dst, size_t step, Size sz, void* )
{
    IF_IPP(fixSteps(sz, sizeof(dst[0]), step1, step2, step);
           ippiAdd_16s_C1RSfs(src1, (int)step1, src2, (int)step2, dst, (int)step, (IppiSize&)sz, 0),
           (vBinOp<short, OpAdd<short>, IF_SIMD(VAdd<short>)>(src1, step1, src2, step2, dst, step, sz)));
}

static void add32s( const int* src1, size_t step1,
                    const int* src2, size_t step2,
                    int* dst, size_t step, Size sz, void* )
{
    vBinOp32<int, OpAdd<int>, IF_SIMD(VAdd<int>)>(src1, step1, src2, step2, dst, step, sz);
}

static void add32f( const float* src1, size_t step1,
                    const float* src2, size_t step2,
                    float* dst, size_t step, Size sz, void* )
{
    IF_IPP(fixSteps(sz, sizeof(dst[0]), step1, step2, step);
           ippiAdd_32f_C1R(src1, (int)step1, src2, (int)step2, dst, (int)step, (IppiSize&)sz),
           (vBinOp32<float, OpAdd<float>, IF_SIMD(VAdd<float>)>(src1, step1, src2, step2, dst, step, sz)));
}

static void add64f( const double* src1, size_t step1,
                    const double* src2, size_t step2,
                    double* dst, size_t step, Size sz, void* )
{
    vBinOp64<double, OpAdd<double>, IF_SIMD(VAdd<double>)>(src1, step1, src2, step2, dst, step, sz);
}

static void sub8u( const uchar* src1, size_t step1,
                   const uchar* src2, size_t step2,
                   uchar* dst, size_t step, Size sz, void* )
{
    IF_IPP(fixSteps(sz, sizeof(dst[0]), step1, step2, step);
           ippiSub_8u_C1RSfs(src2, (int)step2, src1, (int)step1, dst, (int)step, (IppiSize&)sz, 0),
           (vBinOp<uchar, OpSub<uchar>, IF_SIMD(VSub<uchar>)>(src1, step1, src2, step2, dst, step, sz)));
}

static void sub8s( const schar* src1, size_t step1,
                   const schar* src2, size_t step2,
                   schar* dst, size_t step, Size sz, void* )
{
    vBinOp<schar, OpSub<schar>, IF_SIMD(VSub<schar>)>(src1, step1, src2, step2, dst, step, sz);
}

static void sub16u( const ushort* src1, size_t step1,
                    const ushort* src2, size_t step2,
                    ushort* dst, size_t step, Size sz, void* )
{
    IF_IPP(fixSteps(sz, sizeof(dst[0]), step1, step2, step);
           ippiSub_16u_C1RSfs(src2, (int)step2, src1, (int)step1, dst, (int)step, (IppiSize&)sz, 0),
           (vBinOp<ushort, OpSub<ushort>, IF_SIMD(VSub<ushort>)>(src1, step1, src2, step2, dst, step, sz)));
}

static void sub16s( const short* src1, size_t step1,
                    const short* src2, size_t step2,
                    short* dst, size_t step, Size sz, void* )
{
    IF_IPP(fixSteps(sz, sizeof(dst[0]), step1, step2, step);
           ippiSub_16s_C1RSfs(src2, (int)step2, src1, (int)step1, dst, (int)step, (IppiSize&)sz, 0),
           (vBinOp<short, OpSub<short>, IF_SIMD(VSub<short>)>(src1, step1, src2, step2, dst, step, sz)));
}

static void sub32s( const int* src1, size_t step1,
                    const int* src2, size_t step2,
                    int* dst, size_t step, Size sz, void* )
{
    vBinOp32<int, OpSub<int>, IF_SIMD(VSub<int>)>(src1, step1, src2, step2, dst, step, sz);
}

static void sub32f( const float* src1, size_t step1,
                   const float* src2, size_t step2,
                   float* dst, size_t step, Size sz, void* )
{
    IF_IPP(fixSteps(sz, sizeof(dst[0]), step1, step2, step);
           ippiSub_32f_C1R(src2, (int)step2, src1, (int)step1, dst, (int)step, (IppiSize&)sz),
           (vBinOp32<float, OpSub<float>, IF_SIMD(VSub<float>)>(src1, step1, src2, step2, dst, step, sz)));
}

static void sub64f( const double* src1, size_t step1,
                    const double* src2, size_t step2,
                    double* dst, size_t step, Size sz, void* )
{
    vBinOp64<double, OpSub<double>, IF_SIMD(VSub<double>)>(src1, step1, src2, step2, dst, step, sz);
}

template<> inline uchar OpMin<uchar>::operator ()(uchar a, uchar b) const { return CV_MIN_8U(a, b); }
template<> inline uchar OpMax<uchar>::operator ()(uchar a, uchar b) const { return CV_MAX_8U(a, b); }

static void max8u( const uchar* src1, size_t step1,
                   const uchar* src2, size_t step2,
                   uchar* dst, size_t step, Size sz, void* )
{
#if (ARITHM_USE_IPP == 1)
  {
    uchar* s1 = (uchar*)src1;
    uchar* s2 = (uchar*)src2;
    uchar* d  = dst;
    fixSteps(sz, sizeof(dst[0]), step1, step2, step);
    for(int i = 0; i < sz.height; i++)
    {
      ippsMaxEvery_8u(s1, s2, d, sz.width);
      s1 += step1;
      s2 += step2;
      d  += step;
    }
  }
#else
  vBinOp<uchar, OpMax<uchar>, IF_SIMD(VMax<uchar>)>(src1, step1, src2, step2, dst, step, sz);
#endif

//    IF_IPP(fixSteps(sz, sizeof(dst[0]), step1, step2, step);
//           ippiMaxEvery_8u_C1R(src1, (int)step1, src2, (int)step2, dst, (IppiSize&)sz),
//           (vBinOp8<uchar, OpMax<uchar>, IF_SIMD(_VMax8u)>(src1, step1, src2, step2, dst, step, sz)));
}

static void max8s( const schar* src1, size_t step1,
                   const schar* src2, size_t step2,
                   schar* dst, size_t step, Size sz, void* )
{
    vBinOp<schar, OpMax<schar>, IF_SIMD(VMax<schar>)>(src1, step1, src2, step2, dst, step, sz);
}

static void max16u( const ushort* src1, size_t step1,
                    const ushort* src2, size_t step2,
                    ushort* dst, size_t step, Size sz, void* )
{
#if (ARITHM_USE_IPP == 1)
  {
    ushort* s1 = (ushort*)src1;
    ushort* s2 = (ushort*)src2;
    ushort* d  = dst;
    fixSteps(sz, sizeof(dst[0]), step1, step2, step);
    for(int i = 0; i < sz.height; i++)
    {
      ippsMaxEvery_16u(s1, s2, d, sz.width);
      s1 = (ushort*)((uchar*)s1 + step1);
      s2 = (ushort*)((uchar*)s2 + step2);
      d  = (ushort*)((uchar*)d + step);
    }
  }
#else
  vBinOp<ushort, OpMax<ushort>, IF_SIMD(VMax<ushort>)>(src1, step1, src2, step2, dst, step, sz);
#endif

//    IF_IPP(fixSteps(sz, sizeof(dst[0]), step1, step2, step);
//           ippiMaxEvery_16u_C1R(src1, (int)step1, src2, (int)step2, dst, (IppiSize&)sz),
//           (vBinOp16<ushort, OpMax<ushort>, IF_SIMD(_VMax16u)>(src1, step1, src2, step2, dst, step, sz)));
}

static void max16s( const short* src1, size_t step1,
                    const short* src2, size_t step2,
                    short* dst, size_t step, Size sz, void* )
{
    vBinOp<short, OpMax<short>, IF_SIMD(VMax<short>)>(src1, step1, src2, step2, dst, step, sz);
}

static void max32s( const int* src1, size_t step1,
                    const int* src2, size_t step2,
                    int* dst, size_t step, Size sz, void* )
{
    vBinOp32<int, OpMax<int>, IF_SIMD(VMax<int>)>(src1, step1, src2, step2, dst, step, sz);
}

static void max32f( const float* src1, size_t step1,
                    const float* src2, size_t step2,
                    float* dst, size_t step, Size sz, void* )
{
#if (ARITHM_USE_IPP == 1)
  {
    float* s1 = (float*)src1;
    float* s2 = (float*)src2;
    float* d  = dst;
    fixSteps(sz, sizeof(dst[0]), step1, step2, step);
    for(int i = 0; i < sz.height; i++)
    {
      ippsMaxEvery_32f(s1, s2, d, sz.width);
      s1 = (float*)((uchar*)s1 + step1);
      s2 = (float*)((uchar*)s2 + step2);
      d  = (float*)((uchar*)d + step);
    }
  }
#else
  vBinOp32<float, OpMax<float>, IF_SIMD(VMax<float>)>(src1, step1, src2, step2, dst, step, sz);
#endif
//    IF_IPP(fixSteps(sz, sizeof(dst[0]), step1, step2, step);
//           ippiMaxEvery_32f_C1R(src1, (int)step1, src2, (int)step2, dst, (IppiSize&)sz),
//           (vBinOp32f<OpMax<float>, IF_SIMD(_VMax32f)>(src1, step1, src2, step2, dst, step, sz)));
}

static void max64f( const double* src1, size_t step1,
                    const double* src2, size_t step2,
                    double* dst, size_t step, Size sz, void* )
{
    vBinOp64<double, OpMax<double>, IF_SIMD(VMax<double>)>(src1, step1, src2, step2, dst, step, sz);
}

static void min8u( const uchar* src1, size_t step1,
                   const uchar* src2, size_t step2,
                   uchar* dst, size_t step, Size sz, void* )
{
#if (ARITHM_USE_IPP == 1)
  {
    uchar* s1 = (uchar*)src1;
    uchar* s2 = (uchar*)src2;
    uchar* d  = dst;
    fixSteps(sz, sizeof(dst[0]), step1, step2, step);
    for(int i = 0; i < sz.height; i++)
    {
      ippsMinEvery_8u(s1, s2, d, sz.width);
      s1 += step1;
      s2 += step2;
      d  += step;
    }
  }
#else
  vBinOp<uchar, OpMin<uchar>, IF_SIMD(VMin<uchar>)>(src1, step1, src2, step2, dst, step, sz);
#endif

//    IF_IPP(fixSteps(sz, sizeof(dst[0]), step1, step2, step);
//           ippiMinEvery_8u_C1R(src1, (int)step1, src2, (int)step2, dst, (IppiSize&)sz),
//           (vBinOp8<uchar, OpMin<uchar>, IF_SIMD(_VMin8u)>(src1, step1, src2, step2, dst, step, sz)));
}

static void min8s( const schar* src1, size_t step1,
                   const schar* src2, size_t step2,
                   schar* dst, size_t step, Size sz, void* )
{
    vBinOp<schar, OpMin<schar>, IF_SIMD(VMin<schar>)>(src1, step1, src2, step2, dst, step, sz);
}

static void min16u( const ushort* src1, size_t step1,
                    const ushort* src2, size_t step2,
                    ushort* dst, size_t step, Size sz, void* )
{
#if (ARITHM_USE_IPP == 1)
  {
    ushort* s1 = (ushort*)src1;
    ushort* s2 = (ushort*)src2;
    ushort* d  = dst;
    fixSteps(sz, sizeof(dst[0]), step1, step2, step);
    for(int i = 0; i < sz.height; i++)
    {
      ippsMinEvery_16u(s1, s2, d, sz.width);
      s1 = (ushort*)((uchar*)s1 + step1);
      s2 = (ushort*)((uchar*)s2 + step2);
      d  = (ushort*)((uchar*)d + step);
    }
  }
#else
  vBinOp<ushort, OpMin<ushort>, IF_SIMD(VMin<ushort>)>(src1, step1, src2, step2, dst, step, sz);
#endif

//    IF_IPP(fixSteps(sz, sizeof(dst[0]), step1, step2, step);
//           ippiMinEvery_16u_C1R(src1, (int)step1, src2, (int)step2, dst, (IppiSize&)sz),
//           (vBinOp16<ushort, OpMin<ushort>, IF_SIMD(_VMin16u)>(src1, step1, src2, step2, dst, step, sz)));
}

static void min16s( const short* src1, size_t step1,
                    const short* src2, size_t step2,
                    short* dst, size_t step, Size sz, void* )
{
    vBinOp<short, OpMin<short>, IF_SIMD(VMin<short>)>(src1, step1, src2, step2, dst, step, sz);
}

static void min32s( const int* src1, size_t step1,
                    const int* src2, size_t step2,
                    int* dst, size_t step, Size sz, void* )
{
    vBinOp32<int, OpMin<int>, IF_SIMD(VMin<int>)>(src1, step1, src2, step2, dst, step, sz);
}

static void min32f( const float* src1, size_t step1,
                    const float* src2, size_t step2,
                    float* dst, size_t step, Size sz, void* )
{
#if (ARITHM_USE_IPP == 1)
  {
    float* s1 = (float*)src1;
    float* s2 = (float*)src2;
    float* d  = dst;
    fixSteps(sz, sizeof(dst[0]), step1, step2, step);
    for(int i = 0; i < sz.height; i++)
    {
      ippsMinEvery_32f(s1, s2, d, sz.width);
      s1 = (float*)((uchar*)s1 + step1);
      s2 = (float*)((uchar*)s2 + step2);
      d  = (float*)((uchar*)d + step);
    }
  }
#else
  vBinOp32<float, OpMin<float>, IF_SIMD(VMin<float>)>(src1, step1, src2, step2, dst, step, sz);
#endif
//    IF_IPP(fixSteps(sz, sizeof(dst[0]), step1, step2, step);
//           ippiMinEvery_32f_C1R(src1, (int)step1, src2, (int)step2, dst, (IppiSize&)sz),
//           (vBinOp32f<OpMin<float>, IF_SIMD(_VMin32f)>(src1, step1, src2, step2, dst, step, sz)));
}

static void min64f( const double* src1, size_t step1,
                    const double* src2, size_t step2,
                    double* dst, size_t step, Size sz, void* )
{
    vBinOp64<double, OpMin<double>, IF_SIMD(VMin<double>)>(src1, step1, src2, step2, dst, step, sz);
}

static void absdiff8u( const uchar* src1, size_t step1,
                       const uchar* src2, size_t step2,
                       uchar* dst, size_t step, Size sz, void* )
{
    IF_IPP(fixSteps(sz, sizeof(dst[0]), step1, step2, step);
           ippiAbsDiff_8u_C1R(src1, (int)step1, src2, (int)step2, dst, (int)step, (IppiSize&)sz),
           (vBinOp<uchar, OpAbsDiff<uchar>, IF_SIMD(VAbsDiff<uchar>)>(src1, step1, src2, step2, dst, step, sz)));
}

static void absdiff8s( const schar* src1, size_t step1,
                       const schar* src2, size_t step2,
                       schar* dst, size_t step, Size sz, void* )
{
    vBinOp<schar, OpAbsDiff<schar>, IF_SIMD(VAbsDiff<schar>)>(src1, step1, src2, step2, dst, step, sz);
}

static void absdiff16u( const ushort* src1, size_t step1,
                        const ushort* src2, size_t step2,
                        ushort* dst, size_t step, Size sz, void* )
{
    IF_IPP(fixSteps(sz, sizeof(dst[0]), step1, step2, step);
           ippiAbsDiff_16u_C1R(src1, (int)step1, src2, (int)step2, dst, (int)step, (IppiSize&)sz),
           (vBinOp<ushort, OpAbsDiff<ushort>, IF_SIMD(VAbsDiff<ushort>)>(src1, step1, src2, step2, dst, step, sz)));
}

static void absdiff16s( const short* src1, size_t step1,
                        const short* src2, size_t step2,
                        short* dst, size_t step, Size sz, void* )
{
    vBinOp<short, OpAbsDiff<short>, IF_SIMD(VAbsDiff<short>)>(src1, step1, src2, step2, dst, step, sz);
}

static void absdiff32s( const int* src1, size_t step1,
                        const int* src2, size_t step2,
                        int* dst, size_t step, Size sz, void* )
{
    vBinOp32<int, OpAbsDiff<int>, IF_SIMD(VAbsDiff<int>)>(src1, step1, src2, step2, dst, step, sz);
}

static void absdiff32f( const float* src1, size_t step1,
                        const float* src2, size_t step2,
                        float* dst, size_t step, Size sz, void* )
{
    IF_IPP(fixSteps(sz, sizeof(dst[0]), step1, step2, step);
           ippiAbsDiff_32f_C1R(src1, (int)step1, src2, (int)step2, dst, (int)step, (IppiSize&)sz),
           (vBinOp32<float, OpAbsDiff<float>, IF_SIMD(VAbsDiff<float>)>(src1, step1, src2, step2, dst, step, sz)));
}

static void absdiff64f( const double* src1, size_t step1,
                        const double* src2, size_t step2,
                        double* dst, size_t step, Size sz, void* )
{
    vBinOp64<double, OpAbsDiff<double>, IF_SIMD(VAbsDiff<double>)>(src1, step1, src2, step2, dst, step, sz);
}


static void and8u( const uchar* src1, size_t step1,
                   const uchar* src2, size_t step2,
                   uchar* dst, size_t step, Size sz, void* )
{
    IF_IPP(fixSteps(sz, sizeof(dst[0]), step1, step2, step);
           ippiAnd_8u_C1R(src1, (int)step1, src2, (int)step2, dst, (int)step, (IppiSize&)sz),
           (vBinOp<uchar, OpAnd<uchar>, IF_SIMD(VAnd<uchar>)>(src1, step1, src2, step2, dst, step, sz)));
}

static void or8u( const uchar* src1, size_t step1,
                  const uchar* src2, size_t step2,
                  uchar* dst, size_t step, Size sz, void* )
{
    IF_IPP(fixSteps(sz, sizeof(dst[0]), step1, step2, step);
           ippiOr_8u_C1R(src1, (int)step1, src2, (int)step2, dst, (int)step, (IppiSize&)sz),
           (vBinOp<uchar, OpOr<uchar>, IF_SIMD(VOr<uchar>)>(src1, step1, src2, step2, dst, step, sz)));
}

static void xor8u( const uchar* src1, size_t step1,
                   const uchar* src2, size_t step2,
                   uchar* dst, size_t step, Size sz, void* )
{
    IF_IPP(fixSteps(sz, sizeof(dst[0]), step1, step2, step);
           ippiXor_8u_C1R(src1, (int)step1, src2, (int)step2, dst, (int)step, (IppiSize&)sz),
           (vBinOp<uchar, OpXor<uchar>, IF_SIMD(VXor<uchar>)>(src1, step1, src2, step2, dst, step, sz)));
}

static void not8u( const uchar* src1, size_t step1,
                   const uchar* src2, size_t step2,
                   uchar* dst, size_t step, Size sz, void* )
{
    IF_IPP(fixSteps(sz, sizeof(dst[0]), step1, step2, step); (void *)src2;
           ippiNot_8u_C1R(src1, (int)step1, dst, (int)step, (IppiSize&)sz),
           (vBinOp<uchar, OpNot<uchar>, IF_SIMD(VNot<uchar>)>(src1, step1, src2, step2, dst, step, sz)));
}

/****************************************************************************************\
*                                   logical operations                                   *
\****************************************************************************************/

void convertAndUnrollScalar( const Mat& sc, int buftype, uchar* scbuf, size_t blocksize )
{
    int scn = (int)sc.total(), cn = CV_MAT_CN(buftype);
    size_t esz = CV_ELEM_SIZE(buftype);
    getConvertFunc(sc.depth(), buftype)(sc.data, 0, 0, 0, scbuf, 0, Size(std::min(cn, scn), 1), 0);
    // unroll the scalar
    if( scn < cn )
    {
        CV_Assert( scn == 1 );
        size_t esz1 = CV_ELEM_SIZE1(buftype);
        for( size_t i = esz1; i < esz; i++ )
            scbuf[i] = scbuf[i - esz1];
    }
    for( size_t i = esz; i < blocksize*esz; i++ )
        scbuf[i] = scbuf[i - esz];
}


enum { OCL_OP_ADD=0, OCL_OP_SUB=1, OCL_OP_RSUB=2, OCL_OP_ABSDIFF=3, OCL_OP_MUL=4,
       OCL_OP_MUL_SCALE=5, OCL_OP_DIV_SCALE=6, OCL_OP_RECIP_SCALE=7, OCL_OP_ADDW=8,
       OCL_OP_AND=9, OCL_OP_OR=10, OCL_OP_XOR=11, OCL_OP_NOT=12, OCL_OP_MIN=13, OCL_OP_MAX=14,
       OCL_OP_RDIV_SCALE=15 };

static const char* oclop2str[] = { "OP_ADD", "OP_SUB", "OP_RSUB", "OP_ABSDIFF",
    "OP_MUL", "OP_MUL_SCALE", "OP_DIV_SCALE", "OP_RECIP_SCALE",
    "OP_ADDW", "OP_AND", "OP_OR", "OP_XOR", "OP_NOT", "OP_MIN", "OP_MAX", "OP_RDIV_SCALE", 0 };

static bool ocl_binary_op(InputArray _src1, InputArray _src2, OutputArray _dst,
                          InputArray _mask, bool bitwise, int oclop, bool haveScalar )
{
    bool haveMask = !_mask.empty();
    int srctype = _src1.type();
    int srcdepth = CV_MAT_DEPTH(srctype);
    int cn = CV_MAT_CN(srctype);

    bool doubleSupport = ocl::Device::getDefault().doubleFPConfig() > 0;

    if( oclop < 0 || ((haveMask || haveScalar) && (cn > 4 || cn == 3)) ||
            (!doubleSupport && srcdepth == CV_64F))
        return false;

    char opts[1024];
    int kercn = haveMask || haveScalar ? cn : 1;
    sprintf(opts, "-D %s%s -D %s -D dstT=%s%s",
            (haveMask ? "MASK_" : ""), (haveScalar ? "UNARY_OP" : "BINARY_OP"), oclop2str[oclop],
            bitwise ? ocl::memopTypeToStr(CV_MAKETYPE(srcdepth, kercn)) :
            ocl::typeToStr(CV_MAKETYPE(srcdepth, kercn)), doubleSupport ? " -D DOUBLE_SUPPORT" : "");

    ocl::Kernel k("KF", ocl::core::arithm_oclsrc, opts);
    if( k.empty() )
        return false;

    UMat src1 = _src1.getUMat(), src2;
    UMat dst = _dst.getUMat(), mask = _mask.getUMat();

    int cscale = cn/kercn;
    ocl::KernelArg src1arg = ocl::KernelArg::ReadOnlyNoSize(src1, cscale);
    ocl::KernelArg dstarg = haveMask ? ocl::KernelArg::ReadWrite(dst, cscale) :
                                       ocl::KernelArg::WriteOnly(dst, cscale);
    ocl::KernelArg maskarg = ocl::KernelArg::ReadOnlyNoSize(mask, 1);

    if( haveScalar )
    {
        size_t esz = CV_ELEM_SIZE(srctype);
        double buf[4] = {0,0,0,0};

        if( oclop != OCL_OP_NOT )
        {
            Mat src2sc = _src2.getMat();
            convertAndUnrollScalar(src2sc, srctype, (uchar*)buf, 1);
        }

        ocl::KernelArg scalararg = ocl::KernelArg(0, 0, 0, buf, esz);

        if( !haveMask )
            k.args(src1arg, dstarg, scalararg);
        else
            k.args(src1arg, maskarg, dstarg, scalararg);
    }
    else
    {
        src2 = _src2.getUMat();
        ocl::KernelArg src2arg = ocl::KernelArg::ReadOnlyNoSize(src2, cscale);

        if( !haveMask )
            k.args(src1arg, src2arg, dstarg);
        else
            k.args(src1arg, src2arg, maskarg, dstarg);
    }

    size_t globalsize[] = { src1.cols*(cn/kercn), src1.rows };
    return k.run(2, globalsize, 0, false);
}


static void binary_op( InputArray _src1, InputArray _src2, OutputArray _dst,
                       InputArray _mask, const BinaryFunc* tab,
                       bool bitwise, int oclop )
{
    const _InputArray *psrc1 = &_src1, *psrc2 = &_src2;
    int kind1 = psrc1->kind(), kind2 = psrc2->kind();
    int type1 = psrc1->type(), depth1 = CV_MAT_DEPTH(type1), cn = CV_MAT_CN(type1);
    int type2 = psrc2->type(), depth2 = CV_MAT_DEPTH(type2), cn2 = CV_MAT_CN(type2);
    int dims1 = psrc1->dims(), dims2 = psrc2->dims();
    Size sz1 = dims1 <= 2 ? psrc1->size() : Size();
    Size sz2 = dims2 <= 2 ? psrc2->size() : Size();
    bool use_opencl = (kind1 == _InputArray::UMAT || kind2 == _InputArray::UMAT) &&
                        ocl::useOpenCL() && dims1 <= 2 && dims2 <= 2;
    bool haveMask = !_mask.empty(), haveScalar = false;
    BinaryFunc func;

    if( dims1 <= 2 && dims2 <= 2 && kind1 == kind2 && sz1 == sz2 && type1 == type2 && !haveMask )
    {
        _dst.create(sz1, type1);
        if( use_opencl && ocl_binary_op(*psrc1, *psrc2, _dst, _mask, bitwise, oclop, false) )
            return;
        if( bitwise )
        {
            func = *tab;
            cn = (int)CV_ELEM_SIZE(type1);
        }
        else
            func = tab[depth1];

        Mat src1 = psrc1->getMat(), src2 = psrc2->getMat(), dst = _dst.getMat();
        Size sz = getContinuousSize(src1, src2, dst);
        size_t len = sz.width*(size_t)cn;
        if( len == (size_t)(int)len )
        {
            sz.width = (int)len;
            func(src1.data, src1.step, src2.data, src2.step, dst.data, dst.step, sz, 0);
            return;
        }
    }

    if( oclop == OCL_OP_NOT )
        haveScalar = true;
    else if( (kind1 == _InputArray::MATX) + (kind2 == _InputArray::MATX) == 1 ||
        !psrc1->sameSize(*psrc2) || type1 != type2 )
    {
        if( checkScalar(*psrc1, type2, kind1, kind2) )
        {
            // src1 is a scalar; swap it with src2
            swap(psrc1, psrc2);
            swap(type1, type2);
            swap(depth1, depth2);
            swap(cn, cn2);
            swap(sz1, sz2);
        }
        else if( !checkScalar(*psrc2, type1, kind2, kind1) )
            CV_Error( CV_StsUnmatchedSizes,
                      "The operation is neither 'array op array' (where arrays have the same size and type), "
                      "nor 'array op scalar', nor 'scalar op array'" );
        haveScalar = true;
    }
    else
    {
        CV_Assert( psrc1->sameSize(*psrc2) && type1 == type2 );
    }

    size_t esz = CV_ELEM_SIZE(type1);
    size_t blocksize0 = (BLOCK_SIZE + esz-1)/esz;
    BinaryFunc copymask = 0;
    bool reallocate = false;

    if( haveMask )
    {
        int mtype = _mask.type();
        CV_Assert( (mtype == CV_8U || mtype == CV_8S) && _mask.sameSize(*psrc1));
        copymask = getCopyMaskFunc(esz);
        reallocate = !_dst.sameSize(*psrc1) || _dst.type() != type1;
    }

    AutoBuffer<uchar> _buf;
    uchar *scbuf = 0, *maskbuf = 0;

    _dst.createSameSize(*psrc1, type1);
    // if this is mask operation and dst has been reallocated,
    // we have to clear the destination
    if( haveMask && reallocate )
        _dst.setTo(0.);

    if( use_opencl && ocl_binary_op(*psrc1, *psrc2, _dst, _mask, bitwise, oclop, haveScalar ))
        return;

    Mat src1 = psrc1->getMat(), src2 = psrc2->getMat();
    Mat dst = _dst.getMat(), mask = _mask.getMat();

    if( bitwise )
    {
        func = *tab;
        cn = (int)esz;
    }
    else
    {
        func = tab[depth1];
    }

    if( !haveScalar )
    {
        const Mat* arrays[] = { &src1, &src2, &dst, &mask, 0 };
        uchar* ptrs[4];

        NAryMatIterator it(arrays, ptrs);
        size_t total = it.size, blocksize = total;

        if( blocksize*cn > INT_MAX )
            blocksize = INT_MAX/cn;

        if( haveMask )
        {
            blocksize = std::min(blocksize, blocksize0);
            _buf.allocate(blocksize*esz);
            maskbuf = _buf;
        }

        for( size_t i = 0; i < it.nplanes; i++, ++it )
        {
            for( size_t j = 0; j < total; j += blocksize )
            {
                int bsz = (int)MIN(total - j, blocksize);

                func( ptrs[0], 0, ptrs[1], 0, haveMask ? maskbuf : ptrs[2], 0, Size(bsz*cn, 1), 0 );
                if( haveMask )
                {
                    copymask( maskbuf, 0, ptrs[3], 0, ptrs[2], 0, Size(bsz, 1), &esz );
                    ptrs[3] += bsz;
                }

                bsz *= (int)esz;
                ptrs[0] += bsz; ptrs[1] += bsz; ptrs[2] += bsz;
            }
        }
    }
    else
    {
        const Mat* arrays[] = { &src1, &dst, &mask, 0 };
        uchar* ptrs[3];

        NAryMatIterator it(arrays, ptrs);
        size_t total = it.size, blocksize = std::min(total, blocksize0);

        _buf.allocate(blocksize*(haveMask ? 2 : 1)*esz + 32);
        scbuf = _buf;
        maskbuf = alignPtr(scbuf + blocksize*esz, 16);

        convertAndUnrollScalar( src2, src1.type(), scbuf, blocksize);

        for( size_t i = 0; i < it.nplanes; i++, ++it )
        {
            for( size_t j = 0; j < total; j += blocksize )
            {
                int bsz = (int)MIN(total - j, blocksize);

                func( ptrs[0], 0, scbuf, 0, haveMask ? maskbuf : ptrs[1], 0, Size(bsz*cn, 1), 0 );
                if( haveMask )
                {
                    copymask( maskbuf, 0, ptrs[2], 0, ptrs[1], 0, Size(bsz, 1), &esz );
                    ptrs[2] += bsz;
                }

                bsz *= (int)esz;
                ptrs[0] += bsz; ptrs[1] += bsz;
            }
        }
    }
}

static BinaryFunc* getMaxTab()
{
    static BinaryFunc maxTab[] =
    {
        (BinaryFunc)GET_OPTIMIZED(max8u), (BinaryFunc)GET_OPTIMIZED(max8s),
        (BinaryFunc)GET_OPTIMIZED(max16u), (BinaryFunc)GET_OPTIMIZED(max16s),
        (BinaryFunc)GET_OPTIMIZED(max32s),
        (BinaryFunc)GET_OPTIMIZED(max32f), (BinaryFunc)max64f,
        0
    };

    return maxTab;
}

static BinaryFunc* getMinTab()
{
    static BinaryFunc minTab[] =
    {
        (BinaryFunc)GET_OPTIMIZED(min8u), (BinaryFunc)GET_OPTIMIZED(min8s),
        (BinaryFunc)GET_OPTIMIZED(min16u), (BinaryFunc)GET_OPTIMIZED(min16s),
        (BinaryFunc)GET_OPTIMIZED(min32s),
        (BinaryFunc)GET_OPTIMIZED(min32f), (BinaryFunc)min64f,
        0
    };

    return minTab;
}

}

void cv::bitwise_and(InputArray a, InputArray b, OutputArray c, InputArray mask)
{
    BinaryFunc f = (BinaryFunc)GET_OPTIMIZED(and8u);
    binary_op(a, b, c, mask, &f, true, OCL_OP_AND);
}

void cv::bitwise_or(InputArray a, InputArray b, OutputArray c, InputArray mask)
{
    BinaryFunc f = (BinaryFunc)GET_OPTIMIZED(or8u);
    binary_op(a, b, c, mask, &f, true, OCL_OP_OR);
}

void cv::bitwise_xor(InputArray a, InputArray b, OutputArray c, InputArray mask)
{
    BinaryFunc f = (BinaryFunc)GET_OPTIMIZED(xor8u);
    binary_op(a, b, c, mask, &f, true, OCL_OP_XOR);
}

void cv::bitwise_not(InputArray a, OutputArray c, InputArray mask)
{
    BinaryFunc f = (BinaryFunc)GET_OPTIMIZED(not8u);
    binary_op(a, a, c, mask, &f, true, OCL_OP_NOT);
}

void cv::max( InputArray src1, InputArray src2, OutputArray dst )
{
    binary_op(src1, src2, dst, noArray(), getMaxTab(), false, OCL_OP_MAX );
}

void cv::min( InputArray src1, InputArray src2, OutputArray dst )
{
    binary_op(src1, src2, dst, noArray(), getMinTab(), false, OCL_OP_MIN );
}

void cv::max(const Mat& src1, const Mat& src2, Mat& dst)
{
    OutputArray _dst(dst);
    binary_op(src1, src2, _dst, noArray(), getMaxTab(), false, OCL_OP_MAX );
}

void cv::min(const Mat& src1, const Mat& src2, Mat& dst)
{
    OutputArray _dst(dst);
    binary_op(src1, src2, _dst, noArray(), getMinTab(), false, OCL_OP_MIN );
}

void cv::max(const UMat& src1, const UMat& src2, UMat& dst)
{
    OutputArray _dst(dst);
    binary_op(src1, src2, _dst, noArray(), getMaxTab(), false, OCL_OP_MAX );
}

void cv::min(const UMat& src1, const UMat& src2, UMat& dst)
{
    OutputArray _dst(dst);
    binary_op(src1, src2, _dst, noArray(), getMinTab(), false, OCL_OP_MIN );
}


/****************************************************************************************\
*                                      add/subtract                                      *
\****************************************************************************************/

namespace cv
{

static int actualScalarDepth(const double* data, int len)
{
    int i = 0, minval = INT_MAX, maxval = INT_MIN;
    for(; i < len; ++i)
    {
        int ival = cvRound(data[i]);
        if( ival != data[i] )
            break;
        minval = MIN(minval, ival);
        maxval = MAX(maxval, ival);
    }
    return i < len ? CV_64F :
        minval >= 0 && maxval <= (int)UCHAR_MAX ? CV_8U :
        minval >= (int)SCHAR_MIN && maxval <= (int)SCHAR_MAX ? CV_8S :
        minval >= 0 && maxval <= (int)USHRT_MAX ? CV_16U :
        minval >= (int)SHRT_MIN && maxval <= (int)SHRT_MAX ? CV_16S :
        CV_32S;
}


static bool ocl_arithm_op(InputArray _src1, InputArray _src2, OutputArray _dst,
                          InputArray _mask, int wtype,
                          void* usrdata, int oclop,
                          bool haveScalar )
{
    bool doubleSupport = ocl::Device::getDefault().doubleFPConfig() > 0;
    int type1 = _src1.type(), depth1 = CV_MAT_DEPTH(type1), cn = CV_MAT_CN(type1);
    bool haveMask = !_mask.empty();

    if( ((haveMask || haveScalar) && (cn > 4 || cn == 3)) )
        return false;

    int dtype = _dst.type(), ddepth = CV_MAT_DEPTH(dtype), wdepth = std::max(CV_32S, CV_MAT_DEPTH(wtype));
    if (!doubleSupport)
        wdepth = std::min(wdepth, CV_32F);

    wtype = CV_MAKETYPE(wdepth, cn);
    int type2 = haveScalar ? wtype : _src2.type(), depth2 = CV_MAT_DEPTH(type2);
    if (!doubleSupport && (depth2 == CV_64F || depth1 == CV_64F))
        return false;

    int kercn = haveMask || haveScalar ? cn : 1;

    char cvtstr[4][32], opts[1024];
    sprintf(opts, "-D %s%s -D %s -D srcT1=%s -D srcT2=%s "
            "-D dstT=%s -D workT=%s -D scaleT=%s -D convertToWT1=%s "
            "-D convertToWT2=%s -D convertToDT=%s%s",
            (haveMask ? "MASK_" : ""), (haveScalar ? "UNARY_OP" : "BINARY_OP"),
            oclop2str[oclop], ocl::typeToStr(CV_MAKETYPE(depth1, kercn)),
            ocl::typeToStr(CV_MAKETYPE(depth2, kercn)),
            ocl::typeToStr(CV_MAKETYPE(ddepth, kercn)),
            ocl::typeToStr(CV_MAKETYPE(wdepth, kercn)),
            ocl::typeToStr(CV_MAKETYPE(wdepth, 1)),
            ocl::convertTypeStr(depth1, wdepth, kercn, cvtstr[0]),
            ocl::convertTypeStr(depth2, wdepth, kercn, cvtstr[1]),
            ocl::convertTypeStr(wdepth, ddepth, kercn, cvtstr[2]),
            doubleSupport ? " -D DOUBLE_SUPPORT" : "");

    size_t usrdata_esz = CV_ELEM_SIZE(wdepth);
    const uchar* usrdata_p = (const uchar*)usrdata;
    const double* usrdata_d = (const double*)usrdata;
    float usrdata_f[3];
    int i, n = oclop == OCL_OP_MUL_SCALE || oclop == OCL_OP_DIV_SCALE ||
        oclop == OCL_OP_RDIV_SCALE || oclop == OCL_OP_RECIP_SCALE ? 1 : oclop == OCL_OP_ADDW ? 3 : 0;
    if( n > 0 && wdepth == CV_32F )
    {
        for( i = 0; i < n; i++ )
            usrdata_f[i] = (float)usrdata_d[i];
        usrdata_p = (const uchar*)usrdata_f;
    }

    ocl::Kernel k("KF", ocl::core::arithm_oclsrc, opts);
    if( k.empty() )
        return false;

    UMat src1 = _src1.getUMat(), src2;
    UMat dst = _dst.getUMat(), mask = _mask.getUMat();

    int cscale = cn/kercn;

    ocl::KernelArg src1arg = ocl::KernelArg::ReadOnlyNoSize(src1, cscale);
    ocl::KernelArg dstarg = haveMask ? ocl::KernelArg::ReadWrite(dst, cscale) :
                                       ocl::KernelArg::WriteOnly(dst, cscale);
    ocl::KernelArg maskarg = ocl::KernelArg::ReadOnlyNoSize(mask, 1);

    if( haveScalar )
    {
        size_t esz = CV_ELEM_SIZE(wtype);
        double buf[4]={0,0,0,0};
        Mat src2sc = _src2.getMat();

        if( !src2sc.empty() )
            convertAndUnrollScalar(src2sc, wtype, (uchar*)buf, 1);
        ocl::KernelArg scalararg = ocl::KernelArg(0, 0, 0, buf, esz);

        if( !haveMask )
        {
            if(n == 0)
                k.args(src1arg, dstarg, scalararg);
            else if(n == 1)
                k.args(src1arg, dstarg, scalararg,
                       ocl::KernelArg(0, 0, 0, usrdata_p, usrdata_esz));
            else
                CV_Error(Error::StsNotImplemented, "unsupported number of extra parameters");
        }
        else
            k.args(src1arg, maskarg, dstarg, scalararg);
    }
    else
    {
        src2 = _src2.getUMat();
        ocl::KernelArg src2arg = ocl::KernelArg::ReadOnlyNoSize(src2, cscale);

        if( !haveMask )
        {
            if(n == 0)
                k.args(src1arg, src2arg, dstarg);
            else if(n == 1)
                k.args(src1arg, src2arg, dstarg,
                       ocl::KernelArg(0, 0, 0, usrdata_p, usrdata_esz));
            else if(n == 3)
                k.args(src1arg, src2arg, dstarg,
                       ocl::KernelArg(0, 0, 0, usrdata_p, usrdata_esz),
                       ocl::KernelArg(0, 0, 0, usrdata_p + usrdata_esz, usrdata_esz),
                       ocl::KernelArg(0, 0, 0, usrdata_p + usrdata_esz*2, usrdata_esz));
            else
                CV_Error(Error::StsNotImplemented, "unsupported number of extra parameters");
        }
        else
            k.args(src1arg, src2arg, maskarg, dstarg);
    }

    size_t globalsize[] = { src1.cols * cscale, src1.rows };
    return k.run(2, globalsize, NULL, false);
}


static void arithm_op(InputArray _src1, InputArray _src2, OutputArray _dst,
                      InputArray _mask, int dtype, BinaryFunc* tab, bool muldiv=false,
                      void* usrdata=0, int oclop=-1 )
{
    const _InputArray *psrc1 = &_src1, *psrc2 = &_src2;
    int kind1 = psrc1->kind(), kind2 = psrc2->kind();
    bool haveMask = !_mask.empty();
    bool reallocate = false;
    int type1 = psrc1->type(), depth1 = CV_MAT_DEPTH(type1), cn = CV_MAT_CN(type1);
    int type2 = psrc2->type(), depth2 = CV_MAT_DEPTH(type2), cn2 = CV_MAT_CN(type2);
    int wtype, dims1 = psrc1->dims(), dims2 = psrc2->dims();
    Size sz1 = dims1 <= 2 ? psrc1->size() : Size();
    Size sz2 = dims2 <= 2 ? psrc2->size() : Size();
    bool use_opencl = _dst.isUMat() && ocl::useOpenCL() && dims1 <= 2 && dims2 <= 2;
    bool src1Scalar = checkScalar(*psrc1, type2, kind1, kind2);
    bool src2Scalar = checkScalar(*psrc2, type1, kind2, kind1);

    if( (kind1 == kind2 || cn == 1) && sz1 == sz2 && dims1 <= 2 && dims2 <= 2 && type1 == type2 &&
        !haveMask && ((!_dst.fixedType() && (dtype < 0 || CV_MAT_DEPTH(dtype) == depth1)) ||
                       (_dst.fixedType() && _dst.type() == type1)) &&
        ((src1Scalar && src2Scalar) || (!src1Scalar && !src2Scalar)) )
    {
        _dst.createSameSize(*psrc1, type1);
        if( use_opencl &&
            ocl_arithm_op(*psrc1, *psrc2, _dst, _mask,
                          (!usrdata ? type1 : std::max(depth1, CV_32F)),
                          usrdata, oclop, false))
            return;

        Mat src1 = psrc1->getMat(), src2 = psrc2->getMat(), dst = _dst.getMat();
        Size sz = getContinuousSize(src1, src2, dst, src1.channels());
        tab[depth1](src1.data, src1.step, src2.data, src2.step, dst.data, dst.step, sz, usrdata);
        return;
    }

    bool haveScalar = false, swapped12 = false;
<<<<<<< HEAD

    if( dims1 != dims2 || sz1 != sz2 || cn != cn2 ||
        ((kind1 == _InputArray::MATX || kind2 == _InputArray::MATX) &&
         (sz1 == Size(1,4) || sz2 == Size(1,4))) )
=======
    int depth2 = src2.depth();
    if( src1.size != src2.size || src1.channels() != src2.channels() ||
        (kind1 == _InputArray::MATX && (src1.size() == Size(1,4) || src1.size() == Size(1,1))) ||
        (kind2 == _InputArray::MATX && (src2.size() == Size(1,4) || src2.size() == Size(1,1))) )
>>>>>>> 9628abc7
    {
        if( checkScalar(*psrc1, type2, kind1, kind2) )
        {
            // src1 is a scalar; swap it with src2
            swap(psrc1, psrc2);
            swap(sz1, sz2);
            swap(type1, type2);
            swap(depth1, depth2);
            swap(cn, cn2);
            swap(dims1, dims2);
            swapped12 = true;
            if( oclop == OCL_OP_SUB )
                oclop = OCL_OP_RSUB;
            if ( oclop == OCL_OP_DIV_SCALE )
                oclop = OCL_OP_RDIV_SCALE;
        }
        else if( !checkScalar(*psrc2, type1, kind2, kind1) )
            CV_Error( CV_StsUnmatchedSizes,
                     "The operation is neither 'array op array' "
                     "(where arrays have the same size and the same number of channels), "
                     "nor 'array op scalar', nor 'scalar op array'" );
        haveScalar = true;
        CV_Assert(type2 == CV_64F && (sz2.height == 1 || sz2.height == 4));

        if (!muldiv)
        {
            Mat sc = psrc2->getMat();
            depth2 = actualScalarDepth(sc.ptr<double>(), cn);
            if( depth2 == CV_64F && (depth1 < CV_32S || depth1 == CV_32F) )
                depth2 = CV_32F;
        }
        else
            depth2 = CV_64F;
    }

    if( dtype < 0 )
    {
        if( _dst.fixedType() )
            dtype = _dst.type();
        else
        {
            if( !haveScalar && type1 != type2 )
                CV_Error(CV_StsBadArg,
                     "When the input arrays in add/subtract/multiply/divide functions have different types, "
                     "the output array type must be explicitly specified");
            dtype = type1;
        }
    }
    dtype = CV_MAT_DEPTH(dtype);

    if( depth1 == depth2 && dtype == depth1 )
        wtype = dtype;
    else if( !muldiv )
    {
        wtype = depth1 <= CV_8S && depth2 <= CV_8S ? CV_16S :
                depth1 <= CV_32S && depth2 <= CV_32S ? CV_32S : std::max(depth1, depth2);
        wtype = std::max(wtype, dtype);

        // when the result of addition should be converted to an integer type,
        // and just one of the input arrays is floating-point, it makes sense to convert that input to integer type before the operation,
        // instead of converting the other input to floating-point and then converting the operation result back to integers.
        if( dtype < CV_32F && (depth1 < CV_32F || depth2 < CV_32F) )
            wtype = CV_32S;
    }
    else
    {
        wtype = std::max(depth1, std::max(depth2, CV_32F));
        wtype = std::max(wtype, dtype);
    }

    dtype = CV_MAKETYPE(dtype, cn);
    wtype = CV_MAKETYPE(wtype, cn);

    if( haveMask )
    {
        int mtype = _mask.type();
        CV_Assert( (mtype == CV_8UC1 || mtype == CV_8SC1) && _mask.sameSize(*psrc1) );
        reallocate = !_dst.sameSize(*psrc1) || _dst.type() != dtype;
    }

    _dst.createSameSize(*psrc1, dtype);
    if( reallocate )
        _dst.setTo(0.);

    if( use_opencl &&
        ocl_arithm_op(*psrc1, *psrc2, _dst, _mask, wtype,
                      usrdata, oclop, haveScalar))
        return;

    BinaryFunc cvtsrc1 = type1 == wtype ? 0 : getConvertFunc(type1, wtype);
    BinaryFunc cvtsrc2 = type2 == type1 ? cvtsrc1 : type2 == wtype ? 0 : getConvertFunc(type2, wtype);
    BinaryFunc cvtdst = dtype == wtype ? 0 : getConvertFunc(wtype, dtype);

    size_t esz1 = CV_ELEM_SIZE(type1), esz2 = CV_ELEM_SIZE(type2);
    size_t dsz = CV_ELEM_SIZE(dtype), wsz = CV_ELEM_SIZE(wtype);
    size_t blocksize0 = (size_t)(BLOCK_SIZE + wsz-1)/wsz;
    BinaryFunc copymask = getCopyMaskFunc(dsz);
    Mat src1 = psrc1->getMat(), src2 = psrc2->getMat(), dst = _dst.getMat(), mask = _mask.getMat();

    AutoBuffer<uchar> _buf;
    uchar *buf, *maskbuf = 0, *buf1 = 0, *buf2 = 0, *wbuf = 0;
    size_t bufesz = (cvtsrc1 ? wsz : 0) +
                    (cvtsrc2 || haveScalar ? wsz : 0) +
                    (cvtdst ? wsz : 0) +
                    (haveMask ? dsz : 0);
    BinaryFunc func = tab[CV_MAT_DEPTH(wtype)];

    if( !haveScalar )
    {
        const Mat* arrays[] = { &src1, &src2, &dst, &mask, 0 };
        uchar* ptrs[4];

        NAryMatIterator it(arrays, ptrs);
        size_t total = it.size, blocksize = total;

        if( haveMask || cvtsrc1 || cvtsrc2 || cvtdst )
            blocksize = std::min(blocksize, blocksize0);

        _buf.allocate(bufesz*blocksize + 64);
        buf = _buf;
        if( cvtsrc1 )
            buf1 = buf, buf = alignPtr(buf + blocksize*wsz, 16);
        if( cvtsrc2 )
            buf2 = buf, buf = alignPtr(buf + blocksize*wsz, 16);
        wbuf = maskbuf = buf;
        if( cvtdst )
            buf = alignPtr(buf + blocksize*wsz, 16);
        if( haveMask )
            maskbuf = buf;

        for( size_t i = 0; i < it.nplanes; i++, ++it )
        {
            for( size_t j = 0; j < total; j += blocksize )
            {
                int bsz = (int)MIN(total - j, blocksize);
                Size bszn(bsz*cn, 1);
                const uchar *sptr1 = ptrs[0], *sptr2 = ptrs[1];
                uchar* dptr = ptrs[2];
                if( cvtsrc1 )
                {
                    cvtsrc1( sptr1, 0, 0, 0, buf1, 0, bszn, 0 );
                    sptr1 = buf1;
                }
                if( ptrs[0] == ptrs[1] )
                    sptr2 = sptr1;
                else if( cvtsrc2 )
                {
                    cvtsrc2( sptr2, 0, 0, 0, buf2, 0, bszn, 0 );
                    sptr2 = buf2;
                }

                if( !haveMask && !cvtdst )
                    func( sptr1, 0, sptr2, 0, dptr, 0, bszn, usrdata );
                else
                {
                    func( sptr1, 0, sptr2, 0, wbuf, 0, bszn, usrdata );
                    if( !haveMask )
                        cvtdst( wbuf, 0, 0, 0, dptr, 0, bszn, 0 );
                    else if( !cvtdst )
                    {
                        copymask( wbuf, 0, ptrs[3], 0, dptr, 0, Size(bsz, 1), &dsz );
                        ptrs[3] += bsz;
                    }
                    else
                    {
                        cvtdst( wbuf, 0, 0, 0, maskbuf, 0, bszn, 0 );
                        copymask( maskbuf, 0, ptrs[3], 0, dptr, 0, Size(bsz, 1), &dsz );
                        ptrs[3] += bsz;
                    }
                }
                ptrs[0] += bsz*esz1; ptrs[1] += bsz*esz2; ptrs[2] += bsz*dsz;
            }
        }
    }
    else
    {
        const Mat* arrays[] = { &src1, &dst, &mask, 0 };
        uchar* ptrs[3];

        NAryMatIterator it(arrays, ptrs);
        size_t total = it.size, blocksize = std::min(total, blocksize0);

        _buf.allocate(bufesz*blocksize + 64);
        buf = _buf;
        if( cvtsrc1 )
            buf1 = buf, buf = alignPtr(buf + blocksize*wsz, 16);
        buf2 = buf; buf = alignPtr(buf + blocksize*wsz, 16);
        wbuf = maskbuf = buf;
        if( cvtdst )
            buf = alignPtr(buf + blocksize*wsz, 16);
        if( haveMask )
            maskbuf = buf;

        convertAndUnrollScalar( src2, wtype, buf2, blocksize);

        for( size_t i = 0; i < it.nplanes; i++, ++it )
        {
            for( size_t j = 0; j < total; j += blocksize )
            {
                int bsz = (int)MIN(total - j, blocksize);
                Size bszn(bsz*cn, 1);
                const uchar *sptr1 = ptrs[0];
                const uchar* sptr2 = buf2;
                uchar* dptr = ptrs[1];

                if( cvtsrc1 )
                {
                    cvtsrc1( sptr1, 0, 0, 0, buf1, 0, bszn, 0 );
                    sptr1 = buf1;
                }

                if( swapped12 )
                    std::swap(sptr1, sptr2);

                if( !haveMask && !cvtdst )
                    func( sptr1, 0, sptr2, 0, dptr, 0, bszn, usrdata );
                else
                {
                    func( sptr1, 0, sptr2, 0, wbuf, 0, bszn, usrdata );
                    if( !haveMask )
                        cvtdst( wbuf, 0, 0, 0, dptr, 0, bszn, 0 );
                    else if( !cvtdst )
                    {
                        copymask( wbuf, 0, ptrs[2], 0, dptr, 0, Size(bsz, 1), &dsz );
                        ptrs[2] += bsz;
                    }
                    else
                    {
                        cvtdst( wbuf, 0, 0, 0, maskbuf, 0, bszn, 0 );
                        copymask( maskbuf, 0, ptrs[2], 0, dptr, 0, Size(bsz, 1), &dsz );
                        ptrs[2] += bsz;
                    }
                }
                ptrs[0] += bsz*esz1; ptrs[1] += bsz*dsz;
            }
        }
    }
}

static BinaryFunc* getAddTab()
{
    static BinaryFunc addTab[] =
    {
        (BinaryFunc)GET_OPTIMIZED(add8u), (BinaryFunc)GET_OPTIMIZED(add8s),
        (BinaryFunc)GET_OPTIMIZED(add16u), (BinaryFunc)GET_OPTIMIZED(add16s),
        (BinaryFunc)GET_OPTIMIZED(add32s),
        (BinaryFunc)GET_OPTIMIZED(add32f), (BinaryFunc)add64f,
        0
    };

    return addTab;
}

static BinaryFunc* getSubTab()
{
    static BinaryFunc subTab[] =
    {
        (BinaryFunc)GET_OPTIMIZED(sub8u), (BinaryFunc)GET_OPTIMIZED(sub8s),
        (BinaryFunc)GET_OPTIMIZED(sub16u), (BinaryFunc)GET_OPTIMIZED(sub16s),
        (BinaryFunc)GET_OPTIMIZED(sub32s),
        (BinaryFunc)GET_OPTIMIZED(sub32f), (BinaryFunc)sub64f,
        0
    };

    return subTab;
}

static BinaryFunc* getAbsDiffTab()
{
    static BinaryFunc absDiffTab[] =
    {
        (BinaryFunc)GET_OPTIMIZED(absdiff8u), (BinaryFunc)GET_OPTIMIZED(absdiff8s),
        (BinaryFunc)GET_OPTIMIZED(absdiff16u), (BinaryFunc)GET_OPTIMIZED(absdiff16s),
        (BinaryFunc)GET_OPTIMIZED(absdiff32s),
        (BinaryFunc)GET_OPTIMIZED(absdiff32f), (BinaryFunc)absdiff64f,
        0
    };

    return absDiffTab;
}

}

void cv::add( InputArray src1, InputArray src2, OutputArray dst,
          InputArray mask, int dtype )
{
    arithm_op(src1, src2, dst, mask, dtype, getAddTab(), false, 0, OCL_OP_ADD );
}

void cv::subtract( InputArray src1, InputArray src2, OutputArray dst,
               InputArray mask, int dtype )
{
#ifdef HAVE_TEGRA_OPTIMIZATION
    if (mask.empty() && src1.depth() == CV_8U && src2.depth() == CV_8U)
    {
        if (dtype == -1 && dst.fixedType())
            dtype = dst.depth();

        if (!dst.fixedType() || dtype == dst.depth())
        {
            if (dtype == CV_16S)
            {
                Mat _dst = dst.getMat();
                if(tegra::subtract_8u8u16s(src1.getMat(), src2.getMat(), _dst))
                    return;
            }
            else if (dtype == CV_32F)
            {
                Mat _dst = dst.getMat();
                if(tegra::subtract_8u8u32f(src1.getMat(), src2.getMat(), _dst))
                    return;
            }
            else if (dtype == CV_8S)
            {
                Mat _dst = dst.getMat();
                if(tegra::subtract_8u8u8s(src1.getMat(), src2.getMat(), _dst))
                    return;
            }
        }
    }
#endif
    arithm_op(src1, src2, dst, mask, dtype, getSubTab(), false, 0, OCL_OP_SUB );
}

void cv::absdiff( InputArray src1, InputArray src2, OutputArray dst )
{
    arithm_op(src1, src2, dst, noArray(), -1, getAbsDiffTab(), false, 0, OCL_OP_ABSDIFF);
}

/****************************************************************************************\
*                                    multiply/divide                                     *
\****************************************************************************************/

namespace cv
{

template<typename T, typename WT> static void
mul_( const T* src1, size_t step1, const T* src2, size_t step2,
      T* dst, size_t step, Size size, WT scale )
{
    step1 /= sizeof(src1[0]);
    step2 /= sizeof(src2[0]);
    step /= sizeof(dst[0]);

    if( scale == (WT)1. )
    {
        for( ; size.height--; src1 += step1, src2 += step2, dst += step )
        {
            int i=0;
            #if CV_ENABLE_UNROLLED
            for(; i <= size.width - 4; i += 4 )
            {
                T t0;
                T t1;
                t0 = saturate_cast<T>(src1[i  ] * src2[i  ]);
                t1 = saturate_cast<T>(src1[i+1] * src2[i+1]);
                dst[i  ] = t0;
                dst[i+1] = t1;

                t0 = saturate_cast<T>(src1[i+2] * src2[i+2]);
                t1 = saturate_cast<T>(src1[i+3] * src2[i+3]);
                dst[i+2] = t0;
                dst[i+3] = t1;
            }
            #endif
            for( ; i < size.width; i++ )
                dst[i] = saturate_cast<T>(src1[i] * src2[i]);
        }
    }
    else
    {
        for( ; size.height--; src1 += step1, src2 += step2, dst += step )
        {
            int i = 0;
            #if CV_ENABLE_UNROLLED
            for(; i <= size.width - 4; i += 4 )
            {
                T t0 = saturate_cast<T>(scale*(WT)src1[i]*src2[i]);
                T t1 = saturate_cast<T>(scale*(WT)src1[i+1]*src2[i+1]);
                dst[i] = t0; dst[i+1] = t1;

                t0 = saturate_cast<T>(scale*(WT)src1[i+2]*src2[i+2]);
                t1 = saturate_cast<T>(scale*(WT)src1[i+3]*src2[i+3]);
                dst[i+2] = t0; dst[i+3] = t1;
            }
            #endif
            for( ; i < size.width; i++ )
                dst[i] = saturate_cast<T>(scale*(WT)src1[i]*src2[i]);
        }
    }
}

template<typename T> static void
div_( const T* src1, size_t step1, const T* src2, size_t step2,
      T* dst, size_t step, Size size, double scale )
{
    step1 /= sizeof(src1[0]);
    step2 /= sizeof(src2[0]);
    step /= sizeof(dst[0]);

    for( ; size.height--; src1 += step1, src2 += step2, dst += step )
    {
        int i = 0;
        #if CV_ENABLE_UNROLLED
        for( ; i <= size.width - 4; i += 4 )
        {
            if( src2[i] != 0 && src2[i+1] != 0 && src2[i+2] != 0 && src2[i+3] != 0 )
            {
                double a = (double)src2[i] * src2[i+1];
                double b = (double)src2[i+2] * src2[i+3];
                double d = scale/(a * b);
                b *= d;
                a *= d;

                T z0 = saturate_cast<T>(src2[i+1] * ((double)src1[i] * b));
                T z1 = saturate_cast<T>(src2[i] * ((double)src1[i+1] * b));
                T z2 = saturate_cast<T>(src2[i+3] * ((double)src1[i+2] * a));
                T z3 = saturate_cast<T>(src2[i+2] * ((double)src1[i+3] * a));

                dst[i] = z0; dst[i+1] = z1;
                dst[i+2] = z2; dst[i+3] = z3;
            }
            else
            {
                T z0 = src2[i] != 0 ? saturate_cast<T>(src1[i]*scale/src2[i]) : 0;
                T z1 = src2[i+1] != 0 ? saturate_cast<T>(src1[i+1]*scale/src2[i+1]) : 0;
                T z2 = src2[i+2] != 0 ? saturate_cast<T>(src1[i+2]*scale/src2[i+2]) : 0;
                T z3 = src2[i+3] != 0 ? saturate_cast<T>(src1[i+3]*scale/src2[i+3]) : 0;

                dst[i] = z0; dst[i+1] = z1;
                dst[i+2] = z2; dst[i+3] = z3;
            }
        }
        #endif
        for( ; i < size.width; i++ )
            dst[i] = src2[i] != 0 ? saturate_cast<T>(src1[i]*scale/src2[i]) : 0;
    }
}

template<typename T> static void
recip_( const T*, size_t, const T* src2, size_t step2,
        T* dst, size_t step, Size size, double scale )
{
    step2 /= sizeof(src2[0]);
    step /= sizeof(dst[0]);

    for( ; size.height--; src2 += step2, dst += step )
    {
        int i = 0;
        #if CV_ENABLE_UNROLLED
        for( ; i <= size.width - 4; i += 4 )
        {
            if( src2[i] != 0 && src2[i+1] != 0 && src2[i+2] != 0 && src2[i+3] != 0 )
            {
                double a = (double)src2[i] * src2[i+1];
                double b = (double)src2[i+2] * src2[i+3];
                double d = scale/(a * b);
                b *= d;
                a *= d;

                T z0 = saturate_cast<T>(src2[i+1] * b);
                T z1 = saturate_cast<T>(src2[i] * b);
                T z2 = saturate_cast<T>(src2[i+3] * a);
                T z3 = saturate_cast<T>(src2[i+2] * a);

                dst[i] = z0; dst[i+1] = z1;
                dst[i+2] = z2; dst[i+3] = z3;
            }
            else
            {
                T z0 = src2[i] != 0 ? saturate_cast<T>(scale/src2[i]) : 0;
                T z1 = src2[i+1] != 0 ? saturate_cast<T>(scale/src2[i+1]) : 0;
                T z2 = src2[i+2] != 0 ? saturate_cast<T>(scale/src2[i+2]) : 0;
                T z3 = src2[i+3] != 0 ? saturate_cast<T>(scale/src2[i+3]) : 0;

                dst[i] = z0; dst[i+1] = z1;
                dst[i+2] = z2; dst[i+3] = z3;
            }
        }
        #endif
        for( ; i < size.width; i++ )
            dst[i] = src2[i] != 0 ? saturate_cast<T>(scale/src2[i]) : 0;
    }
}


static void mul8u( const uchar* src1, size_t step1, const uchar* src2, size_t step2,
                   uchar* dst, size_t step, Size sz, void* scale)
{
    mul_(src1, step1, src2, step2, dst, step, sz, (float)*(const double*)scale);
}

static void mul8s( const schar* src1, size_t step1, const schar* src2, size_t step2,
                   schar* dst, size_t step, Size sz, void* scale)
{
    mul_(src1, step1, src2, step2, dst, step, sz, (float)*(const double*)scale);
}

static void mul16u( const ushort* src1, size_t step1, const ushort* src2, size_t step2,
                    ushort* dst, size_t step, Size sz, void* scale)
{
    mul_(src1, step1, src2, step2, dst, step, sz, (float)*(const double*)scale);
}

static void mul16s( const short* src1, size_t step1, const short* src2, size_t step2,
                    short* dst, size_t step, Size sz, void* scale)
{
    mul_(src1, step1, src2, step2, dst, step, sz, (float)*(const double*)scale);
}

static void mul32s( const int* src1, size_t step1, const int* src2, size_t step2,
                    int* dst, size_t step, Size sz, void* scale)
{
    mul_(src1, step1, src2, step2, dst, step, sz, *(const double*)scale);
}

static void mul32f( const float* src1, size_t step1, const float* src2, size_t step2,
                    float* dst, size_t step, Size sz, void* scale)
{
    mul_(src1, step1, src2, step2, dst, step, sz, (float)*(const double*)scale);
}

static void mul64f( const double* src1, size_t step1, const double* src2, size_t step2,
                    double* dst, size_t step, Size sz, void* scale)
{
    mul_(src1, step1, src2, step2, dst, step, sz, *(const double*)scale);
}

static void div8u( const uchar* src1, size_t step1, const uchar* src2, size_t step2,
                   uchar* dst, size_t step, Size sz, void* scale)
{
    if( src1 )
        div_(src1, step1, src2, step2, dst, step, sz, *(const double*)scale);
    else
        recip_(src1, step1, src2, step2, dst, step, sz, *(const double*)scale);
}

static void div8s( const schar* src1, size_t step1, const schar* src2, size_t step2,
                  schar* dst, size_t step, Size sz, void* scale)
{
    div_(src1, step1, src2, step2, dst, step, sz, *(const double*)scale);
}

static void div16u( const ushort* src1, size_t step1, const ushort* src2, size_t step2,
                    ushort* dst, size_t step, Size sz, void* scale)
{
    div_(src1, step1, src2, step2, dst, step, sz, *(const double*)scale);
}

static void div16s( const short* src1, size_t step1, const short* src2, size_t step2,
                    short* dst, size_t step, Size sz, void* scale)
{
    div_(src1, step1, src2, step2, dst, step, sz, *(const double*)scale);
}

static void div32s( const int* src1, size_t step1, const int* src2, size_t step2,
                    int* dst, size_t step, Size sz, void* scale)
{
    div_(src1, step1, src2, step2, dst, step, sz, *(const double*)scale);
}

static void div32f( const float* src1, size_t step1, const float* src2, size_t step2,
                    float* dst, size_t step, Size sz, void* scale)
{
    div_(src1, step1, src2, step2, dst, step, sz, *(const double*)scale);
}

static void div64f( const double* src1, size_t step1, const double* src2, size_t step2,
                    double* dst, size_t step, Size sz, void* scale)
{
    div_(src1, step1, src2, step2, dst, step, sz, *(const double*)scale);
}

static void recip8u( const uchar* src1, size_t step1, const uchar* src2, size_t step2,
                  uchar* dst, size_t step, Size sz, void* scale)
{
    recip_(src1, step1, src2, step2, dst, step, sz, *(const double*)scale);
}

static void recip8s( const schar* src1, size_t step1, const schar* src2, size_t step2,
                  schar* dst, size_t step, Size sz, void* scale)
{
    recip_(src1, step1, src2, step2, dst, step, sz, *(const double*)scale);
}

static void recip16u( const ushort* src1, size_t step1, const ushort* src2, size_t step2,
                   ushort* dst, size_t step, Size sz, void* scale)
{
    recip_(src1, step1, src2, step2, dst, step, sz, *(const double*)scale);
}

static void recip16s( const short* src1, size_t step1, const short* src2, size_t step2,
                   short* dst, size_t step, Size sz, void* scale)
{
    recip_(src1, step1, src2, step2, dst, step, sz, *(const double*)scale);
}

static void recip32s( const int* src1, size_t step1, const int* src2, size_t step2,
                   int* dst, size_t step, Size sz, void* scale)
{
    recip_(src1, step1, src2, step2, dst, step, sz, *(const double*)scale);
}

static void recip32f( const float* src1, size_t step1, const float* src2, size_t step2,
                   float* dst, size_t step, Size sz, void* scale)
{
    recip_(src1, step1, src2, step2, dst, step, sz, *(const double*)scale);
}

static void recip64f( const double* src1, size_t step1, const double* src2, size_t step2,
                   double* dst, size_t step, Size sz, void* scale)
{
    recip_(src1, step1, src2, step2, dst, step, sz, *(const double*)scale);
}


static BinaryFunc* getMulTab()
{
    static BinaryFunc mulTab[] =
    {
        (BinaryFunc)mul8u, (BinaryFunc)mul8s, (BinaryFunc)mul16u,
        (BinaryFunc)mul16s, (BinaryFunc)mul32s, (BinaryFunc)mul32f,
        (BinaryFunc)mul64f, 0
    };

    return mulTab;
}

static BinaryFunc* getDivTab()
{
    static BinaryFunc divTab[] =
    {
        (BinaryFunc)div8u, (BinaryFunc)div8s, (BinaryFunc)div16u,
        (BinaryFunc)div16s, (BinaryFunc)div32s, (BinaryFunc)div32f,
        (BinaryFunc)div64f, 0
    };

    return divTab;
}

static BinaryFunc* getRecipTab()
{
    static BinaryFunc recipTab[] =
    {
        (BinaryFunc)recip8u, (BinaryFunc)recip8s, (BinaryFunc)recip16u,
        (BinaryFunc)recip16s, (BinaryFunc)recip32s, (BinaryFunc)recip32f,
        (BinaryFunc)recip64f, 0
    };

    return recipTab;
}

}

void cv::multiply(InputArray src1, InputArray src2,
                  OutputArray dst, double scale, int dtype)
{
    arithm_op(src1, src2, dst, noArray(), dtype, getMulTab(),
              true, &scale, std::abs(scale - 1.0) < DBL_EPSILON ? OCL_OP_MUL : OCL_OP_MUL_SCALE);
}

void cv::divide(InputArray src1, InputArray src2,
                OutputArray dst, double scale, int dtype)
{
    arithm_op(src1, src2, dst, noArray(), dtype, getDivTab(), true, &scale, OCL_OP_DIV_SCALE);
}

void cv::divide(double scale, InputArray src2,
                OutputArray dst, int dtype)
{
    arithm_op(src2, src2, dst, noArray(), dtype, getRecipTab(), true, &scale, OCL_OP_RECIP_SCALE);
}

/****************************************************************************************\
*                                      addWeighted                                       *
\****************************************************************************************/

namespace cv
{

template<typename T, typename WT> static void
addWeighted_( const T* src1, size_t step1, const T* src2, size_t step2,
              T* dst, size_t step, Size size, void* _scalars )
{
    const double* scalars = (const double*)_scalars;
    WT alpha = (WT)scalars[0], beta = (WT)scalars[1], gamma = (WT)scalars[2];
    step1 /= sizeof(src1[0]);
    step2 /= sizeof(src2[0]);
    step /= sizeof(dst[0]);

    for( ; size.height--; src1 += step1, src2 += step2, dst += step )
    {
        int x = 0;
        #if CV_ENABLE_UNROLLED
        for( ; x <= size.width - 4; x += 4 )
        {
            T t0 = saturate_cast<T>(src1[x]*alpha + src2[x]*beta + gamma);
            T t1 = saturate_cast<T>(src1[x+1]*alpha + src2[x+1]*beta + gamma);
            dst[x] = t0; dst[x+1] = t1;

            t0 = saturate_cast<T>(src1[x+2]*alpha + src2[x+2]*beta + gamma);
            t1 = saturate_cast<T>(src1[x+3]*alpha + src2[x+3]*beta + gamma);
            dst[x+2] = t0; dst[x+3] = t1;
        }
        #endif
        for( ; x < size.width; x++ )
            dst[x] = saturate_cast<T>(src1[x]*alpha + src2[x]*beta + gamma);
    }
}


static void
addWeighted8u( const uchar* src1, size_t step1,
               const uchar* src2, size_t step2,
               uchar* dst, size_t step, Size size,
               void* _scalars )
{
    const double* scalars = (const double*)_scalars;
    float alpha = (float)scalars[0], beta = (float)scalars[1], gamma = (float)scalars[2];

    for( ; size.height--; src1 += step1, src2 += step2, dst += step )
    {
        int x = 0;

#if CV_SSE2
        if( USE_SSE2 )
        {
            __m128 a4 = _mm_set1_ps(alpha), b4 = _mm_set1_ps(beta), g4 = _mm_set1_ps(gamma);
            __m128i z = _mm_setzero_si128();

            for( ; x <= size.width - 8; x += 8 )
            {
                __m128i u = _mm_unpacklo_epi8(_mm_loadl_epi64((const __m128i*)(src1 + x)), z);
                __m128i v = _mm_unpacklo_epi8(_mm_loadl_epi64((const __m128i*)(src2 + x)), z);

                __m128 u0 = _mm_cvtepi32_ps(_mm_unpacklo_epi16(u, z));
                __m128 u1 = _mm_cvtepi32_ps(_mm_unpackhi_epi16(u, z));
                __m128 v0 = _mm_cvtepi32_ps(_mm_unpacklo_epi16(v, z));
                __m128 v1 = _mm_cvtepi32_ps(_mm_unpackhi_epi16(v, z));

                u0 = _mm_add_ps(_mm_mul_ps(u0, a4), _mm_mul_ps(v0, b4));
                u1 = _mm_add_ps(_mm_mul_ps(u1, a4), _mm_mul_ps(v1, b4));
                u0 = _mm_add_ps(u0, g4); u1 = _mm_add_ps(u1, g4);

                u = _mm_packs_epi32(_mm_cvtps_epi32(u0), _mm_cvtps_epi32(u1));
                u = _mm_packus_epi16(u, u);

                _mm_storel_epi64((__m128i*)(dst + x), u);
            }
        }
#endif
        #if CV_ENABLE_UNROLLED
        for( ; x <= size.width - 4; x += 4 )
        {
            float t0, t1;
            t0 = CV_8TO32F(src1[x])*alpha + CV_8TO32F(src2[x])*beta + gamma;
            t1 = CV_8TO32F(src1[x+1])*alpha + CV_8TO32F(src2[x+1])*beta + gamma;

            dst[x] = saturate_cast<uchar>(t0);
            dst[x+1] = saturate_cast<uchar>(t1);

            t0 = CV_8TO32F(src1[x+2])*alpha + CV_8TO32F(src2[x+2])*beta + gamma;
            t1 = CV_8TO32F(src1[x+3])*alpha + CV_8TO32F(src2[x+3])*beta + gamma;

            dst[x+2] = saturate_cast<uchar>(t0);
            dst[x+3] = saturate_cast<uchar>(t1);
        }
        #endif

        for( ; x < size.width; x++ )
        {
            float t0 = CV_8TO32F(src1[x])*alpha + CV_8TO32F(src2[x])*beta + gamma;
            dst[x] = saturate_cast<uchar>(t0);
        }
    }
}

static void addWeighted8s( const schar* src1, size_t step1, const schar* src2, size_t step2,
                           schar* dst, size_t step, Size sz, void* scalars )
{
    addWeighted_<schar, float>(src1, step1, src2, step2, dst, step, sz, scalars);
}

static void addWeighted16u( const ushort* src1, size_t step1, const ushort* src2, size_t step2,
                            ushort* dst, size_t step, Size sz, void* scalars )
{
    addWeighted_<ushort, float>(src1, step1, src2, step2, dst, step, sz, scalars);
}

static void addWeighted16s( const short* src1, size_t step1, const short* src2, size_t step2,
                            short* dst, size_t step, Size sz, void* scalars )
{
    addWeighted_<short, float>(src1, step1, src2, step2, dst, step, sz, scalars);
}

static void addWeighted32s( const int* src1, size_t step1, const int* src2, size_t step2,
                            int* dst, size_t step, Size sz, void* scalars )
{
    addWeighted_<int, double>(src1, step1, src2, step2, dst, step, sz, scalars);
}

static void addWeighted32f( const float* src1, size_t step1, const float* src2, size_t step2,
                            float* dst, size_t step, Size sz, void* scalars )
{
    addWeighted_<float, double>(src1, step1, src2, step2, dst, step, sz, scalars);
}

static void addWeighted64f( const double* src1, size_t step1, const double* src2, size_t step2,
                            double* dst, size_t step, Size sz, void* scalars )
{
    addWeighted_<double, double>(src1, step1, src2, step2, dst, step, sz, scalars);
}

static BinaryFunc* getAddWeightedTab()
{
    static BinaryFunc addWeightedTab[] =
    {
        (BinaryFunc)GET_OPTIMIZED(addWeighted8u), (BinaryFunc)GET_OPTIMIZED(addWeighted8s), (BinaryFunc)GET_OPTIMIZED(addWeighted16u),
        (BinaryFunc)GET_OPTIMIZED(addWeighted16s), (BinaryFunc)GET_OPTIMIZED(addWeighted32s), (BinaryFunc)addWeighted32f,
        (BinaryFunc)addWeighted64f, 0
    };

    return addWeightedTab;
}

}

void cv::addWeighted( InputArray src1, double alpha, InputArray src2,
                      double beta, double gamma, OutputArray dst, int dtype )
{
    double scalars[] = {alpha, beta, gamma};
    arithm_op(src1, src2, dst, noArray(), dtype, getAddWeightedTab(), true, scalars, OCL_OP_ADDW);
}


/****************************************************************************************\
*                                          compare                                       *
\****************************************************************************************/

namespace cv
{

template<typename T> static void
cmp_(const T* src1, size_t step1, const T* src2, size_t step2,
     uchar* dst, size_t step, Size size, int code)
{
    step1 /= sizeof(src1[0]);
    step2 /= sizeof(src2[0]);
    if( code == CMP_GE || code == CMP_LT )
    {
        std::swap(src1, src2);
        std::swap(step1, step2);
        code = code == CMP_GE ? CMP_LE : CMP_GT;
    }

    if( code == CMP_GT || code == CMP_LE )
    {
        int m = code == CMP_GT ? 0 : 255;
        for( ; size.height--; src1 += step1, src2 += step2, dst += step )
        {
            int x = 0;
            #if CV_ENABLE_UNROLLED
            for( ; x <= size.width - 4; x += 4 )
            {
                int t0, t1;
                t0 = -(src1[x] > src2[x]) ^ m;
                t1 = -(src1[x+1] > src2[x+1]) ^ m;
                dst[x] = (uchar)t0; dst[x+1] = (uchar)t1;
                t0 = -(src1[x+2] > src2[x+2]) ^ m;
                t1 = -(src1[x+3] > src2[x+3]) ^ m;
                dst[x+2] = (uchar)t0; dst[x+3] = (uchar)t1;
            }
            #endif
            for( ; x < size.width; x++ )
                dst[x] = (uchar)(-(src1[x] > src2[x]) ^ m);
               }
    }
    else if( code == CMP_EQ || code == CMP_NE )
    {
        int m = code == CMP_EQ ? 0 : 255;
        for( ; size.height--; src1 += step1, src2 += step2, dst += step )
        {
            int x = 0;
            #if CV_ENABLE_UNROLLED
            for( ; x <= size.width - 4; x += 4 )
            {
                int t0, t1;
                t0 = -(src1[x] == src2[x]) ^ m;
                t1 = -(src1[x+1] == src2[x+1]) ^ m;
                dst[x] = (uchar)t0; dst[x+1] = (uchar)t1;
                t0 = -(src1[x+2] == src2[x+2]) ^ m;
                t1 = -(src1[x+3] == src2[x+3]) ^ m;
                dst[x+2] = (uchar)t0; dst[x+3] = (uchar)t1;
            }
            #endif
            for( ; x < size.width; x++ )
                dst[x] = (uchar)(-(src1[x] == src2[x]) ^ m);
        }
    }
}

#if ARITHM_USE_IPP
inline static IppCmpOp convert_cmp(int _cmpop)
{
    return _cmpop == CMP_EQ ? ippCmpEq :
        _cmpop == CMP_GT ? ippCmpGreater :
        _cmpop == CMP_GE ? ippCmpGreaterEq :
        _cmpop == CMP_LT ? ippCmpLess :
        _cmpop == CMP_LE ? ippCmpLessEq :
        (IppCmpOp)-1;
}
#endif

static void cmp8u(const uchar* src1, size_t step1, const uchar* src2, size_t step2,
                  uchar* dst, size_t step, Size size, void* _cmpop)
{
#if ARITHM_USE_IPP
    IppCmpOp op = convert_cmp(*(int *)_cmpop);
    if( op  >= 0 )
    {
        fixSteps(size, sizeof(dst[0]), step1, step2, step);
        if( ippiCompare_8u_C1R(src1, (int)step1, src2, (int)step2, dst, (int)step, (IppiSize&)size, op) >= 0 )
            return;
    }
#endif
  //vz optimized  cmp_(src1, step1, src2, step2, dst, step, size, *(int*)_cmpop);
    int code = *(int*)_cmpop;
    step1 /= sizeof(src1[0]);
    step2 /= sizeof(src2[0]);
    if( code == CMP_GE || code == CMP_LT )
    {
        std::swap(src1, src2);
        std::swap(step1, step2);
        code = code == CMP_GE ? CMP_LE : CMP_GT;
    }

    if( code == CMP_GT || code == CMP_LE )
    {
        int m = code == CMP_GT ? 0 : 255;
        for( ; size.height--; src1 += step1, src2 += step2, dst += step )
        {
            int x =0;
            #if CV_SSE2
            if( USE_SSE2 ){
                __m128i m128 = code == CMP_GT ? _mm_setzero_si128() : _mm_set1_epi8 (-1);
                __m128i c128 = _mm_set1_epi8 (-128);
                for( ; x <= size.width - 16; x += 16 )
                {
                    __m128i r00 = _mm_loadu_si128((const __m128i*)(src1 + x));
                    __m128i r10 = _mm_loadu_si128((const __m128i*)(src2 + x));
                    // no simd for 8u comparison, that's why we need the trick
                    r00 = _mm_sub_epi8(r00,c128);
                    r10 = _mm_sub_epi8(r10,c128);

                    r00 =_mm_xor_si128(_mm_cmpgt_epi8(r00, r10), m128);
                    _mm_storeu_si128((__m128i*)(dst + x),r00);

                }
            }
           #endif

            for( ; x < size.width; x++ ){
                dst[x] = (uchar)(-(src1[x] > src2[x]) ^ m);
            }
        }
    }
    else if( code == CMP_EQ || code == CMP_NE )
    {
        int m = code == CMP_EQ ? 0 : 255;
        for( ; size.height--; src1 += step1, src2 += step2, dst += step )
        {
            int x = 0;
            #if CV_SSE2
            if( USE_SSE2 ){
                __m128i m128 =  code == CMP_EQ ? _mm_setzero_si128() : _mm_set1_epi8 (-1);
                for( ; x <= size.width - 16; x += 16 )
                {
                    __m128i r00 = _mm_loadu_si128((const __m128i*)(src1 + x));
                    __m128i r10 = _mm_loadu_si128((const __m128i*)(src2 + x));
                    r00 = _mm_xor_si128 ( _mm_cmpeq_epi8 (r00, r10), m128);
                    _mm_storeu_si128((__m128i*)(dst + x), r00);
                }
            }
           #endif
           for( ; x < size.width; x++ )
                dst[x] = (uchar)(-(src1[x] == src2[x]) ^ m);
        }
    }
}

static void cmp8s(const schar* src1, size_t step1, const schar* src2, size_t step2,
                  uchar* dst, size_t step, Size size, void* _cmpop)
{
    cmp_(src1, step1, src2, step2, dst, step, size, *(int*)_cmpop);
}

static void cmp16u(const ushort* src1, size_t step1, const ushort* src2, size_t step2,
                  uchar* dst, size_t step, Size size, void* _cmpop)
{
#if ARITHM_USE_IPP
    IppCmpOp op = convert_cmp(*(int *)_cmpop);
    if( op  >= 0 )
    {
        fixSteps(size, sizeof(dst[0]), step1, step2, step);
        if( ippiCompare_16u_C1R(src1, (int)step1, src2, (int)step2, dst, (int)step, (IppiSize&)size, op) >= 0 )
            return;
    }
#endif
    cmp_(src1, step1, src2, step2, dst, step, size, *(int*)_cmpop);
}

static void cmp16s(const short* src1, size_t step1, const short* src2, size_t step2,
                  uchar* dst, size_t step, Size size, void* _cmpop)
{
#if ARITHM_USE_IPP
    IppCmpOp op = convert_cmp(*(int *)_cmpop);
    if( op  > 0 )
    {
        fixSteps(size, sizeof(dst[0]), step1, step2, step);
        if( ippiCompare_16s_C1R(src1, (int)step1, src2, (int)step2, dst, (int)step, (IppiSize&)size, op) >= 0 )
            return;
    }
#endif
   //vz optimized cmp_(src1, step1, src2, step2, dst, step, size, *(int*)_cmpop);

    int code = *(int*)_cmpop;
    step1 /= sizeof(src1[0]);
    step2 /= sizeof(src2[0]);
    if( code == CMP_GE || code == CMP_LT )
    {
        std::swap(src1, src2);
        std::swap(step1, step2);
        code = code == CMP_GE ? CMP_LE : CMP_GT;
    }

    if( code == CMP_GT || code == CMP_LE )
    {
        int m = code == CMP_GT ? 0 : 255;
        for( ; size.height--; src1 += step1, src2 += step2, dst += step )
        {
            int x =0;
            #if CV_SSE2
            if( USE_SSE2){//
                __m128i m128 =  code == CMP_GT ? _mm_setzero_si128() : _mm_set1_epi16 (-1);
                for( ; x <= size.width - 16; x += 16 )
                {
                    __m128i r00 = _mm_loadu_si128((const __m128i*)(src1 + x));
                    __m128i r10 = _mm_loadu_si128((const __m128i*)(src2 + x));
                    r00 = _mm_xor_si128 ( _mm_cmpgt_epi16 (r00, r10), m128);
                    __m128i r01 = _mm_loadu_si128((const __m128i*)(src1 + x + 8));
                    __m128i r11 = _mm_loadu_si128((const __m128i*)(src2 + x + 8));
                    r01 = _mm_xor_si128 ( _mm_cmpgt_epi16 (r01, r11), m128);
                    r11 = _mm_packs_epi16(r00, r01);
                    _mm_storeu_si128((__m128i*)(dst + x), r11);
                }
                if( x <= size.width-8)
                {
                    __m128i r00 = _mm_loadu_si128((const __m128i*)(src1 + x));
                    __m128i r10 = _mm_loadu_si128((const __m128i*)(src2 + x));
                    r00 = _mm_xor_si128 ( _mm_cmpgt_epi16 (r00, r10), m128);
                    r10 = _mm_packs_epi16(r00, r00);
                    _mm_storel_epi64((__m128i*)(dst + x), r10);

                    x += 8;
                }
            }
           #endif

            for( ; x < size.width; x++ ){
                 dst[x] = (uchar)(-(src1[x] > src2[x]) ^ m);
            }
        }
    }
    else if( code == CMP_EQ || code == CMP_NE )
    {
        int m = code == CMP_EQ ? 0 : 255;
        for( ; size.height--; src1 += step1, src2 += step2, dst += step )
        {
            int x = 0;
            #if CV_SSE2
            if( USE_SSE2 ){
                __m128i m128 =  code == CMP_EQ ? _mm_setzero_si128() : _mm_set1_epi16 (-1);
                for( ; x <= size.width - 16; x += 16 )
                {
                    __m128i r00 = _mm_loadu_si128((const __m128i*)(src1 + x));
                    __m128i r10 = _mm_loadu_si128((const __m128i*)(src2 + x));
                    r00 = _mm_xor_si128 ( _mm_cmpeq_epi16 (r00, r10), m128);
                    __m128i r01 = _mm_loadu_si128((const __m128i*)(src1 + x + 8));
                    __m128i r11 = _mm_loadu_si128((const __m128i*)(src2 + x + 8));
                    r01 = _mm_xor_si128 ( _mm_cmpeq_epi16 (r01, r11), m128);
                    r11 = _mm_packs_epi16(r00, r01);
                    _mm_storeu_si128((__m128i*)(dst + x), r11);
                }
                if( x <= size.width - 8)
                {
                    __m128i r00 = _mm_loadu_si128((const __m128i*)(src1 + x));
                    __m128i r10 = _mm_loadu_si128((const __m128i*)(src2 + x));
                    r00 = _mm_xor_si128 ( _mm_cmpeq_epi16 (r00, r10), m128);
                    r10 = _mm_packs_epi16(r00, r00);
                    _mm_storel_epi64((__m128i*)(dst + x), r10);

                    x += 8;
                }
            }
           #endif
           for( ; x < size.width; x++ )
                dst[x] = (uchar)(-(src1[x] == src2[x]) ^ m);
        }
    }
}

static void cmp32s(const int* src1, size_t step1, const int* src2, size_t step2,
                   uchar* dst, size_t step, Size size, void* _cmpop)
{
    cmp_(src1, step1, src2, step2, dst, step, size, *(int*)_cmpop);
}

static void cmp32f(const float* src1, size_t step1, const float* src2, size_t step2,
                  uchar* dst, size_t step, Size size, void* _cmpop)
{
#if ARITHM_USE_IPP
    IppCmpOp op = convert_cmp(*(int *)_cmpop);
    if( op  >= 0 )
    {
        fixSteps(size, sizeof(dst[0]), step1, step2, step);
        if( ippiCompare_32f_C1R(src1, (int)step1, src2, (int)step2, dst, (int)step, (IppiSize&)size, op) >= 0 )
            return;
    }
#endif
    cmp_(src1, step1, src2, step2, dst, step, size, *(int*)_cmpop);
}

static void cmp64f(const double* src1, size_t step1, const double* src2, size_t step2,
                  uchar* dst, size_t step, Size size, void* _cmpop)
{
    cmp_(src1, step1, src2, step2, dst, step, size, *(int*)_cmpop);
}

static BinaryFunc getCmpFunc(int depth)
{
    static BinaryFunc cmpTab[] =
    {
        (BinaryFunc)GET_OPTIMIZED(cmp8u), (BinaryFunc)GET_OPTIMIZED(cmp8s),
        (BinaryFunc)GET_OPTIMIZED(cmp16u), (BinaryFunc)GET_OPTIMIZED(cmp16s),
        (BinaryFunc)GET_OPTIMIZED(cmp32s),
        (BinaryFunc)GET_OPTIMIZED(cmp32f), (BinaryFunc)cmp64f,
        0
    };

    return cmpTab[depth];
}

static double getMinVal(int depth)
{
    static const double tab[] = {0, -128, 0, -32768, INT_MIN, -FLT_MAX, -DBL_MAX, 0};
    return tab[depth];
}

static double getMaxVal(int depth)
{
    static const double tab[] = {255, 127, 65535, 32767, INT_MAX, FLT_MAX, DBL_MAX, 0};
    return tab[depth];
}

static bool ocl_compare(InputArray _src1, InputArray _src2, OutputArray _dst, int op)
{
    if ( !((_src1.isMat() || _src1.isUMat()) && (_src2.isMat() || _src2.isUMat())) )
        return false;

    bool doubleSupport = ocl::Device::getDefault().doubleFPConfig() > 0;
    int type = _src1.type(), depth = CV_MAT_DEPTH(type), cn = CV_MAT_CN(type), type2 = _src2.type();
    if (!doubleSupport && (depth == CV_64F || _src2.depth() == CV_64F))
        return false;

    const char * const operationMap[] = { "==", ">", ">=", "<", "<=", "!=" };
    ocl::Kernel k("KF", ocl::core::arithm_oclsrc,
                  format("-D BINARY_OP -D srcT1=%s -D workT=srcT1"
                         " -D OP_CMP -D CMP_OPERATOR=%s%s",
                         ocl::typeToStr(CV_MAKE_TYPE(depth, 1)),
                         operationMap[op],
                         doubleSupport ? " -D DOUBLE_SUPPORT" : ""));
    if (k.empty())
        return false;

    CV_Assert(type == type2);
    UMat src1 = _src1.getUMat(), src2 = _src2.getUMat();
    Size size = src1.size();
    CV_Assert(size == src2.size());

    _dst.create(size, CV_8UC(cn));
    UMat dst = _dst.getUMat();

    k.args(ocl::KernelArg::ReadOnlyNoSize(src1),
           ocl::KernelArg::ReadOnlyNoSize(src2),
           ocl::KernelArg::WriteOnly(dst, cn));

    size_t globalsize[2] = { dst.cols * cn, dst.rows };
    return k.run(2, globalsize, NULL, false);
}

}

void cv::compare(InputArray _src1, InputArray _src2, OutputArray _dst, int op)
{
    CV_Assert( op == CMP_LT || op == CMP_LE || op == CMP_EQ ||
               op == CMP_NE || op == CMP_GE || op == CMP_GT );

    if (ocl::useOpenCL() && _src1.dims() <= 2 && _src2.dims() <= 2 && _dst.isUMat() &&
            ocl_compare(_src1, _src2, _dst, op))
        return;

    int kind1 = _src1.kind(), kind2 = _src2.kind();
    Mat src1 = _src1.getMat(), src2 = _src2.getMat();

    if( kind1 == kind2 && src1.dims <= 2 && src2.dims <= 2 && src1.size() == src2.size() && src1.type() == src2.type() )
    {
        int cn = src1.channels();
        _dst.create(src1.size(), CV_8UC(cn));
        Mat dst = _dst.getMat();
        Size sz = getContinuousSize(src1, src2, dst, src1.channels());
        getCmpFunc(src1.depth())(src1.data, src1.step, src2.data, src2.step, dst.data, dst.step, sz, &op);
        return;
    }

    bool haveScalar = false;

    if( (kind1 == _InputArray::MATX) + (kind2 == _InputArray::MATX) == 1 ||
        src1.size != src2.size || src1.type() != src2.type() )
    {
        if( checkScalar(src1, src2.type(), kind1, kind2) )
        {
            // src1 is a scalar; swap it with src2
            swap(src1, src2);
            op = op == CMP_LT ? CMP_GT : op == CMP_LE ? CMP_GE :
                op == CMP_GE ? CMP_LE : op == CMP_GT ? CMP_LT : op;
        }
        else if( !checkScalar(src2, src1.type(), kind2, kind1) )
            CV_Error( CV_StsUnmatchedSizes,
                     "The operation is neither 'array op array' (where arrays have the same size and the same type), "
                     "nor 'array op scalar', nor 'scalar op array'" );
        haveScalar = true;
    }


    int cn = src1.channels(), depth1 = src1.depth(), depth2 = src2.depth();

    _dst.create(src1.dims, src1.size, CV_8UC(cn));
    src1 = src1.reshape(1); src2 = src2.reshape(1);
    Mat dst = _dst.getMat().reshape(1);

    size_t esz = src1.elemSize();
    size_t blocksize0 = (size_t)(BLOCK_SIZE + esz-1)/esz;
    BinaryFunc func = getCmpFunc(depth1);

    if( !haveScalar )
    {
        const Mat* arrays[] = { &src1, &src2, &dst, 0 };
        uchar* ptrs[3];

        NAryMatIterator it(arrays, ptrs);
        size_t total = it.size;

        for( size_t i = 0; i < it.nplanes; i++, ++it )
            func( ptrs[0], 0, ptrs[1], 0, ptrs[2], 0, Size((int)total, 1), &op );
    }
    else
    {
        const Mat* arrays[] = { &src1, &dst, 0 };
        uchar* ptrs[2];

        NAryMatIterator it(arrays, ptrs);
        size_t total = it.size, blocksize = std::min(total, blocksize0);

        AutoBuffer<uchar> _buf(blocksize*esz);
        uchar *buf = _buf;

        if( depth1 > CV_32S )
            convertAndUnrollScalar( src2, depth1, buf, blocksize );
        else
        {
            double fval=0;
            getConvertFunc(depth2, CV_64F)(src2.data, 0, 0, 0, (uchar*)&fval, 0, Size(1,1), 0);
            if( fval < getMinVal(depth1) )
            {
                dst = Scalar::all(op == CMP_GT || op == CMP_GE || op == CMP_NE ? 255 : 0);
                return;
            }

            if( fval > getMaxVal(depth1) )
            {
                dst = Scalar::all(op == CMP_LT || op == CMP_LE || op == CMP_NE ? 255 : 0);
                return;
            }

            int ival = cvRound(fval);
            if( fval != ival )
            {
                if( op == CMP_LT || op == CMP_GE )
                    ival = cvCeil(fval);
                else if( op == CMP_LE || op == CMP_GT )
                    ival = cvFloor(fval);
                else
                {
                    dst = Scalar::all(op == CMP_NE ? 255 : 0);
                    return;
                }
            }
            convertAndUnrollScalar(Mat(1, 1, CV_32S, &ival), depth1, buf, blocksize);
        }

        for( size_t i = 0; i < it.nplanes; i++, ++it )
        {
            for( size_t j = 0; j < total; j += blocksize )
            {
                int bsz = (int)MIN(total - j, blocksize);
                func( ptrs[0], 0, buf, 0, ptrs[1], 0, Size(bsz, 1), &op);
                ptrs[0] += bsz*esz;
                ptrs[1] += bsz;
            }
        }
    }
}

/****************************************************************************************\
*                                        inRange                                         *
\****************************************************************************************/

namespace cv
{

template<typename T> static void
inRange_(const T* src1, size_t step1, const T* src2, size_t step2,
         const T* src3, size_t step3, uchar* dst, size_t step,
         Size size)
{
    step1 /= sizeof(src1[0]);
    step2 /= sizeof(src2[0]);
    step3 /= sizeof(src3[0]);

    for( ; size.height--; src1 += step1, src2 += step2, src3 += step3, dst += step )
    {
        int x = 0;
        #if CV_ENABLE_UNROLLED
        for( ; x <= size.width - 4; x += 4 )
        {
            int t0, t1;
            t0 = src2[x] <= src1[x] && src1[x] <= src3[x];
            t1 = src2[x+1] <= src1[x+1] && src1[x+1] <= src3[x+1];
            dst[x] = (uchar)-t0; dst[x+1] = (uchar)-t1;
            t0 = src2[x+2] <= src1[x+2] && src1[x+2] <= src3[x+2];
            t1 = src2[x+3] <= src1[x+3] && src1[x+3] <= src3[x+3];
            dst[x+2] = (uchar)-t0; dst[x+3] = (uchar)-t1;
        }
        #endif
        for( ; x < size.width; x++ )
            dst[x] = (uchar)-(src2[x] <= src1[x] && src1[x] <= src3[x]);
    }
}


static void inRange8u(const uchar* src1, size_t step1, const uchar* src2, size_t step2,
                      const uchar* src3, size_t step3, uchar* dst, size_t step, Size size)
{
    inRange_(src1, step1, src2, step2, src3, step3, dst, step, size);
}

static void inRange8s(const schar* src1, size_t step1, const schar* src2, size_t step2,
                      const schar* src3, size_t step3, uchar* dst, size_t step, Size size)
{
    inRange_(src1, step1, src2, step2, src3, step3, dst, step, size);
}

static void inRange16u(const ushort* src1, size_t step1, const ushort* src2, size_t step2,
                       const ushort* src3, size_t step3, uchar* dst, size_t step, Size size)
{
    inRange_(src1, step1, src2, step2, src3, step3, dst, step, size);
}

static void inRange16s(const short* src1, size_t step1, const short* src2, size_t step2,
                       const short* src3, size_t step3, uchar* dst, size_t step, Size size)
{
    inRange_(src1, step1, src2, step2, src3, step3, dst, step, size);
}

static void inRange32s(const int* src1, size_t step1, const int* src2, size_t step2,
                       const int* src3, size_t step3, uchar* dst, size_t step, Size size)
{
    inRange_(src1, step1, src2, step2, src3, step3, dst, step, size);
}

static void inRange32f(const float* src1, size_t step1, const float* src2, size_t step2,
                       const float* src3, size_t step3, uchar* dst, size_t step, Size size)
{
    inRange_(src1, step1, src2, step2, src3, step3, dst, step, size);
}

static void inRange64f(const double* src1, size_t step1, const double* src2, size_t step2,
                       const double* src3, size_t step3, uchar* dst, size_t step, Size size)
{
    inRange_(src1, step1, src2, step2, src3, step3, dst, step, size);
}

static void inRangeReduce(const uchar* src, uchar* dst, size_t len, int cn)
{
    int k = cn % 4 ? cn % 4 : 4;
    size_t i, j;
    if( k == 1 )
        for( i = j = 0; i < len; i++, j += cn )
            dst[i] = src[j];
    else if( k == 2 )
        for( i = j = 0; i < len; i++, j += cn )
            dst[i] = src[j] & src[j+1];
    else if( k == 3 )
        for( i = j = 0; i < len; i++, j += cn )
            dst[i] = src[j] & src[j+1] & src[j+2];
    else
        for( i = j = 0; i < len; i++, j += cn )
            dst[i] = src[j] & src[j+1] & src[j+2] & src[j+3];

    for( ; k < cn; k += 4 )
    {
        for( i = 0, j = k; i < len; i++, j += cn )
            dst[i] &= src[j] & src[j+1] & src[j+2] & src[j+3];
    }
}

typedef void (*InRangeFunc)( const uchar* src1, size_t step1, const uchar* src2, size_t step2,
                             const uchar* src3, size_t step3, uchar* dst, size_t step, Size sz );

static InRangeFunc getInRangeFunc(int depth)
{
    static InRangeFunc inRangeTab[] =
    {
        (InRangeFunc)GET_OPTIMIZED(inRange8u), (InRangeFunc)GET_OPTIMIZED(inRange8s), (InRangeFunc)GET_OPTIMIZED(inRange16u),
        (InRangeFunc)GET_OPTIMIZED(inRange16s), (InRangeFunc)GET_OPTIMIZED(inRange32s), (InRangeFunc)GET_OPTIMIZED(inRange32f),
        (InRangeFunc)inRange64f, 0
    };

    return inRangeTab[depth];
}

static bool ocl_inRange( InputArray _src, InputArray _lowerb,
                         InputArray _upperb, OutputArray _dst )
{
    int skind = _src.kind(), lkind = _lowerb.kind(), ukind = _upperb.kind();
    Size ssize = _src.size(), lsize = _lowerb.size(), usize = _upperb.size();
    int stype = _src.type(), ltype = _lowerb.type(), utype = _upperb.type();
    int sdepth = CV_MAT_DEPTH(stype), ldepth = CV_MAT_DEPTH(ltype), udepth = CV_MAT_DEPTH(utype);
    int cn = CV_MAT_CN(stype);
    bool lbScalar = false, ubScalar = false;

    if( (lkind == _InputArray::MATX && skind != _InputArray::MATX) ||
        ssize != lsize || stype != ltype )
    {
        if( !checkScalar(_lowerb, stype, lkind, skind) )
            CV_Error( CV_StsUnmatchedSizes,
                     "The lower bounary is neither an array of the same size and same type as src, nor a scalar");
        lbScalar = true;
    }

    if( (ukind == _InputArray::MATX && skind != _InputArray::MATX) ||
        ssize != usize || stype != utype )
    {
        if( !checkScalar(_upperb, stype, ukind, skind) )
            CV_Error( CV_StsUnmatchedSizes,
                     "The upper bounary is neither an array of the same size and same type as src, nor a scalar");
        ubScalar = true;
    }

    if (lbScalar != ubScalar)
        return false;

    bool doubleSupport = ocl::Device::getDefault().doubleFPConfig() > 0,
            haveScalar = lbScalar && ubScalar;

    if ( (!doubleSupport && sdepth == CV_64F) ||
         (!haveScalar && (sdepth != ldepth || sdepth != udepth)) )
        return false;

    ocl::Kernel ker("inrange", ocl::core::inrange_oclsrc,
                    format("%s-D cn=%d -D T=%s%s", haveScalar ? "-D HAVE_SCALAR " : "",
                           cn, ocl::typeToStr(sdepth), doubleSupport ? " -D DOUBLE_SUPPORT" : ""));
    if (ker.empty())
        return false;

    _dst.create(ssize, CV_8UC1);
    UMat src = _src.getUMat(), dst = _dst.getUMat(), lscalaru, uscalaru;
    Mat lscalar, uscalar;

    if (lbScalar && ubScalar)
    {
        lscalar = _lowerb.getMat();
        uscalar = _upperb.getMat();

        size_t esz = src.elemSize();
        size_t blocksize = 36;

        AutoBuffer<uchar> _buf(blocksize*(((int)lbScalar + (int)ubScalar)*esz + cn) + 2*cn*sizeof(int) + 128);
        uchar *buf = alignPtr(_buf + blocksize*cn, 16);

        if( ldepth != sdepth && sdepth < CV_32S )
        {
            int* ilbuf = (int*)alignPtr(buf + blocksize*esz, 16);
            int* iubuf = ilbuf + cn;

            BinaryFunc sccvtfunc = getConvertFunc(ldepth, CV_32S);
            sccvtfunc(lscalar.data, 0, 0, 0, (uchar*)ilbuf, 0, Size(cn, 1), 0);
            sccvtfunc(uscalar.data, 0, 0, 0, (uchar*)iubuf, 0, Size(cn, 1), 0);
            int minval = cvRound(getMinVal(sdepth)), maxval = cvRound(getMaxVal(sdepth));

            for( int k = 0; k < cn; k++ )
            {
                if( ilbuf[k] > iubuf[k] || ilbuf[k] > maxval || iubuf[k] < minval )
                    ilbuf[k] = minval+1, iubuf[k] = minval;
            }
            lscalar = Mat(cn, 1, CV_32S, ilbuf);
            uscalar = Mat(cn, 1, CV_32S, iubuf);
        }

        lscalar.convertTo(lscalar, stype);
        uscalar.convertTo(uscalar, stype);
    }
    else
    {
        lscalaru = _lowerb.getUMat();
        uscalaru = _upperb.getUMat();
    }

    ocl::KernelArg srcarg = ocl::KernelArg::ReadOnlyNoSize(src),
            dstarg = ocl::KernelArg::WriteOnly(dst);

    if (haveScalar)
    {
        lscalar.copyTo(lscalaru);
        uscalar.copyTo(uscalaru);

        ker.args(srcarg, dstarg, ocl::KernelArg::PtrReadOnly(lscalaru),
               ocl::KernelArg::PtrReadOnly(uscalaru));
    }
    else
        ker.args(srcarg, dstarg, ocl::KernelArg::ReadOnlyNoSize(lscalaru),
               ocl::KernelArg::ReadOnlyNoSize(uscalaru));

    size_t globalsize[2] = { ssize.width, ssize.height };
    return ker.run(2, globalsize, NULL, false);
}

}

void cv::inRange(InputArray _src, InputArray _lowerb,
                 InputArray _upperb, OutputArray _dst)
{
    if (ocl::useOpenCL() && _src.dims() <= 2 && _lowerb.dims() <= 2 &&
            _upperb.dims() <= 2 && _dst.isUMat() && ocl_inRange(_src, _lowerb, _upperb, _dst))
        return;

    int skind = _src.kind(), lkind = _lowerb.kind(), ukind = _upperb.kind();
    Mat src = _src.getMat(), lb = _lowerb.getMat(), ub = _upperb.getMat();

    bool lbScalar = false, ubScalar = false;

    if( (lkind == _InputArray::MATX && skind != _InputArray::MATX) ||
        src.size != lb.size || src.type() != lb.type() )
    {
        if( !checkScalar(lb, src.type(), lkind, skind) )
            CV_Error( CV_StsUnmatchedSizes,
                     "The lower bounary is neither an array of the same size and same type as src, nor a scalar");
        lbScalar = true;
    }

    if( (ukind == _InputArray::MATX && skind != _InputArray::MATX) ||
        src.size != ub.size || src.type() != ub.type() )
    {
        if( !checkScalar(ub, src.type(), ukind, skind) )
            CV_Error( CV_StsUnmatchedSizes,
                     "The upper bounary is neither an array of the same size and same type as src, nor a scalar");
        ubScalar = true;
    }

    CV_Assert(lbScalar == ubScalar);

    int cn = src.channels(), depth = src.depth();

    size_t esz = src.elemSize();
    size_t blocksize0 = (size_t)(BLOCK_SIZE + esz-1)/esz;

    _dst.create(src.dims, src.size, CV_8UC1);
    Mat dst = _dst.getMat();
    InRangeFunc func = getInRangeFunc(depth);

    const Mat* arrays_sc[] = { &src, &dst, 0 };
    const Mat* arrays_nosc[] = { &src, &dst, &lb, &ub, 0 };
    uchar* ptrs[4];

    NAryMatIterator it(lbScalar && ubScalar ? arrays_sc : arrays_nosc, ptrs);
    size_t total = it.size, blocksize = std::min(total, blocksize0);

    AutoBuffer<uchar> _buf(blocksize*(((int)lbScalar + (int)ubScalar)*esz + cn) + 2*cn*sizeof(int) + 128);
    uchar *buf = _buf, *mbuf = buf, *lbuf = 0, *ubuf = 0;
    buf = alignPtr(buf + blocksize*cn, 16);

    if( lbScalar && ubScalar )
    {
        lbuf = buf;
        ubuf = buf = alignPtr(buf + blocksize*esz, 16);

        CV_Assert( lb.type() == ub.type() );
        int scdepth = lb.depth();

        if( scdepth != depth && depth < CV_32S )
        {
            int* ilbuf = (int*)alignPtr(buf + blocksize*esz, 16);
            int* iubuf = ilbuf + cn;

            BinaryFunc sccvtfunc = getConvertFunc(scdepth, CV_32S);
            sccvtfunc(lb.data, 0, 0, 0, (uchar*)ilbuf, 0, Size(cn, 1), 0);
            sccvtfunc(ub.data, 0, 0, 0, (uchar*)iubuf, 0, Size(cn, 1), 0);
            int minval = cvRound(getMinVal(depth)), maxval = cvRound(getMaxVal(depth));

            for( int k = 0; k < cn; k++ )
            {
                if( ilbuf[k] > iubuf[k] || ilbuf[k] > maxval || iubuf[k] < minval )
                    ilbuf[k] = minval+1, iubuf[k] = minval;
            }
            lb = Mat(cn, 1, CV_32S, ilbuf);
            ub = Mat(cn, 1, CV_32S, iubuf);
        }

        convertAndUnrollScalar( lb, src.type(), lbuf, blocksize );
        convertAndUnrollScalar( ub, src.type(), ubuf, blocksize );
    }

    for( size_t i = 0; i < it.nplanes; i++, ++it )
    {
        for( size_t j = 0; j < total; j += blocksize )
        {
            int bsz = (int)MIN(total - j, blocksize);
            size_t delta = bsz*esz;
            uchar *lptr = lbuf, *uptr = ubuf;
            if( !lbScalar )
            {
                lptr = ptrs[2];
                ptrs[2] += delta;
            }
            if( !ubScalar )
            {
                int idx = !lbScalar ? 3 : 2;
                uptr = ptrs[idx];
                ptrs[idx] += delta;
            }
            func( ptrs[0], 0, lptr, 0, uptr, 0, cn == 1 ? ptrs[1] : mbuf, 0, Size(bsz*cn, 1));
            if( cn > 1 )
                inRangeReduce(mbuf, ptrs[1], bsz, cn);
            ptrs[0] += delta;
            ptrs[1] += bsz;
        }
    }
}

/****************************************************************************************\
*                                Earlier API: cvAdd etc.                                 *
\****************************************************************************************/

CV_IMPL void
cvNot( const CvArr* srcarr, CvArr* dstarr )
{
    cv::Mat src = cv::cvarrToMat(srcarr), dst = cv::cvarrToMat(dstarr);
    CV_Assert( src.size == dst.size && src.type() == dst.type() );
    cv::bitwise_not( src, dst );
}


CV_IMPL void
cvAnd( const CvArr* srcarr1, const CvArr* srcarr2, CvArr* dstarr, const CvArr* maskarr )
{
    cv::Mat src1 = cv::cvarrToMat(srcarr1), src2 = cv::cvarrToMat(srcarr2),
        dst = cv::cvarrToMat(dstarr), mask;
    CV_Assert( src1.size == dst.size && src1.type() == dst.type() );
    if( maskarr )
        mask = cv::cvarrToMat(maskarr);
    cv::bitwise_and( src1, src2, dst, mask );
}


CV_IMPL void
cvOr( const CvArr* srcarr1, const CvArr* srcarr2, CvArr* dstarr, const CvArr* maskarr )
{
    cv::Mat src1 = cv::cvarrToMat(srcarr1), src2 = cv::cvarrToMat(srcarr2),
        dst = cv::cvarrToMat(dstarr), mask;
    CV_Assert( src1.size == dst.size && src1.type() == dst.type() );
    if( maskarr )
        mask = cv::cvarrToMat(maskarr);
    cv::bitwise_or( src1, src2, dst, mask );
}


CV_IMPL void
cvXor( const CvArr* srcarr1, const CvArr* srcarr2, CvArr* dstarr, const CvArr* maskarr )
{
    cv::Mat src1 = cv::cvarrToMat(srcarr1), src2 = cv::cvarrToMat(srcarr2),
        dst = cv::cvarrToMat(dstarr), mask;
    CV_Assert( src1.size == dst.size && src1.type() == dst.type() );
    if( maskarr )
        mask = cv::cvarrToMat(maskarr);
    cv::bitwise_xor( src1, src2, dst, mask );
}


CV_IMPL void
cvAndS( const CvArr* srcarr, CvScalar s, CvArr* dstarr, const CvArr* maskarr )
{
    cv::Mat src = cv::cvarrToMat(srcarr), dst = cv::cvarrToMat(dstarr), mask;
    CV_Assert( src.size == dst.size && src.type() == dst.type() );
    if( maskarr )
        mask = cv::cvarrToMat(maskarr);
    cv::bitwise_and( src, (const cv::Scalar&)s, dst, mask );
}


CV_IMPL void
cvOrS( const CvArr* srcarr, CvScalar s, CvArr* dstarr, const CvArr* maskarr )
{
    cv::Mat src = cv::cvarrToMat(srcarr), dst = cv::cvarrToMat(dstarr), mask;
    CV_Assert( src.size == dst.size && src.type() == dst.type() );
    if( maskarr )
        mask = cv::cvarrToMat(maskarr);
    cv::bitwise_or( src, (const cv::Scalar&)s, dst, mask );
}


CV_IMPL void
cvXorS( const CvArr* srcarr, CvScalar s, CvArr* dstarr, const CvArr* maskarr )
{
    cv::Mat src = cv::cvarrToMat(srcarr), dst = cv::cvarrToMat(dstarr), mask;
    CV_Assert( src.size == dst.size && src.type() == dst.type() );
    if( maskarr )
        mask = cv::cvarrToMat(maskarr);
    cv::bitwise_xor( src, (const cv::Scalar&)s, dst, mask );
}


CV_IMPL void cvAdd( const CvArr* srcarr1, const CvArr* srcarr2, CvArr* dstarr, const CvArr* maskarr )
{
    cv::Mat src1 = cv::cvarrToMat(srcarr1), src2 = cv::cvarrToMat(srcarr2),
        dst = cv::cvarrToMat(dstarr), mask;
    CV_Assert( src1.size == dst.size && src1.channels() == dst.channels() );
    if( maskarr )
        mask = cv::cvarrToMat(maskarr);
    cv::add( src1, src2, dst, mask, dst.type() );
}


CV_IMPL void cvSub( const CvArr* srcarr1, const CvArr* srcarr2, CvArr* dstarr, const CvArr* maskarr )
{
    cv::Mat src1 = cv::cvarrToMat(srcarr1), src2 = cv::cvarrToMat(srcarr2),
        dst = cv::cvarrToMat(dstarr), mask;
    CV_Assert( src1.size == dst.size && src1.channels() == dst.channels() );
    if( maskarr )
        mask = cv::cvarrToMat(maskarr);
    cv::subtract( src1, src2, dst, mask, dst.type() );
}


CV_IMPL void cvAddS( const CvArr* srcarr1, CvScalar value, CvArr* dstarr, const CvArr* maskarr )
{
    cv::Mat src1 = cv::cvarrToMat(srcarr1),
        dst = cv::cvarrToMat(dstarr), mask;
    CV_Assert( src1.size == dst.size && src1.channels() == dst.channels() );
    if( maskarr )
        mask = cv::cvarrToMat(maskarr);
    cv::add( src1, (const cv::Scalar&)value, dst, mask, dst.type() );
}


CV_IMPL void cvSubRS( const CvArr* srcarr1, CvScalar value, CvArr* dstarr, const CvArr* maskarr )
{
    cv::Mat src1 = cv::cvarrToMat(srcarr1),
        dst = cv::cvarrToMat(dstarr), mask;
    CV_Assert( src1.size == dst.size && src1.channels() == dst.channels() );
    if( maskarr )
        mask = cv::cvarrToMat(maskarr);
    cv::subtract( (const cv::Scalar&)value, src1, dst, mask, dst.type() );
}


CV_IMPL void cvMul( const CvArr* srcarr1, const CvArr* srcarr2,
                    CvArr* dstarr, double scale )
{
    cv::Mat src1 = cv::cvarrToMat(srcarr1), src2 = cv::cvarrToMat(srcarr2),
        dst = cv::cvarrToMat(dstarr);
    CV_Assert( src1.size == dst.size && src1.channels() == dst.channels() );
    cv::multiply( src1, src2, dst, scale, dst.type() );
}


CV_IMPL void cvDiv( const CvArr* srcarr1, const CvArr* srcarr2,
                    CvArr* dstarr, double scale )
{
    cv::Mat src2 = cv::cvarrToMat(srcarr2),
        dst = cv::cvarrToMat(dstarr), mask;
    CV_Assert( src2.size == dst.size && src2.channels() == dst.channels() );

    if( srcarr1 )
        cv::divide( cv::cvarrToMat(srcarr1), src2, dst, scale, dst.type() );
    else
        cv::divide( scale, src2, dst, dst.type() );
}


CV_IMPL void
cvAddWeighted( const CvArr* srcarr1, double alpha,
               const CvArr* srcarr2, double beta,
               double gamma, CvArr* dstarr )
{
    cv::Mat src1 = cv::cvarrToMat(srcarr1), src2 = cv::cvarrToMat(srcarr2),
        dst = cv::cvarrToMat(dstarr);
    CV_Assert( src1.size == dst.size && src1.channels() == dst.channels() );
    cv::addWeighted( src1, alpha, src2, beta, gamma, dst, dst.type() );
}


CV_IMPL  void
cvAbsDiff( const CvArr* srcarr1, const CvArr* srcarr2, CvArr* dstarr )
{
    cv::Mat src1 = cv::cvarrToMat(srcarr1), dst = cv::cvarrToMat(dstarr);
    CV_Assert( src1.size == dst.size && src1.type() == dst.type() );

    cv::absdiff( src1, cv::cvarrToMat(srcarr2), dst );
}


CV_IMPL void
cvAbsDiffS( const CvArr* srcarr1, CvArr* dstarr, CvScalar scalar )
{
    cv::Mat src1 = cv::cvarrToMat(srcarr1), dst = cv::cvarrToMat(dstarr);
    CV_Assert( src1.size == dst.size && src1.type() == dst.type() );

    cv::absdiff( src1, (const cv::Scalar&)scalar, dst );
}


CV_IMPL void
cvInRange( const void* srcarr1, const void* srcarr2,
           const void* srcarr3, void* dstarr )
{
    cv::Mat src1 = cv::cvarrToMat(srcarr1), dst = cv::cvarrToMat(dstarr);
    CV_Assert( src1.size == dst.size && dst.type() == CV_8U );

    cv::inRange( src1, cv::cvarrToMat(srcarr2), cv::cvarrToMat(srcarr3), dst );
}


CV_IMPL void
cvInRangeS( const void* srcarr1, CvScalar lowerb, CvScalar upperb, void* dstarr )
{
    cv::Mat src1 = cv::cvarrToMat(srcarr1), dst = cv::cvarrToMat(dstarr);
    CV_Assert( src1.size == dst.size && dst.type() == CV_8U );

    cv::inRange( src1, (const cv::Scalar&)lowerb, (const cv::Scalar&)upperb, dst );
}


CV_IMPL void
cvCmp( const void* srcarr1, const void* srcarr2, void* dstarr, int cmp_op )
{
    cv::Mat src1 = cv::cvarrToMat(srcarr1), dst = cv::cvarrToMat(dstarr);
    CV_Assert( src1.size == dst.size && dst.type() == CV_8U );

    cv::compare( src1, cv::cvarrToMat(srcarr2), dst, cmp_op );
}


CV_IMPL void
cvCmpS( const void* srcarr1, double value, void* dstarr, int cmp_op )
{
    cv::Mat src1 = cv::cvarrToMat(srcarr1), dst = cv::cvarrToMat(dstarr);
    CV_Assert( src1.size == dst.size && dst.type() == CV_8U );

    cv::compare( src1, value, dst, cmp_op );
}


CV_IMPL void
cvMin( const void* srcarr1, const void* srcarr2, void* dstarr )
{
    cv::Mat src1 = cv::cvarrToMat(srcarr1), dst = cv::cvarrToMat(dstarr);
    CV_Assert( src1.size == dst.size && src1.type() == dst.type() );

    cv::min( src1, cv::cvarrToMat(srcarr2), dst );
}


CV_IMPL void
cvMax( const void* srcarr1, const void* srcarr2, void* dstarr )
{
    cv::Mat src1 = cv::cvarrToMat(srcarr1), dst = cv::cvarrToMat(dstarr);
    CV_Assert( src1.size == dst.size && src1.type() == dst.type() );

    cv::max( src1, cv::cvarrToMat(srcarr2), dst );
}


CV_IMPL void
cvMinS( const void* srcarr1, double value, void* dstarr )
{
    cv::Mat src1 = cv::cvarrToMat(srcarr1), dst = cv::cvarrToMat(dstarr);
    CV_Assert( src1.size == dst.size && src1.type() == dst.type() );

    cv::min( src1, value, dst );
}


CV_IMPL void
cvMaxS( const void* srcarr1, double value, void* dstarr )
{
    cv::Mat src1 = cv::cvarrToMat(srcarr1), dst = cv::cvarrToMat(dstarr);
    CV_Assert( src1.size == dst.size && src1.type() == dst.type() );

    cv::max( src1, value, dst );
}

/* End of file. */<|MERGE_RESOLUTION|>--- conflicted
+++ resolved
@@ -1432,17 +1432,10 @@
     }
 
     bool haveScalar = false, swapped12 = false;
-<<<<<<< HEAD
 
     if( dims1 != dims2 || sz1 != sz2 || cn != cn2 ||
-        ((kind1 == _InputArray::MATX || kind2 == _InputArray::MATX) &&
-         (sz1 == Size(1,4) || sz2 == Size(1,4))) )
-=======
-    int depth2 = src2.depth();
-    if( src1.size != src2.size || src1.channels() != src2.channels() ||
-        (kind1 == _InputArray::MATX && (src1.size() == Size(1,4) || src1.size() == Size(1,1))) ||
-        (kind2 == _InputArray::MATX && (src2.size() == Size(1,4) || src2.size() == Size(1,1))) )
->>>>>>> 9628abc7
+        (kind1 == _InputArray::MATX && (sz1 == Size(1,4) || sz1 == Size(1,1))) ||
+        (kind2 == _InputArray::MATX && (sz2 == Size(1,4) || sz2 == Size(1,1))) )
     {
         if( checkScalar(*psrc1, type2, kind1, kind2) )
         {
