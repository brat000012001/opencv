--- conflicted
+++ resolved
@@ -2807,18 +2807,13 @@
 PCA::PCA() {}
 
 PCA::PCA(InputArray data, InputArray _mean, int flags, int maxComponents)
-<<<<<<< HEAD
 {
     operator()(data, _mean, flags, maxComponents);
-=======
-{
-    operator()(data, _mean, flags, maxComponents);
 }
 
 PCA::PCA(InputArray data, InputArray _mean, int flags, double retainedVariance)
 {
     operator()(data, _mean, flags, retainedVariance);
->>>>>>> f4e33ea0
 }
 
 PCA& PCA::operator()(InputArray _data, InputArray __mean, int flags, int maxComponents)
@@ -3078,8 +3073,6 @@
     pca.eigenvectors.copyTo(eigenvectors);
 }
 
-<<<<<<< HEAD
-=======
 void cv::PCAComputeVar(InputArray data, InputOutputArray mean,
                     OutputArray eigenvectors, double retainedVariance)
 {
@@ -3089,7 +3082,6 @@
     pca.eigenvectors.copyTo(eigenvectors);
 }
 
->>>>>>> f4e33ea0
 void cv::PCAProject(InputArray data, InputArray mean,
                     InputArray eigenvectors, OutputArray result)
 {
