--- conflicted
+++ resolved
@@ -1557,22 +1557,6 @@
 
 ///////////////////////////// Operations //////////////////////////////////
 
-<<<<<<< HEAD
-=======
-#if CV_VERSION_MAJOR == 3
-template<typename T1, typename Tvec>
-struct op_div_f
-{
-    static inline Tvec r(const Tvec& a, const Tvec& b)
-    {
-        const Tvec v_zero = vx_setall<typename Tvec::lane_type>(0);
-        return v_select(b == v_zero, v_zero, a / b);
-    }
-    static inline T1 r(T1 a, T1 b)
-    { return b != (T1)0 ? a / b : (T1)0; }
-};
-#else
->>>>>>> 38e6d668
 template<typename T1, typename Tvec>
 struct op_div_f
 {
