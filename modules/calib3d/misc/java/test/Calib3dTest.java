package org.opencv.test.calib3d;

import java.util.ArrayList;

import org.opencv.calib3d.Calib3d;
import org.opencv.core.Core;
import org.opencv.core.CvType;
import org.opencv.core.Mat;
import org.opencv.core.MatOfDouble;
import org.opencv.core.MatOfPoint2f;
import org.opencv.core.MatOfPoint3f;
import org.opencv.core.Point;
import org.opencv.core.Scalar;
import org.opencv.core.Size;
import org.opencv.test.OpenCVTestCase;
import org.opencv.imgproc.Imgproc;

public class Calib3dTest extends OpenCVTestCase {

    Size size;

    @Override
    protected void setUp() throws Exception {
        super.setUp();

        size = new Size(3, 3);
    }

    public void testCalibrateCameraListOfMatListOfMatSizeMatMatListOfMatListOfMat() {
        fail("Not yet implemented");
    }

    public void testCalibrateCameraListOfMatListOfMatSizeMatMatListOfMatListOfMatInt() {
        fail("Not yet implemented");
    }

    public void testCalibrationMatrixValues() {
        fail("Not yet implemented");
    }

    public void testComposeRTMatMatMatMatMatMat() {
        Mat rvec1 = new Mat(3, 1, CvType.CV_32F);
        rvec1.put(0, 0, 0.5302828, 0.19925919, 0.40105945);
        Mat tvec1 = new Mat(3, 1, CvType.CV_32F);
        tvec1.put(0, 0, 0.81438506, 0.43713298, 0.2487897);
        Mat rvec2 = new Mat(3, 1, CvType.CV_32F);
        rvec2.put(0, 0, 0.77310503, 0.76209372, 0.30779448);
        Mat tvec2 = new Mat(3, 1, CvType.CV_32F);
        tvec2.put(0, 0, 0.70243168, 0.4784472, 0.79219002);

        Mat rvec3 = new Mat();
        Mat tvec3 = new Mat();

        Mat outRvec = new Mat(3, 1, CvType.CV_32F);
        outRvec.put(0, 0, 1.418641, 0.88665926, 0.56020796);
        Mat outTvec = new Mat(3, 1, CvType.CV_32F);
        outTvec.put(0, 0, 1.4560841, 1.0680628, 0.81598103);

        Calib3d.composeRT(rvec1, tvec1, rvec2, tvec2, rvec3, tvec3);

        assertMatEqual(outRvec, rvec3, EPS);
        assertMatEqual(outTvec, tvec3, EPS);
    }

    public void testComposeRTMatMatMatMatMatMatMat() {
        fail("Not yet implemented");
    }

    public void testComposeRTMatMatMatMatMatMatMatMat() {
        fail("Not yet implemented");
    }

    public void testComposeRTMatMatMatMatMatMatMatMatMat() {
        fail("Not yet implemented");
    }

    public void testComposeRTMatMatMatMatMatMatMatMatMatMat() {
        fail("Not yet implemented");
    }

    public void testComposeRTMatMatMatMatMatMatMatMatMatMatMat() {
        fail("Not yet implemented");
    }

    public void testComposeRTMatMatMatMatMatMatMatMatMatMatMatMat() {
        fail("Not yet implemented");
    }

    public void testComposeRTMatMatMatMatMatMatMatMatMatMatMatMatMat() {
        fail("Not yet implemented");
    }

    public void testComposeRTMatMatMatMatMatMatMatMatMatMatMatMatMatMat() {
        fail("Not yet implemented");
        // Mat dr3dr1;
        // Mat dr3dt1;
        // Mat dr3dr2;
        // Mat dr3dt2;
        // Mat dt3dr1;
        // Mat dt3dt1;
        // Mat dt3dr2;
        // Mat dt3dt2;
        // , dr3dr1, dr3dt1, dr3dr2, dr3dt2, dt3dr1, dt3dt1, dt3dr2, dt3dt2);
        // [0.97031879, -0.091774099, 0.38594806;
        // 0.15181915, 0.98091727, -0.44186208;
        // -0.39509675, 0.43839464, 0.93872648]
        // [0, 0, 0;
        // 0, 0, 0;
        // 0, 0, 0]
        // [1.0117353, 0.16348237, -0.083180845;
        // -0.1980398, 1.006078, 0.30299222;
        // 0.075766489, -0.32784501, 1.0163091]
        // [0, 0, 0;
        // 0, 0, 0;
        // 0, 0, 0]
        // [0, 0, 0;
        // 0, 0, 0;
        // 0, 0, 0]
        // [0.69658804, 0.018115902, 0.7172426;
        // 0.51114357, 0.68899536, -0.51382649;
        // -0.50348526, 0.72453934, 0.47068608]
        // [0.18536358, -0.20515044, -0.48834875;
        // -0.25120571, 0.29043972, 0.60573936;
        // 0.35370794, -0.69923931, 0.45781645]
        // [1, 0, 0;
        // 0, 1, 0;
        // 0, 0, 1]
    }

    public void testConvertPointsFromHomogeneous() {
        fail("Not yet implemented");
    }

    public void testConvertPointsToHomogeneous() {
        fail("Not yet implemented");
    }

    public void testDecomposeProjectionMatrixMatMatMatMat() {
        fail("Not yet implemented");
    }

    public void testDecomposeProjectionMatrixMatMatMatMatMat() {
        fail("Not yet implemented");
    }

    public void testDecomposeProjectionMatrixMatMatMatMatMatMat() {
        fail("Not yet implemented");
    }

    public void testDecomposeProjectionMatrixMatMatMatMatMatMatMat() {
        fail("Not yet implemented");
    }

    public void testDecomposeProjectionMatrixMatMatMatMatMatMatMatMat() {
        fail("Not yet implemented");
    }

    public void testDrawChessboardCorners() {
        fail("Not yet implemented");
    }

    public void testEstimateAffine3DMatMatMatMat() {
        fail("Not yet implemented");
    }

    public void testEstimateAffine3DMatMatMatMatDouble() {
        fail("Not yet implemented");
    }

    public void testEstimateAffine3DMatMatMatMatDoubleDouble() {
        fail("Not yet implemented");
    }

    public void testFilterSpecklesMatDoubleIntDouble() {
        gray_16s_1024.copyTo(dst);
        Point center = new Point(gray_16s_1024.rows() / 2., gray_16s_1024.cols() / 2.);
        Imgproc.circle(dst, center, 1, Scalar.all(4096));

        assertMatNotEqual(gray_16s_1024, dst);
        Calib3d.filterSpeckles(dst, 1024.0, 100, 0.);
        assertMatEqual(gray_16s_1024, dst);
    }

    public void testFilterSpecklesMatDoubleIntDoubleMat() {
        fail("Not yet implemented");
    }

    public void testFindChessboardCornersMatSizeMat() {
        Size patternSize = new Size(9, 6);
        MatOfPoint2f corners = new MatOfPoint2f();
        Calib3d.findChessboardCorners(grayChess, patternSize, corners);
        assertFalse(corners.empty());
    }

    public void testFindChessboardCornersMatSizeMatInt() {
        Size patternSize = new Size(9, 6);
        MatOfPoint2f corners = new MatOfPoint2f();
        Calib3d.findChessboardCorners(grayChess, patternSize, corners, Calib3d.CALIB_CB_ADAPTIVE_THRESH + Calib3d.CALIB_CB_NORMALIZE_IMAGE
                + Calib3d.CALIB_CB_FAST_CHECK);
        assertFalse(corners.empty());
    }

    public void testFind4QuadCornerSubpix() {
        Size patternSize = new Size(9, 6);
        MatOfPoint2f corners = new MatOfPoint2f();
        Size region_size = new Size(5, 5);
        Calib3d.findChessboardCorners(grayChess, patternSize, corners);
        Calib3d.find4QuadCornerSubpix(grayChess, corners, region_size);
        assertFalse(corners.empty());
    }

    public void testFindCirclesGridMatSizeMat() {
        int size = 300;
        Mat img = new Mat(size, size, CvType.CV_8U);
        img.setTo(new Scalar(255));
        Mat centers = new Mat();

        assertFalse(Calib3d.findCirclesGrid(img, new Size(5, 5), centers));

        for (int i = 0; i < 5; i++)
            for (int j = 0; j < 5; j++) {
                Point pt = new Point(size * (2 * i + 1) / 10, size * (2 * j + 1) / 10);
                Imgproc.circle(img, pt, 10, new Scalar(0), -1);
            }

        assertTrue(Calib3d.findCirclesGrid(img, new Size(5, 5), centers));

        assertEquals(25, centers.rows());
        assertEquals(1, centers.cols());
        assertEquals(CvType.CV_32FC2, centers.type());
    }

    public void testFindCirclesGridMatSizeMatInt() {
        int size = 300;
        Mat img = new Mat(size, size, CvType.CV_8U);
        img.setTo(new Scalar(255));
        Mat centers = new Mat();

        assertFalse(Calib3d.findCirclesGrid(img, new Size(3, 5), centers, Calib3d.CALIB_CB_CLUSTERING
                | Calib3d.CALIB_CB_ASYMMETRIC_GRID));

        int step = size * 2 / 15;
        int offsetx = size / 6;
        int offsety = (size - 4 * step) / 2;
        for (int i = 0; i < 3; i++)
            for (int j = 0; j < 5; j++) {
                Point pt = new Point(offsetx + (2 * i + j % 2) * step, offsety + step * j);
                Imgproc.circle(img, pt, 10, new Scalar(0), -1);
            }

        assertTrue(Calib3d.findCirclesGrid(img, new Size(3, 5), centers, Calib3d.CALIB_CB_CLUSTERING
                | Calib3d.CALIB_CB_ASYMMETRIC_GRID));

        assertEquals(15, centers.rows());
        assertEquals(1, centers.cols());
        assertEquals(CvType.CV_32FC2, centers.type());
    }

    public void testFindFundamentalMatListOfPointListOfPoint() {
        fail("Not yet implemented");
/*
        int minFundamentalMatPoints = 8;

        MatOfPoint2f pts = new MatOfPoint2f();
        pts.alloc(minFundamentalMatPoints);

        for (int i = 0; i < minFundamentalMatPoints; i++) {
            double x = Math.random() * 100 - 50;
            double y = Math.random() * 100 - 50;
            pts.put(i, 0, x, y); //add(new Point(x, y));
        }

        Mat fm = Calib3d.findFundamentalMat(pts, pts);

        truth = new Mat(3, 3, CvType.CV_64F);
        truth.put(0, 0, 0, -0.577, 0.288, 0.577, 0, 0.288, -0.288, -0.288, 0);
        assertMatEqual(truth, fm, EPS);
*/
    }

    public void testFindFundamentalMatListOfPointListOfPointInt() {
        fail("Not yet implemented");
    }

    public void testFindFundamentalMatListOfPointListOfPointIntDouble() {
        fail("Not yet implemented");
    }

    public void testFindFundamentalMatListOfPointListOfPointIntDoubleDouble() {
        fail("Not yet implemented");
    }

    public void testFindFundamentalMatListOfPointListOfPointIntDoubleDoubleMat() {
        fail("Not yet implemented");
    }

    public void testFindHomographyListOfPointListOfPoint() {
        final int NUM = 20;

        MatOfPoint2f originalPoints = new MatOfPoint2f();
        originalPoints.alloc(NUM);
        MatOfPoint2f transformedPoints = new MatOfPoint2f();
        transformedPoints.alloc(NUM);

        for (int i = 0; i < NUM; i++) {
            double x = Math.random() * 100 - 50;
            double y = Math.random() * 100 - 50;
            originalPoints.put(i, 0, x, y);
            transformedPoints.put(i, 0, y, x);
        }

        Mat hmg = Calib3d.findHomography(originalPoints, transformedPoints);

        truth = new Mat(3, 3, CvType.CV_64F);
        truth.put(0, 0, 0, 1, 0, 1, 0, 0, 0, 0, 1);

        assertMatEqual(truth, hmg, EPS);
    }

    public void testFindHomographyListOfPointListOfPointInt() {
        fail("Not yet implemented");
    }

    public void testFindHomographyListOfPointListOfPointIntDouble() {
        fail("Not yet implemented");
    }

    public void testFindHomographyListOfPointListOfPointIntDoubleMat() {
        fail("Not yet implemented");
    }

    public void testGetOptimalNewCameraMatrixMatMatSizeDouble() {
        fail("Not yet implemented");
    }

    public void testGetOptimalNewCameraMatrixMatMatSizeDoubleSize() {
        fail("Not yet implemented");
    }

    public void testGetOptimalNewCameraMatrixMatMatSizeDoubleSizeRect() {
        fail("Not yet implemented");
    }

    public void testGetOptimalNewCameraMatrixMatMatSizeDoubleSizeRectBoolean() {
        fail("Not yet implemented");
    }

    public void testGetValidDisparityROI() {
        fail("Not yet implemented");
    }

    public void testInitCameraMatrix2DListOfMatListOfMatSize() {
        fail("Not yet implemented");
    }

    public void testInitCameraMatrix2DListOfMatListOfMatSizeDouble() {
        fail("Not yet implemented");
    }

    public void testMatMulDeriv() {
        fail("Not yet implemented");
    }

    public void testProjectPointsMatMatMatMatMatMat() {
        fail("Not yet implemented");
    }

    public void testProjectPointsMatMatMatMatMatMatMat() {
        fail("Not yet implemented");
    }

    public void testProjectPointsMatMatMatMatMatMatMatDouble() {
        fail("Not yet implemented");
    }

    public void testRectify3Collinear() {
        fail("Not yet implemented");
    }

    public void testReprojectImageTo3DMatMatMat() {
        Mat transformMatrix = new Mat(4, 4, CvType.CV_64F);
        transformMatrix.put(0, 0, 0, 1, 0, 0, 1, 0, 0, 0, 0, 0, 1, 0, 0, 0, 0, 1);

        Mat disparity = new Mat(matSize, matSize, CvType.CV_32F);

        float[] disp = new float[matSize * matSize];
        for (int i = 0; i < matSize; i++)
            for (int j = 0; j < matSize; j++)
                disp[i * matSize + j] = i - j;
        disparity.put(0, 0, disp);

        Mat _3dPoints = new Mat();

        Calib3d.reprojectImageTo3D(disparity, _3dPoints, transformMatrix);

        assertEquals(CvType.CV_32FC3, _3dPoints.type());
        assertEquals(matSize, _3dPoints.rows());
        assertEquals(matSize, _3dPoints.cols());

        truth = new Mat(matSize, matSize, CvType.CV_32FC3);

        float[] _truth = new float[matSize * matSize * 3];
        for (int i = 0; i < matSize; i++)
            for (int j = 0; j < matSize; j++) {
                _truth[(i * matSize + j) * 3 + 0] = i;
                _truth[(i * matSize + j) * 3 + 1] = j;
                _truth[(i * matSize + j) * 3 + 2] = i - j;
            }
        truth.put(0, 0, _truth);

        assertMatEqual(truth, _3dPoints, EPS);
    }

    public void testReprojectImageTo3DMatMatMatBoolean() {
        Mat transformMatrix = new Mat(4, 4, CvType.CV_64F);
        transformMatrix.put(0, 0, 0, 1, 0, 0, 1, 0, 0, 0, 0, 0, 1, 0, 0, 0, 0, 1);

        Mat disparity = new Mat(matSize, matSize, CvType.CV_32F);

        float[] disp = new float[matSize * matSize];
        for (int i = 0; i < matSize; i++)
            for (int j = 0; j < matSize; j++)
                disp[i * matSize + j] = i - j;
        disp[0] = -Float.MAX_VALUE;
        disparity.put(0, 0, disp);

        Mat _3dPoints = new Mat();

        Calib3d.reprojectImageTo3D(disparity, _3dPoints, transformMatrix, true);

        assertEquals(CvType.CV_32FC3, _3dPoints.type());
        assertEquals(matSize, _3dPoints.rows());
        assertEquals(matSize, _3dPoints.cols());

        truth = new Mat(matSize, matSize, CvType.CV_32FC3);

        float[] _truth = new float[matSize * matSize * 3];
        for (int i = 0; i < matSize; i++)
            for (int j = 0; j < matSize; j++) {
                _truth[(i * matSize + j) * 3 + 0] = i;
                _truth[(i * matSize + j) * 3 + 1] = j;
                _truth[(i * matSize + j) * 3 + 2] = i - j;
            }
        _truth[2] = 10000;
        truth.put(0, 0, _truth);

        assertMatEqual(truth, _3dPoints, EPS);
    }

    public void testReprojectImageTo3DMatMatMatBooleanInt() {
        Mat transformMatrix = new Mat(4, 4, CvType.CV_64F);
        transformMatrix.put(0, 0, 0, 1, 0, 0, 1, 0, 0, 0, 0, 0, 1, 0, 0, 0, 0, 1);

        Mat disparity = new Mat(matSize, matSize, CvType.CV_32F);

        float[] disp = new float[matSize * matSize];
        for (int i = 0; i < matSize; i++)
            for (int j = 0; j < matSize; j++)
                disp[i * matSize + j] = i - j;
        disparity.put(0, 0, disp);

        Mat _3dPoints = new Mat();

        Calib3d.reprojectImageTo3D(disparity, _3dPoints, transformMatrix, false, CvType.CV_16S);

        assertEquals(CvType.CV_16SC3, _3dPoints.type());
        assertEquals(matSize, _3dPoints.rows());
        assertEquals(matSize, _3dPoints.cols());

        truth = new Mat(matSize, matSize, CvType.CV_16SC3);

        short[] _truth = new short[matSize * matSize * 3];
        for (short i = 0; i < matSize; i++)
            for (short j = 0; j < matSize; j++) {
                _truth[(i * matSize + j) * 3 + 0] = i;
                _truth[(i * matSize + j) * 3 + 1] = j;
                _truth[(i * matSize + j) * 3 + 2] = (short) (i - j);
            }
        truth.put(0, 0, _truth);

        assertMatEqual(truth, _3dPoints, EPS);
    }

    public void testRodriguesMatMat() {
        Mat r = new Mat(3, 1, CvType.CV_32F);
        Mat R = new Mat(3, 3, CvType.CV_32F);

        r.put(0, 0, Math.PI, 0, 0);

        Calib3d.Rodrigues(r, R);

        truth = new Mat(3, 3, CvType.CV_32F);
        truth.put(0, 0, 1, 0, 0, 0, -1, 0, 0, 0, -1);
        assertMatEqual(truth, R, EPS);

        Mat r2 = new Mat();
        Calib3d.Rodrigues(R, r2);

        assertMatEqual(r, r2, EPS);
    }

    public void testRodriguesMatMatMat() {
        fail("Not yet implemented");
    }

    public void testRQDecomp3x3MatMatMat() {
        fail("Not yet implemented");
    }

    public void testRQDecomp3x3MatMatMatMat() {
        fail("Not yet implemented");
    }

    public void testRQDecomp3x3MatMatMatMatMat() {
        fail("Not yet implemented");
    }

    public void testRQDecomp3x3MatMatMatMatMatMat() {
        fail("Not yet implemented");
    }

    public void testSolvePnPListOfPoint3ListOfPointMatMatMatMat() {
        Mat intrinsics = Mat.eye(3, 3, CvType.CV_64F);
        intrinsics.put(0, 0, 400);
        intrinsics.put(1, 1, 400);
        intrinsics.put(0, 2, 640 / 2);
        intrinsics.put(1, 2, 480 / 2);

        final int minPnpPointsNum = 4;

        MatOfPoint3f points3d = new MatOfPoint3f();
        points3d.alloc(minPnpPointsNum);
        MatOfPoint2f points2d = new MatOfPoint2f();
        points2d.alloc(minPnpPointsNum);

        for (int i = 0; i < minPnpPointsNum; i++) {
            double x = Math.random() * 100 - 50;
            double y = Math.random() * 100 - 50;
            points2d.put(i, 0, x, y); //add(new Point(x, y));
            points3d.put(i, 0, 0, y, x); // add(new Point3(0, y, x));
        }

        Mat rvec = new Mat();
        Mat tvec = new Mat();
        Calib3d.solvePnP(points3d, points2d, intrinsics, new MatOfDouble(), rvec, tvec);

        Mat truth_rvec = new Mat(3, 1, CvType.CV_64F);
        truth_rvec.put(0, 0, 0, Math.PI / 2, 0);

        Mat truth_tvec = new Mat(3, 1, CvType.CV_64F);
        truth_tvec.put(0, 0, -320, -240, 400);

        assertMatEqual(truth_rvec, rvec, EPS);
        assertMatEqual(truth_tvec, tvec, EPS);
    }

    public void testSolvePnPListOfPoint3ListOfPointMatMatMatMatBoolean() {
        fail("Not yet implemented");
    }

    public void testSolvePnPRansacListOfPoint3ListOfPointMatMatMatMat() {
        fail("Not yet implemented");
    }

    public void testSolvePnPRansacListOfPoint3ListOfPointMatMatMatMatBoolean() {
        fail("Not yet implemented");
    }

    public void testSolvePnPRansacListOfPoint3ListOfPointMatMatMatMatBooleanInt() {
        fail("Not yet implemented");
    }

    public void testSolvePnPRansacListOfPoint3ListOfPointMatMatMatMatBooleanIntFloat() {
        fail("Not yet implemented");
    }

    public void testSolvePnPRansacListOfPoint3ListOfPointMatMatMatMatBooleanIntFloatInt() {
        fail("Not yet implemented");
    }

    public void testSolvePnPRansacListOfPoint3ListOfPointMatMatMatMatBooleanIntFloatIntMat() {
        fail("Not yet implemented");
    }

    public void testStereoCalibrateListOfMatListOfMatListOfMatMatMatMatMatSizeMatMatMatMat() {
        fail("Not yet implemented");
    }

    public void testStereoCalibrateListOfMatListOfMatListOfMatMatMatMatMatSizeMatMatMatMatTermCriteria() {
        fail("Not yet implemented");
    }

    public void testStereoCalibrateListOfMatListOfMatListOfMatMatMatMatMatSizeMatMatMatMatTermCriteriaInt() {
        fail("Not yet implemented");
    }

    public void testStereoRectifyUncalibratedMatMatMatSizeMatMat() {
        fail("Not yet implemented");
    }

    public void testStereoRectifyUncalibratedMatMatMatSizeMatMatDouble() {
        fail("Not yet implemented");
    }

    public void testValidateDisparityMatMatIntInt() {
        fail("Not yet implemented");
    }

    public void testValidateDisparityMatMatIntIntInt() {
        fail("Not yet implemented");
    }

    public void testComputeCorrespondEpilines()
    {
        Mat fundamental = new Mat(3, 3, CvType.CV_64F);
        fundamental.put(0, 0, 0, -0.577, 0.288, 0.577, 0, 0.288, -0.288, -0.288, 0);
        MatOfPoint2f left = new MatOfPoint2f();
        left.alloc(1);
        left.put(0, 0, 2, 3); //add(new Point(x, y));
        Mat lines = new Mat();
        Mat truth = new Mat(1, 1, CvType.CV_32FC3);
        truth.put(0, 0, -0.70735186, 0.70686162, -0.70588124);
        Calib3d.computeCorrespondEpilines(left, 1, fundamental, lines);
        assertMatEqual(truth, lines, EPS);
    }

    public void testConstants()
    {
        // calib3d.hpp: some constants have conflict with constants from 'fisheye' namespace
        assertEquals(1, Calib3d.CALIB_USE_INTRINSIC_GUESS);
        assertEquals(2, Calib3d.CALIB_FIX_ASPECT_RATIO);
        assertEquals(4, Calib3d.CALIB_FIX_PRINCIPAL_POINT);
        assertEquals(8, Calib3d.CALIB_ZERO_TANGENT_DIST);
        assertEquals(16, Calib3d.CALIB_FIX_FOCAL_LENGTH);
        assertEquals(32, Calib3d.CALIB_FIX_K1);
        assertEquals(64, Calib3d.CALIB_FIX_K2);
        assertEquals(128, Calib3d.CALIB_FIX_K3);
        assertEquals(0x0800, Calib3d.CALIB_FIX_K4);
        assertEquals(0x1000, Calib3d.CALIB_FIX_K5);
        assertEquals(0x2000, Calib3d.CALIB_FIX_K6);
        assertEquals(0x4000, Calib3d.CALIB_RATIONAL_MODEL);
        assertEquals(0x8000, Calib3d.CALIB_THIN_PRISM_MODEL);
        assertEquals(0x10000, Calib3d.CALIB_FIX_S1_S2_S3_S4);
        assertEquals(0x40000, Calib3d.CALIB_TILTED_MODEL);
        assertEquals(0x80000, Calib3d.CALIB_FIX_TAUX_TAUY);
        assertEquals(0x100000, Calib3d.CALIB_USE_QR);
        assertEquals(0x200000, Calib3d.CALIB_FIX_TANGENT_DIST);
        assertEquals(0x100, Calib3d.CALIB_FIX_INTRINSIC);
        assertEquals(0x200, Calib3d.CALIB_SAME_FOCAL_LENGTH);
        assertEquals(0x400, Calib3d.CALIB_ZERO_DISPARITY);
        assertEquals((1 << 17), Calib3d.CALIB_USE_LU);
        assertEquals((1 << 22), Calib3d.CALIB_USE_EXTRINSIC_GUESS);
    }

<<<<<<< HEAD
    public void testGetDefaultNewCameraMatrixMat() {
        Mat mtx = Calib3d.getDefaultNewCameraMatrix(gray0);

        assertFalse(mtx.empty());
        assertEquals(0, Core.countNonZero(mtx));
    }

    public void testGetDefaultNewCameraMatrixMatSizeBoolean() {
        Mat mtx = Calib3d.getDefaultNewCameraMatrix(gray0, size, true);

        assertFalse(mtx.empty());
        assertFalse(0 == Core.countNonZero(mtx));
        // TODO_: write better test
    }

    public void testInitUndistortRectifyMap() {
        fail("Not yet implemented");
        Mat cameraMatrix = new Mat(3, 3, CvType.CV_32F);
        cameraMatrix.put(0, 0, 1, 0, 1);
        cameraMatrix.put(1, 0, 0, 1, 1);
        cameraMatrix.put(2, 0, 0, 0, 1);

        Mat R = new Mat(3, 3, CvType.CV_32F, new Scalar(2));
        Mat newCameraMatrix = new Mat(3, 3, CvType.CV_32F, new Scalar(3));

        Mat distCoeffs = new Mat();
        Mat map1 = new Mat();
        Mat map2 = new Mat();

        // TODO: complete this test
        Calib3d.initUndistortRectifyMap(cameraMatrix, distCoeffs, R, newCameraMatrix, size, CvType.CV_32F, map1, map2);
    }

    public void testInitWideAngleProjMapMatMatSizeIntIntMatMat() {
        fail("Not yet implemented");
        Mat cameraMatrix = new Mat(3, 3, CvType.CV_32F);
        Mat distCoeffs = new Mat(1, 4, CvType.CV_32F);
        // Size imageSize = new Size(2, 2);

        cameraMatrix.put(0, 0, 1, 0, 1);
        cameraMatrix.put(1, 0, 0, 1, 2);
        cameraMatrix.put(2, 0, 0, 0, 1);

        distCoeffs.put(0, 0, 1, 3, 2, 4);
        truth = new Mat(3, 3, CvType.CV_32F);
        truth.put(0, 0, 0, 0, 0);
        truth.put(1, 0, 0, 0, 0);
        truth.put(2, 0, 0, 3, 0);
        // TODO: No documentation for this function
        // Calib3d.initWideAngleProjMap(cameraMatrix, distCoeffs, imageSize,
        // 5, m1type, truthput1, truthput2);
    }

    public void testInitWideAngleProjMapMatMatSizeIntIntMatMatInt() {
        fail("Not yet implemented");
    }

    public void testInitWideAngleProjMapMatMatSizeIntIntMatMatIntDouble() {
        fail("Not yet implemented");
    }

    public void testUndistortMatMatMatMat() {
        Mat src = new Mat(3, 3, CvType.CV_32F, new Scalar(3));
        Mat cameraMatrix = new Mat(3, 3, CvType.CV_32F) {
            {
                put(0, 0, 1, 0, 1);
                put(1, 0, 0, 1, 2);
                put(2, 0, 0, 0, 1);
            }
        };
        Mat distCoeffs = new Mat(1, 4, CvType.CV_32F) {
            {
                put(0, 0, 1, 3, 2, 4);
            }
        };

        Calib3d.undistort(src, dst, cameraMatrix, distCoeffs);

        truth = new Mat(3, 3, CvType.CV_32F) {
            {
                put(0, 0, 0, 0, 0);
                put(1, 0, 0, 0, 0);
                put(2, 0, 0, 3, 0);
            }
        };
        assertMatEqual(truth, dst, EPS);
    }

    public void testUndistortMatMatMatMatMat() {
        Mat src = new Mat(3, 3, CvType.CV_32F, new Scalar(3));
        Mat cameraMatrix = new Mat(3, 3, CvType.CV_32F) {
            {
                put(0, 0, 1, 0, 1);
                put(1, 0, 0, 1, 2);
                put(2, 0, 0, 0, 1);
            }
        };
        Mat distCoeffs = new Mat(1, 4, CvType.CV_32F) {
            {
                put(0, 0, 2, 1, 4, 5);
            }
        };
        Mat newCameraMatrix = new Mat(3, 3, CvType.CV_32F, new Scalar(1));

        Calib3d.undistort(src, dst, cameraMatrix, distCoeffs, newCameraMatrix);

        truth = new Mat(3, 3, CvType.CV_32F, new Scalar(3));
        assertMatEqual(truth, dst, EPS);
    }

    //undistortPoints(List<Point> src, List<Point> dst, Mat cameraMatrix, Mat distCoeffs)
    public void testUndistortPointsListOfPointListOfPointMatMat() {
        MatOfPoint2f src = new MatOfPoint2f(new Point(1, 2), new Point(3, 4), new Point(-1, -1));
        MatOfPoint2f dst = new MatOfPoint2f();
        Mat cameraMatrix = Mat.eye(3, 3, CvType.CV_64FC1);
        Mat distCoeffs = new Mat(8, 1, CvType.CV_64FC1, new Scalar(0));

        Calib3d.undistortPoints(src, dst, cameraMatrix, distCoeffs);

        assertEquals(src.size(), dst.size());
        for(int i=0; i<src.toList().size(); i++) {
            //Log.d("UndistortPoints", "s="+src.get(i)+", d="+dst.get(i));
            assertTrue(src.toList().get(i).equals(dst.toList().get(i)));
        }
    }

=======
    public void testSolvePnPGeneric_regression_16040() {
        Mat intrinsics = Mat.eye(3, 3, CvType.CV_64F);
        intrinsics.put(0, 0, 400);
        intrinsics.put(1, 1, 400);
        intrinsics.put(0, 2, 640 / 2);
        intrinsics.put(1, 2, 480 / 2);

        final int minPnpPointsNum = 4;

        MatOfPoint3f points3d = new MatOfPoint3f();
        points3d.alloc(minPnpPointsNum);
        MatOfPoint2f points2d = new MatOfPoint2f();
        points2d.alloc(minPnpPointsNum);

        for (int i = 0; i < minPnpPointsNum; i++) {
            double x = Math.random() * 100 - 50;
            double y = Math.random() * 100 - 50;
            points2d.put(i, 0, x, y); //add(new Point(x, y));
            points3d.put(i, 0, 0, y, x); // add(new Point3(0, y, x));
        }

        ArrayList<Mat> rvecs = new ArrayList<Mat>();
        ArrayList<Mat> tvecs = new ArrayList<Mat>();

        Mat rvec = new Mat();
        Mat tvec = new Mat();

        Mat reprojectionError = new Mat(2, 1, CvType.CV_64FC1);

        Calib3d.solvePnPGeneric(points3d, points2d, intrinsics, new MatOfDouble(), rvecs, tvecs, false, Calib3d.SOLVEPNP_IPPE, rvec, tvec, reprojectionError);

        Mat truth_rvec = new Mat(3, 1, CvType.CV_64F);
        truth_rvec.put(0, 0, 0, Math.PI / 2, 0);

        Mat truth_tvec = new Mat(3, 1, CvType.CV_64F);
        truth_tvec.put(0, 0, -320, -240, 400);

        assertMatEqual(truth_rvec, rvecs.get(0), 10 * EPS);
        assertMatEqual(truth_tvec, tvecs.get(0), 1000 * EPS);
    }
>>>>>>> c790779a
}<|MERGE_RESOLUTION|>--- conflicted
+++ resolved
@@ -652,7 +652,47 @@
         assertEquals((1 << 22), Calib3d.CALIB_USE_EXTRINSIC_GUESS);
     }
 
-<<<<<<< HEAD
+    public void testSolvePnPGeneric_regression_16040() {
+        Mat intrinsics = Mat.eye(3, 3, CvType.CV_64F);
+        intrinsics.put(0, 0, 400);
+        intrinsics.put(1, 1, 400);
+        intrinsics.put(0, 2, 640 / 2);
+        intrinsics.put(1, 2, 480 / 2);
+
+        final int minPnpPointsNum = 4;
+
+        MatOfPoint3f points3d = new MatOfPoint3f();
+        points3d.alloc(minPnpPointsNum);
+        MatOfPoint2f points2d = new MatOfPoint2f();
+        points2d.alloc(minPnpPointsNum);
+
+        for (int i = 0; i < minPnpPointsNum; i++) {
+            double x = Math.random() * 100 - 50;
+            double y = Math.random() * 100 - 50;
+            points2d.put(i, 0, x, y); //add(new Point(x, y));
+            points3d.put(i, 0, 0, y, x); // add(new Point3(0, y, x));
+        }
+
+        ArrayList<Mat> rvecs = new ArrayList<Mat>();
+        ArrayList<Mat> tvecs = new ArrayList<Mat>();
+
+        Mat rvec = new Mat();
+        Mat tvec = new Mat();
+
+        Mat reprojectionError = new Mat(2, 1, CvType.CV_64FC1);
+
+        Calib3d.solvePnPGeneric(points3d, points2d, intrinsics, new MatOfDouble(), rvecs, tvecs, false, Calib3d.SOLVEPNP_IPPE, rvec, tvec, reprojectionError);
+
+        Mat truth_rvec = new Mat(3, 1, CvType.CV_64F);
+        truth_rvec.put(0, 0, 0, Math.PI / 2, 0);
+
+        Mat truth_tvec = new Mat(3, 1, CvType.CV_64F);
+        truth_tvec.put(0, 0, -320, -240, 400);
+
+        assertMatEqual(truth_rvec, rvecs.get(0), 10 * EPS);
+        assertMatEqual(truth_tvec, tvecs.get(0), 1000 * EPS);
+    }
+
     public void testGetDefaultNewCameraMatrixMat() {
         Mat mtx = Calib3d.getDefaultNewCameraMatrix(gray0);
 
@@ -778,47 +818,4 @@
             assertTrue(src.toList().get(i).equals(dst.toList().get(i)));
         }
     }
-
-=======
-    public void testSolvePnPGeneric_regression_16040() {
-        Mat intrinsics = Mat.eye(3, 3, CvType.CV_64F);
-        intrinsics.put(0, 0, 400);
-        intrinsics.put(1, 1, 400);
-        intrinsics.put(0, 2, 640 / 2);
-        intrinsics.put(1, 2, 480 / 2);
-
-        final int minPnpPointsNum = 4;
-
-        MatOfPoint3f points3d = new MatOfPoint3f();
-        points3d.alloc(minPnpPointsNum);
-        MatOfPoint2f points2d = new MatOfPoint2f();
-        points2d.alloc(minPnpPointsNum);
-
-        for (int i = 0; i < minPnpPointsNum; i++) {
-            double x = Math.random() * 100 - 50;
-            double y = Math.random() * 100 - 50;
-            points2d.put(i, 0, x, y); //add(new Point(x, y));
-            points3d.put(i, 0, 0, y, x); // add(new Point3(0, y, x));
-        }
-
-        ArrayList<Mat> rvecs = new ArrayList<Mat>();
-        ArrayList<Mat> tvecs = new ArrayList<Mat>();
-
-        Mat rvec = new Mat();
-        Mat tvec = new Mat();
-
-        Mat reprojectionError = new Mat(2, 1, CvType.CV_64FC1);
-
-        Calib3d.solvePnPGeneric(points3d, points2d, intrinsics, new MatOfDouble(), rvecs, tvecs, false, Calib3d.SOLVEPNP_IPPE, rvec, tvec, reprojectionError);
-
-        Mat truth_rvec = new Mat(3, 1, CvType.CV_64F);
-        truth_rvec.put(0, 0, 0, Math.PI / 2, 0);
-
-        Mat truth_tvec = new Mat(3, 1, CvType.CV_64F);
-        truth_tvec.put(0, 0, -320, -240, 400);
-
-        assertMatEqual(truth_rvec, rvecs.get(0), 10 * EPS);
-        assertMatEqual(truth_tvec, tvecs.get(0), 1000 * EPS);
-    }
->>>>>>> c790779a
 }