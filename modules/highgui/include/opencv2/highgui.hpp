--- conflicted
+++ resolved
@@ -458,13 +458,7 @@
 /** @brief Sets mouse handler for the specified window
 
 @param winname Name of the window.
-<<<<<<< HEAD
-@param onMouse Mouse callback. See OpenCV samples, such as
-<https://github.com/opencv/opencv/tree/master/samples/cpp/ffilldemo.cpp>, on how to specify and
-use the callback.
-=======
 @param onMouse Callback function for mouse events. See OpenCV samples on how to specify and use the callback.
->>>>>>> 3c03fb56
 @param userdata The optional parameter passed to the callback.
  */
 CV_EXPORTS void setMouseCallback(const String& winname, MouseCallback onMouse, void* userdata = 0);
