--- conflicted
+++ resolved
@@ -1,392 +1,384 @@
-/*M///////////////////////////////////////////////////////////////////////////////////////
-//
-//  IMPORTANT: READ BEFORE DOWNLOADING, COPYING, INSTALLING OR USING.
-//
-//  By downloading, copying, installing or using the software you agree to this license.
-//  If you do not agree to this license, do not download, install,
-//  copy or use the software.
-//
-//
-//                           License Agreement
-//                For Open Source Computer Vision Library
-//
-// Copyright (C) 2000-2008, Intel Corporation, all rights reserved.
-// Copyright (C) 2009, Willow Garage Inc., all rights reserved.
-// Third party copyrights are property of their respective owners.
-//
-// Redistribution and use in source and binary forms, with or without modification,
-// are permitted provided that the following conditions are met:
-//
-//   * Redistribution's of source code must retain the above copyright notice,
-//     this list of conditions and the following disclaimer.
-//
-//   * Redistribution's in binary form must reproduce the above copyright notice,
-//     this list of conditions and the following disclaimer in the documentation
-//     and/or other materials provided with the distribution.
-//
-//   * The name of the copyright holders may not be used to endorse or promote products
-//     derived from this software without specific prior written permission.
-//
-// This software is provided by the copyright holders and contributors "as is" and
-// any express or implied warranties, including, but not limited to, the implied
-// warranties of merchantability and fitness for a particular purpose are disclaimed.
-// In no event shall the Intel Corporation or contributors be liable for any direct,
-// indirect, incidental, special, exemplary, or consequential damages
-// (including, but not limited to, procurement of substitute goods or services;
-// loss of use, data, or profits; or business interruption) however caused
-// and on any theory of liability, whether in contract, strict liability,
-// or tort (including negligence or otherwise) arising in any way out of
-// the use of this software, even if advised of the possibility of such damage.
-//
-//M*/
-
-<<<<<<< HEAD
-#include <internal_shared.hpp>
-#include <opencv2/gpu/device/transform.hpp>
-#include <opencv2/gpu/device/color.hpp>
-#include <cvt_colot_internal.h>
-
-=======
-#if !defined CUDA_DISABLER
-
-#include <internal_shared.hpp>
-#include <opencv2/gpu/device/transform.hpp>
-#include <opencv2/gpu/device/color.hpp>
-#include <cvt_colot_internal.h>
-
->>>>>>> f4e33ea0
-namespace cv { namespace gpu { namespace device
-{
-    OPENCV_GPU_TRANSFORM_FUNCTOR_TRAITS(bgra_to_rgba_traits<uchar>::functor_type)
-    {
-        enum { smart_block_dim_x = 8 };
-        enum { smart_block_dim_y = 8 };
-        enum { smart_shift = 4 };
-    };
-
-    OPENCV_GPU_TRANSFORM_FUNCTOR_TRAITS(bgra_to_bgr555_traits::functor_type)
-    {
-        enum { smart_block_dim_y = 8 };
-        enum { smart_shift = 4 };
-    };
-    OPENCV_GPU_TRANSFORM_FUNCTOR_TRAITS(rgba_to_bgr555_traits::functor_type)
-    {
-        enum { smart_block_dim_y = 8 };
-        enum { smart_shift = 4 };
-    };
-    OPENCV_GPU_TRANSFORM_FUNCTOR_TRAITS(bgra_to_bgr565_traits::functor_type)
-    {
-        enum { smart_block_dim_y = 8 };
-        enum { smart_shift = 4 };
-    };
-    OPENCV_GPU_TRANSFORM_FUNCTOR_TRAITS(rgba_to_bgr565_traits::functor_type)
-    {
-        enum { smart_block_dim_y = 8 };
-        enum { smart_shift = 4 };
-    };
-
-    OPENCV_GPU_TRANSFORM_FUNCTOR_TRAITS(bgr555_to_bgra_traits::functor_type)
-    {
-        enum { smart_block_dim_y = 8 };
-        enum { smart_shift = 4 };
-    };
-    OPENCV_GPU_TRANSFORM_FUNCTOR_TRAITS(bgr555_to_rgba_traits::functor_type)
-    {
-        enum { smart_block_dim_y = 8 };
-        enum { smart_shift = 4 };
-    };
-    OPENCV_GPU_TRANSFORM_FUNCTOR_TRAITS(bgr565_to_bgra_traits::functor_type)
-    {
-        enum { smart_block_dim_y = 8 };
-        enum { smart_shift = 4 };
-    };
-    OPENCV_GPU_TRANSFORM_FUNCTOR_TRAITS(bgr565_to_rgba_traits::functor_type)
-    {
-        enum { smart_block_dim_y = 8 };
-        enum { smart_shift = 4 };
-    };
-
-    OPENCV_GPU_TRANSFORM_FUNCTOR_TRAITS(gray_to_bgra_traits<uchar>::functor_type)
-    {
-        enum { smart_block_dim_y = 8 };
-        enum { smart_shift = 4 };
-    };
-
-    OPENCV_GPU_TRANSFORM_FUNCTOR_TRAITS(gray_to_bgr555_traits::functor_type)
-    {
-        enum { smart_shift = 4 };
-    };
-    OPENCV_GPU_TRANSFORM_FUNCTOR_TRAITS(gray_to_bgr565_traits::functor_type)
-    {
-        enum { smart_shift = 4 };
-    };
-
-    OPENCV_GPU_TRANSFORM_FUNCTOR_TRAITS(bgra_to_yuv4_traits<uchar>::functor_type)
-    {
-        enum { smart_block_dim_y = 8 };
-        enum { smart_shift = 4 };
-    };
-    OPENCV_GPU_TRANSFORM_FUNCTOR_TRAITS(rgba_to_yuv4_traits<uchar>::functor_type)
-    {
-        enum { smart_block_dim_y = 8 };
-        enum { smart_shift = 4 };
-    };
-
-    OPENCV_GPU_TRANSFORM_FUNCTOR_TRAITS(yuv4_to_bgra_traits<uchar>::functor_type)
-    {
-        enum { smart_block_dim_y = 8 };
-        enum { smart_shift = 4 };
-    };
-    OPENCV_GPU_TRANSFORM_FUNCTOR_TRAITS(yuv4_to_rgba_traits<uchar>::functor_type)
-    {
-        enum { smart_block_dim_y = 8 };
-        enum { smart_shift = 4 };
-    };
-
-    OPENCV_GPU_TRANSFORM_FUNCTOR_TRAITS(bgra_to_YCrCb4_traits<uchar>::functor_type)
-    {
-        enum { smart_block_dim_y = 8 };
-        enum { smart_shift = 4 };
-    };
-    OPENCV_GPU_TRANSFORM_FUNCTOR_TRAITS(rgba_to_YCrCb4_traits<uchar>::functor_type)
-    {
-        enum { smart_block_dim_y = 8 };
-        enum { smart_shift = 4 };
-    };
-
-    OPENCV_GPU_TRANSFORM_FUNCTOR_TRAITS(YCrCb4_to_bgra_traits<uchar>::functor_type)
-    {
-        enum { smart_block_dim_y = 8 };
-        enum { smart_shift = 4 };
-    };
-    OPENCV_GPU_TRANSFORM_FUNCTOR_TRAITS(YCrCb4_to_rgba_traits<uchar>::functor_type)
-    {
-        enum { smart_block_dim_y = 8 };
-        enum { smart_shift = 4 };
-    };
-
-    OPENCV_GPU_TRANSFORM_FUNCTOR_TRAITS(bgra_to_xyz4_traits<uchar>::functor_type)
-    {
-        enum { smart_block_dim_y = 8 };
-        enum { smart_shift = 4 };
-    };
-    OPENCV_GPU_TRANSFORM_FUNCTOR_TRAITS(rgba_to_xyz4_traits<uchar>::functor_type)
-    {
-        enum { smart_block_dim_y = 8 };
-        enum { smart_shift = 4 };
-    };
-
-    OPENCV_GPU_TRANSFORM_FUNCTOR_TRAITS(xyz4_to_bgra_traits<uchar>::functor_type)
-    {
-        enum { smart_block_dim_y = 8 };
-        enum { smart_shift = 4 };
-    };
-    OPENCV_GPU_TRANSFORM_FUNCTOR_TRAITS(xyz4_to_rgba_traits<uchar>::functor_type)
-    {
-        enum { smart_block_dim_y = 8 };
-        enum { smart_shift = 4 };
-    };
-
-    OPENCV_GPU_TRANSFORM_FUNCTOR_TRAITS(bgra_to_hsv4_traits<uchar>::functor_type)
-    {
-        enum { smart_block_dim_y = 8 };
-        enum { smart_shift = 4 };
-    };
-    OPENCV_GPU_TRANSFORM_FUNCTOR_TRAITS(rgba_to_hsv4_traits<uchar>::functor_type)
-    {
-        enum { smart_block_dim_y = 8 };
-        enum { smart_shift = 4 };
-    };
-
-    OPENCV_GPU_TRANSFORM_FUNCTOR_TRAITS(hsv4_to_bgra_traits<uchar>::functor_type)
-    {
-        enum { smart_block_dim_y = 8 };
-        enum { smart_shift = 4 };
-    };
-    OPENCV_GPU_TRANSFORM_FUNCTOR_TRAITS(hsv4_to_rgba_traits<uchar>::functor_type)
-    {
-        enum { smart_block_dim_y = 8 };
-        enum { smart_shift = 4 };
-    };
-
-    OPENCV_GPU_TRANSFORM_FUNCTOR_TRAITS(bgra_to_hls4_traits<uchar>::functor_type)
-    {
-        enum { smart_block_dim_y = 8 };
-        enum { smart_shift = 4 };
-    };
-    OPENCV_GPU_TRANSFORM_FUNCTOR_TRAITS(rgba_to_hls4_traits<uchar>::functor_type)
-    {
-        enum { smart_block_dim_y = 8 };
-        enum { smart_shift = 4 };
-    };
-
-    OPENCV_GPU_TRANSFORM_FUNCTOR_TRAITS(hls4_to_bgra_traits<uchar>::functor_type)
-    {
-        enum { smart_block_dim_y = 8 };
-        enum { smart_shift = 4 };
-    };
-    OPENCV_GPU_TRANSFORM_FUNCTOR_TRAITS(hls4_to_rgba_traits<uchar>::functor_type)
-    {
-        enum { smart_block_dim_y = 8 };
-        enum { smart_shift = 4 };
-    };
-
-#define OPENCV_GPU_IMPLEMENT_CVTCOLOR(name, traits) \
-    void name(const PtrStepSzb& src, const PtrStepSzb& dst, cudaStream_t stream) \
-    { \
-        traits::functor_type functor = traits::create_functor(); \
-        typedef typename traits::functor_type::argument_type src_t; \
-        typedef typename traits::functor_type::result_type   dst_t; \
-        cv::gpu::device::transform((PtrStepSz<src_t>)src, (PtrStepSz<dst_t>)dst, functor, WithOutMask(), stream); \
-    }
-
-#define OPENCV_GPU_IMPLEMENT_CVTCOLOR_ONE(name) \
-    OPENCV_GPU_IMPLEMENT_CVTCOLOR(name, name ## _traits)
-
-#define OPENCV_GPU_IMPLEMENT_CVTCOLOR_ALL(name) \
-    OPENCV_GPU_IMPLEMENT_CVTCOLOR(name ## _8u, name ## _traits<uchar>) \
-    OPENCV_GPU_IMPLEMENT_CVTCOLOR(name ## _16u, name ## _traits<ushort>) \
-    OPENCV_GPU_IMPLEMENT_CVTCOLOR(name ## _32f, name ## _traits<float>)
-
-#define OPENCV_GPU_IMPLEMENT_CVTCOLOR_8U32F(name) \
-    OPENCV_GPU_IMPLEMENT_CVTCOLOR(name ## _8u, name ## _traits<uchar>) \
-    OPENCV_GPU_IMPLEMENT_CVTCOLOR(name ## _32f, name ## _traits<float>) \
-    OPENCV_GPU_IMPLEMENT_CVTCOLOR(name ## _full_8u, name ## _full_traits<uchar>) \
-    OPENCV_GPU_IMPLEMENT_CVTCOLOR(name ## _full_32f, name ## _full_traits<float>)
-
-    OPENCV_GPU_IMPLEMENT_CVTCOLOR_ALL(bgr_to_rgb)
-    OPENCV_GPU_IMPLEMENT_CVTCOLOR_ALL(bgr_to_bgra)
-    OPENCV_GPU_IMPLEMENT_CVTCOLOR_ALL(bgr_to_rgba)
-    OPENCV_GPU_IMPLEMENT_CVTCOLOR_ALL(bgra_to_bgr)
-    OPENCV_GPU_IMPLEMENT_CVTCOLOR_ALL(bgra_to_rgb)
-    OPENCV_GPU_IMPLEMENT_CVTCOLOR_ALL(bgra_to_rgba)
-
-    OPENCV_GPU_IMPLEMENT_CVTCOLOR_ONE(bgr_to_bgr555)
-    OPENCV_GPU_IMPLEMENT_CVTCOLOR_ONE(bgr_to_bgr565)
-    OPENCV_GPU_IMPLEMENT_CVTCOLOR_ONE(rgb_to_bgr555)
-    OPENCV_GPU_IMPLEMENT_CVTCOLOR_ONE(rgb_to_bgr565)
-    OPENCV_GPU_IMPLEMENT_CVTCOLOR_ONE(bgra_to_bgr555)
-    OPENCV_GPU_IMPLEMENT_CVTCOLOR_ONE(bgra_to_bgr565)
-    OPENCV_GPU_IMPLEMENT_CVTCOLOR_ONE(rgba_to_bgr555)
-    OPENCV_GPU_IMPLEMENT_CVTCOLOR_ONE(rgba_to_bgr565)
-
-    OPENCV_GPU_IMPLEMENT_CVTCOLOR_ONE(bgr555_to_rgb)
-    OPENCV_GPU_IMPLEMENT_CVTCOLOR_ONE(bgr565_to_rgb)
-    OPENCV_GPU_IMPLEMENT_CVTCOLOR_ONE(bgr555_to_bgr)
-    OPENCV_GPU_IMPLEMENT_CVTCOLOR_ONE(bgr565_to_bgr)
-    OPENCV_GPU_IMPLEMENT_CVTCOLOR_ONE(bgr555_to_rgba)
-    OPENCV_GPU_IMPLEMENT_CVTCOLOR_ONE(bgr565_to_rgba)
-    OPENCV_GPU_IMPLEMENT_CVTCOLOR_ONE(bgr555_to_bgra)
-    OPENCV_GPU_IMPLEMENT_CVTCOLOR_ONE(bgr565_to_bgra)
-
-    OPENCV_GPU_IMPLEMENT_CVTCOLOR_ALL(gray_to_bgr)
-    OPENCV_GPU_IMPLEMENT_CVTCOLOR_ALL(gray_to_bgra)
-
-    OPENCV_GPU_IMPLEMENT_CVTCOLOR_ONE(gray_to_bgr555)
-    OPENCV_GPU_IMPLEMENT_CVTCOLOR_ONE(gray_to_bgr565)
-
-    OPENCV_GPU_IMPLEMENT_CVTCOLOR_ONE(bgr555_to_gray)
-    OPENCV_GPU_IMPLEMENT_CVTCOLOR_ONE(bgr565_to_gray)
-
-    OPENCV_GPU_IMPLEMENT_CVTCOLOR_ALL(rgb_to_gray)
-    OPENCV_GPU_IMPLEMENT_CVTCOLOR_ALL(bgr_to_gray)
-    OPENCV_GPU_IMPLEMENT_CVTCOLOR_ALL(rgba_to_gray)
-    OPENCV_GPU_IMPLEMENT_CVTCOLOR_ALL(bgra_to_gray)
-
-    OPENCV_GPU_IMPLEMENT_CVTCOLOR_ALL(rgb_to_yuv)
-    OPENCV_GPU_IMPLEMENT_CVTCOLOR_ALL(rgba_to_yuv)
-    OPENCV_GPU_IMPLEMENT_CVTCOLOR_ALL(rgb_to_yuv4)
-    OPENCV_GPU_IMPLEMENT_CVTCOLOR_ALL(rgba_to_yuv4)
-    OPENCV_GPU_IMPLEMENT_CVTCOLOR_ALL(bgr_to_yuv)
-    OPENCV_GPU_IMPLEMENT_CVTCOLOR_ALL(bgra_to_yuv)
-    OPENCV_GPU_IMPLEMENT_CVTCOLOR_ALL(bgr_to_yuv4)
-    OPENCV_GPU_IMPLEMENT_CVTCOLOR_ALL(bgra_to_yuv4)
-
-    OPENCV_GPU_IMPLEMENT_CVTCOLOR_ALL(yuv_to_rgb)
-    OPENCV_GPU_IMPLEMENT_CVTCOLOR_ALL(yuv_to_rgba)
-    OPENCV_GPU_IMPLEMENT_CVTCOLOR_ALL(yuv4_to_rgb)
-    OPENCV_GPU_IMPLEMENT_CVTCOLOR_ALL(yuv4_to_rgba)
-    OPENCV_GPU_IMPLEMENT_CVTCOLOR_ALL(yuv_to_bgr)
-    OPENCV_GPU_IMPLEMENT_CVTCOLOR_ALL(yuv_to_bgra)
-    OPENCV_GPU_IMPLEMENT_CVTCOLOR_ALL(yuv4_to_bgr)
-    OPENCV_GPU_IMPLEMENT_CVTCOLOR_ALL(yuv4_to_bgra)
-
-    OPENCV_GPU_IMPLEMENT_CVTCOLOR_ALL(rgb_to_YCrCb)
-    OPENCV_GPU_IMPLEMENT_CVTCOLOR_ALL(rgba_to_YCrCb)
-    OPENCV_GPU_IMPLEMENT_CVTCOLOR_ALL(rgb_to_YCrCb4)
-    OPENCV_GPU_IMPLEMENT_CVTCOLOR_ALL(rgba_to_YCrCb4)
-    OPENCV_GPU_IMPLEMENT_CVTCOLOR_ALL(bgr_to_YCrCb)
-    OPENCV_GPU_IMPLEMENT_CVTCOLOR_ALL(bgra_to_YCrCb)
-    OPENCV_GPU_IMPLEMENT_CVTCOLOR_ALL(bgr_to_YCrCb4)
-    OPENCV_GPU_IMPLEMENT_CVTCOLOR_ALL(bgra_to_YCrCb4)
-
-    OPENCV_GPU_IMPLEMENT_CVTCOLOR_ALL(YCrCb_to_rgb)
-    OPENCV_GPU_IMPLEMENT_CVTCOLOR_ALL(YCrCb_to_rgba)
-    OPENCV_GPU_IMPLEMENT_CVTCOLOR_ALL(YCrCb4_to_rgb)
-    OPENCV_GPU_IMPLEMENT_CVTCOLOR_ALL(YCrCb4_to_rgba)
-    OPENCV_GPU_IMPLEMENT_CVTCOLOR_ALL(YCrCb_to_bgr)
-    OPENCV_GPU_IMPLEMENT_CVTCOLOR_ALL(YCrCb_to_bgra)
-    OPENCV_GPU_IMPLEMENT_CVTCOLOR_ALL(YCrCb4_to_bgr)
-    OPENCV_GPU_IMPLEMENT_CVTCOLOR_ALL(YCrCb4_to_bgra)
-
-    OPENCV_GPU_IMPLEMENT_CVTCOLOR_ALL(rgb_to_xyz)
-    OPENCV_GPU_IMPLEMENT_CVTCOLOR_ALL(rgba_to_xyz)
-    OPENCV_GPU_IMPLEMENT_CVTCOLOR_ALL(rgb_to_xyz4)
-    OPENCV_GPU_IMPLEMENT_CVTCOLOR_ALL(rgba_to_xyz4)
-    OPENCV_GPU_IMPLEMENT_CVTCOLOR_ALL(bgr_to_xyz)
-    OPENCV_GPU_IMPLEMENT_CVTCOLOR_ALL(bgra_to_xyz)
-    OPENCV_GPU_IMPLEMENT_CVTCOLOR_ALL(bgr_to_xyz4)
-    OPENCV_GPU_IMPLEMENT_CVTCOLOR_ALL(bgra_to_xyz4)
-
-    OPENCV_GPU_IMPLEMENT_CVTCOLOR_ALL(xyz_to_rgb)
-    OPENCV_GPU_IMPLEMENT_CVTCOLOR_ALL(xyz4_to_rgb)
-    OPENCV_GPU_IMPLEMENT_CVTCOLOR_ALL(xyz_to_rgba)
-    OPENCV_GPU_IMPLEMENT_CVTCOLOR_ALL(xyz4_to_rgba)
-    OPENCV_GPU_IMPLEMENT_CVTCOLOR_ALL(xyz_to_bgr)
-    OPENCV_GPU_IMPLEMENT_CVTCOLOR_ALL(xyz4_to_bgr)
-    OPENCV_GPU_IMPLEMENT_CVTCOLOR_ALL(xyz_to_bgra)
-    OPENCV_GPU_IMPLEMENT_CVTCOLOR_ALL(xyz4_to_bgra)
-
-    OPENCV_GPU_IMPLEMENT_CVTCOLOR_8U32F(rgb_to_hsv)
-    OPENCV_GPU_IMPLEMENT_CVTCOLOR_8U32F(rgba_to_hsv)
-    OPENCV_GPU_IMPLEMENT_CVTCOLOR_8U32F(rgb_to_hsv4)
-    OPENCV_GPU_IMPLEMENT_CVTCOLOR_8U32F(rgba_to_hsv4)
-    OPENCV_GPU_IMPLEMENT_CVTCOLOR_8U32F(bgr_to_hsv)
-    OPENCV_GPU_IMPLEMENT_CVTCOLOR_8U32F(bgra_to_hsv)
-    OPENCV_GPU_IMPLEMENT_CVTCOLOR_8U32F(bgr_to_hsv4)
-    OPENCV_GPU_IMPLEMENT_CVTCOLOR_8U32F(bgra_to_hsv4)
-
-    OPENCV_GPU_IMPLEMENT_CVTCOLOR_8U32F(hsv_to_rgb)
-    OPENCV_GPU_IMPLEMENT_CVTCOLOR_8U32F(hsv_to_rgba)
-    OPENCV_GPU_IMPLEMENT_CVTCOLOR_8U32F(hsv4_to_rgb)
-    OPENCV_GPU_IMPLEMENT_CVTCOLOR_8U32F(hsv4_to_rgba)
-    OPENCV_GPU_IMPLEMENT_CVTCOLOR_8U32F(hsv_to_bgr)
-    OPENCV_GPU_IMPLEMENT_CVTCOLOR_8U32F(hsv_to_bgra)
-    OPENCV_GPU_IMPLEMENT_CVTCOLOR_8U32F(hsv4_to_bgr)
-    OPENCV_GPU_IMPLEMENT_CVTCOLOR_8U32F(hsv4_to_bgra)
-
-    OPENCV_GPU_IMPLEMENT_CVTCOLOR_8U32F(rgb_to_hls)
-    OPENCV_GPU_IMPLEMENT_CVTCOLOR_8U32F(rgba_to_hls)
-    OPENCV_GPU_IMPLEMENT_CVTCOLOR_8U32F(rgb_to_hls4)
-    OPENCV_GPU_IMPLEMENT_CVTCOLOR_8U32F(rgba_to_hls4)
-    OPENCV_GPU_IMPLEMENT_CVTCOLOR_8U32F(bgr_to_hls)
-    OPENCV_GPU_IMPLEMENT_CVTCOLOR_8U32F(bgra_to_hls)
-    OPENCV_GPU_IMPLEMENT_CVTCOLOR_8U32F(bgr_to_hls4)
-    OPENCV_GPU_IMPLEMENT_CVTCOLOR_8U32F(bgra_to_hls4)
-
-    OPENCV_GPU_IMPLEMENT_CVTCOLOR_8U32F(hls_to_rgb)
-    OPENCV_GPU_IMPLEMENT_CVTCOLOR_8U32F(hls_to_rgba)
-    OPENCV_GPU_IMPLEMENT_CVTCOLOR_8U32F(hls4_to_rgb)
-    OPENCV_GPU_IMPLEMENT_CVTCOLOR_8U32F(hls4_to_rgba)
-    OPENCV_GPU_IMPLEMENT_CVTCOLOR_8U32F(hls_to_bgr)
-    OPENCV_GPU_IMPLEMENT_CVTCOLOR_8U32F(hls_to_bgra)
-    OPENCV_GPU_IMPLEMENT_CVTCOLOR_8U32F(hls4_to_bgr)
-    OPENCV_GPU_IMPLEMENT_CVTCOLOR_8U32F(hls4_to_bgra)
-
-    #undef OPENCV_GPU_IMPLEMENT_CVTCOLOR
-    #undef OPENCV_GPU_IMPLEMENT_CVTCOLOR_ONE
-    #undef OPENCV_GPU_IMPLEMENT_CVTCOLOR_ALL
-    #undef OPENCV_GPU_IMPLEMENT_CVTCOLOR_8U32F
-}}} // namespace cv { namespace gpu { namespace device
-
+/*M///////////////////////////////////////////////////////////////////////////////////////
+//
+//  IMPORTANT: READ BEFORE DOWNLOADING, COPYING, INSTALLING OR USING.
+//
+//  By downloading, copying, installing or using the software you agree to this license.
+//  If you do not agree to this license, do not download, install,
+//  copy or use the software.
+//
+//
+//                           License Agreement
+//                For Open Source Computer Vision Library
+//
+// Copyright (C) 2000-2008, Intel Corporation, all rights reserved.
+// Copyright (C) 2009, Willow Garage Inc., all rights reserved.
+// Third party copyrights are property of their respective owners.
+//
+// Redistribution and use in source and binary forms, with or without modification,
+// are permitted provided that the following conditions are met:
+//
+//   * Redistribution's of source code must retain the above copyright notice,
+//     this list of conditions and the following disclaimer.
+//
+//   * Redistribution's in binary form must reproduce the above copyright notice,
+//     this list of conditions and the following disclaimer in the documentation
+//     and/or other materials provided with the distribution.
+//
+//   * The name of the copyright holders may not be used to endorse or promote products
+//     derived from this software without specific prior written permission.
+//
+// This software is provided by the copyright holders and contributors "as is" and
+// any express or implied warranties, including, but not limited to, the implied
+// warranties of merchantability and fitness for a particular purpose are disclaimed.
+// In no event shall the Intel Corporation or contributors be liable for any direct,
+// indirect, incidental, special, exemplary, or consequential damages
+// (including, but not limited to, procurement of substitute goods or services;
+// loss of use, data, or profits; or business interruption) however caused
+// and on any theory of liability, whether in contract, strict liability,
+// or tort (including negligence or otherwise) arising in any way out of
+// the use of this software, even if advised of the possibility of such damage.
+//
+//M*/
+
+#if !defined CUDA_DISABLER
+
+#include <internal_shared.hpp>
+#include <opencv2/gpu/device/transform.hpp>
+#include <opencv2/gpu/device/color.hpp>
+#include <cvt_colot_internal.h>
+
+namespace cv { namespace gpu { namespace device
+{
+    OPENCV_GPU_TRANSFORM_FUNCTOR_TRAITS(bgra_to_rgba_traits<uchar>::functor_type)
+    {
+        enum { smart_block_dim_x = 8 };
+        enum { smart_block_dim_y = 8 };
+        enum { smart_shift = 4 };
+    };
+
+    OPENCV_GPU_TRANSFORM_FUNCTOR_TRAITS(bgra_to_bgr555_traits::functor_type)
+    {
+        enum { smart_block_dim_y = 8 };
+        enum { smart_shift = 4 };
+    };
+    OPENCV_GPU_TRANSFORM_FUNCTOR_TRAITS(rgba_to_bgr555_traits::functor_type)
+    {
+        enum { smart_block_dim_y = 8 };
+        enum { smart_shift = 4 };
+    };
+    OPENCV_GPU_TRANSFORM_FUNCTOR_TRAITS(bgra_to_bgr565_traits::functor_type)
+    {
+        enum { smart_block_dim_y = 8 };
+        enum { smart_shift = 4 };
+    };
+    OPENCV_GPU_TRANSFORM_FUNCTOR_TRAITS(rgba_to_bgr565_traits::functor_type)
+    {
+        enum { smart_block_dim_y = 8 };
+        enum { smart_shift = 4 };
+    };
+
+    OPENCV_GPU_TRANSFORM_FUNCTOR_TRAITS(bgr555_to_bgra_traits::functor_type)
+    {
+        enum { smart_block_dim_y = 8 };
+        enum { smart_shift = 4 };
+    };
+    OPENCV_GPU_TRANSFORM_FUNCTOR_TRAITS(bgr555_to_rgba_traits::functor_type)
+    {
+        enum { smart_block_dim_y = 8 };
+        enum { smart_shift = 4 };
+    };
+    OPENCV_GPU_TRANSFORM_FUNCTOR_TRAITS(bgr565_to_bgra_traits::functor_type)
+    {
+        enum { smart_block_dim_y = 8 };
+        enum { smart_shift = 4 };
+    };
+    OPENCV_GPU_TRANSFORM_FUNCTOR_TRAITS(bgr565_to_rgba_traits::functor_type)
+    {
+        enum { smart_block_dim_y = 8 };
+        enum { smart_shift = 4 };
+    };
+
+    OPENCV_GPU_TRANSFORM_FUNCTOR_TRAITS(gray_to_bgra_traits<uchar>::functor_type)
+    {
+        enum { smart_block_dim_y = 8 };
+        enum { smart_shift = 4 };
+    };
+
+    OPENCV_GPU_TRANSFORM_FUNCTOR_TRAITS(gray_to_bgr555_traits::functor_type)
+    {
+        enum { smart_shift = 4 };
+    };
+    OPENCV_GPU_TRANSFORM_FUNCTOR_TRAITS(gray_to_bgr565_traits::functor_type)
+    {
+        enum { smart_shift = 4 };
+    };
+
+    OPENCV_GPU_TRANSFORM_FUNCTOR_TRAITS(bgra_to_yuv4_traits<uchar>::functor_type)
+    {
+        enum { smart_block_dim_y = 8 };
+        enum { smart_shift = 4 };
+    };
+    OPENCV_GPU_TRANSFORM_FUNCTOR_TRAITS(rgba_to_yuv4_traits<uchar>::functor_type)
+    {
+        enum { smart_block_dim_y = 8 };
+        enum { smart_shift = 4 };
+    };
+
+    OPENCV_GPU_TRANSFORM_FUNCTOR_TRAITS(yuv4_to_bgra_traits<uchar>::functor_type)
+    {
+        enum { smart_block_dim_y = 8 };
+        enum { smart_shift = 4 };
+    };
+    OPENCV_GPU_TRANSFORM_FUNCTOR_TRAITS(yuv4_to_rgba_traits<uchar>::functor_type)
+    {
+        enum { smart_block_dim_y = 8 };
+        enum { smart_shift = 4 };
+    };
+
+    OPENCV_GPU_TRANSFORM_FUNCTOR_TRAITS(bgra_to_YCrCb4_traits<uchar>::functor_type)
+    {
+        enum { smart_block_dim_y = 8 };
+        enum { smart_shift = 4 };
+    };
+    OPENCV_GPU_TRANSFORM_FUNCTOR_TRAITS(rgba_to_YCrCb4_traits<uchar>::functor_type)
+    {
+        enum { smart_block_dim_y = 8 };
+        enum { smart_shift = 4 };
+    };
+
+    OPENCV_GPU_TRANSFORM_FUNCTOR_TRAITS(YCrCb4_to_bgra_traits<uchar>::functor_type)
+    {
+        enum { smart_block_dim_y = 8 };
+        enum { smart_shift = 4 };
+    };
+    OPENCV_GPU_TRANSFORM_FUNCTOR_TRAITS(YCrCb4_to_rgba_traits<uchar>::functor_type)
+    {
+        enum { smart_block_dim_y = 8 };
+        enum { smart_shift = 4 };
+    };
+
+    OPENCV_GPU_TRANSFORM_FUNCTOR_TRAITS(bgra_to_xyz4_traits<uchar>::functor_type)
+    {
+        enum { smart_block_dim_y = 8 };
+        enum { smart_shift = 4 };
+    };
+    OPENCV_GPU_TRANSFORM_FUNCTOR_TRAITS(rgba_to_xyz4_traits<uchar>::functor_type)
+    {
+        enum { smart_block_dim_y = 8 };
+        enum { smart_shift = 4 };
+    };
+
+    OPENCV_GPU_TRANSFORM_FUNCTOR_TRAITS(xyz4_to_bgra_traits<uchar>::functor_type)
+    {
+        enum { smart_block_dim_y = 8 };
+        enum { smart_shift = 4 };
+    };
+    OPENCV_GPU_TRANSFORM_FUNCTOR_TRAITS(xyz4_to_rgba_traits<uchar>::functor_type)
+    {
+        enum { smart_block_dim_y = 8 };
+        enum { smart_shift = 4 };
+    };
+
+    OPENCV_GPU_TRANSFORM_FUNCTOR_TRAITS(bgra_to_hsv4_traits<uchar>::functor_type)
+    {
+        enum { smart_block_dim_y = 8 };
+        enum { smart_shift = 4 };
+    };
+    OPENCV_GPU_TRANSFORM_FUNCTOR_TRAITS(rgba_to_hsv4_traits<uchar>::functor_type)
+    {
+        enum { smart_block_dim_y = 8 };
+        enum { smart_shift = 4 };
+    };
+
+    OPENCV_GPU_TRANSFORM_FUNCTOR_TRAITS(hsv4_to_bgra_traits<uchar>::functor_type)
+    {
+        enum { smart_block_dim_y = 8 };
+        enum { smart_shift = 4 };
+    };
+    OPENCV_GPU_TRANSFORM_FUNCTOR_TRAITS(hsv4_to_rgba_traits<uchar>::functor_type)
+    {
+        enum { smart_block_dim_y = 8 };
+        enum { smart_shift = 4 };
+    };
+
+    OPENCV_GPU_TRANSFORM_FUNCTOR_TRAITS(bgra_to_hls4_traits<uchar>::functor_type)
+    {
+        enum { smart_block_dim_y = 8 };
+        enum { smart_shift = 4 };
+    };
+    OPENCV_GPU_TRANSFORM_FUNCTOR_TRAITS(rgba_to_hls4_traits<uchar>::functor_type)
+    {
+        enum { smart_block_dim_y = 8 };
+        enum { smart_shift = 4 };
+    };
+
+    OPENCV_GPU_TRANSFORM_FUNCTOR_TRAITS(hls4_to_bgra_traits<uchar>::functor_type)
+    {
+        enum { smart_block_dim_y = 8 };
+        enum { smart_shift = 4 };
+    };
+    OPENCV_GPU_TRANSFORM_FUNCTOR_TRAITS(hls4_to_rgba_traits<uchar>::functor_type)
+    {
+        enum { smart_block_dim_y = 8 };
+        enum { smart_shift = 4 };
+    };
+
+#define OPENCV_GPU_IMPLEMENT_CVTCOLOR(name, traits) \
+    void name(const PtrStepSzb& src, const PtrStepSzb& dst, cudaStream_t stream) \
+    { \
+        traits::functor_type functor = traits::create_functor(); \
+        typedef typename traits::functor_type::argument_type src_t; \
+        typedef typename traits::functor_type::result_type   dst_t; \
+        cv::gpu::device::transform((PtrStepSz<src_t>)src, (PtrStepSz<dst_t>)dst, functor, WithOutMask(), stream); \
+    }
+
+#define OPENCV_GPU_IMPLEMENT_CVTCOLOR_ONE(name) \
+    OPENCV_GPU_IMPLEMENT_CVTCOLOR(name, name ## _traits)
+
+#define OPENCV_GPU_IMPLEMENT_CVTCOLOR_ALL(name) \
+    OPENCV_GPU_IMPLEMENT_CVTCOLOR(name ## _8u, name ## _traits<uchar>) \
+    OPENCV_GPU_IMPLEMENT_CVTCOLOR(name ## _16u, name ## _traits<ushort>) \
+    OPENCV_GPU_IMPLEMENT_CVTCOLOR(name ## _32f, name ## _traits<float>)
+
+#define OPENCV_GPU_IMPLEMENT_CVTCOLOR_8U32F(name) \
+    OPENCV_GPU_IMPLEMENT_CVTCOLOR(name ## _8u, name ## _traits<uchar>) \
+    OPENCV_GPU_IMPLEMENT_CVTCOLOR(name ## _32f, name ## _traits<float>) \
+    OPENCV_GPU_IMPLEMENT_CVTCOLOR(name ## _full_8u, name ## _full_traits<uchar>) \
+    OPENCV_GPU_IMPLEMENT_CVTCOLOR(name ## _full_32f, name ## _full_traits<float>)
+
+    OPENCV_GPU_IMPLEMENT_CVTCOLOR_ALL(bgr_to_rgb)
+    OPENCV_GPU_IMPLEMENT_CVTCOLOR_ALL(bgr_to_bgra)
+    OPENCV_GPU_IMPLEMENT_CVTCOLOR_ALL(bgr_to_rgba)
+    OPENCV_GPU_IMPLEMENT_CVTCOLOR_ALL(bgra_to_bgr)
+    OPENCV_GPU_IMPLEMENT_CVTCOLOR_ALL(bgra_to_rgb)
+    OPENCV_GPU_IMPLEMENT_CVTCOLOR_ALL(bgra_to_rgba)
+
+    OPENCV_GPU_IMPLEMENT_CVTCOLOR_ONE(bgr_to_bgr555)
+    OPENCV_GPU_IMPLEMENT_CVTCOLOR_ONE(bgr_to_bgr565)
+    OPENCV_GPU_IMPLEMENT_CVTCOLOR_ONE(rgb_to_bgr555)
+    OPENCV_GPU_IMPLEMENT_CVTCOLOR_ONE(rgb_to_bgr565)
+    OPENCV_GPU_IMPLEMENT_CVTCOLOR_ONE(bgra_to_bgr555)
+    OPENCV_GPU_IMPLEMENT_CVTCOLOR_ONE(bgra_to_bgr565)
+    OPENCV_GPU_IMPLEMENT_CVTCOLOR_ONE(rgba_to_bgr555)
+    OPENCV_GPU_IMPLEMENT_CVTCOLOR_ONE(rgba_to_bgr565)
+
+    OPENCV_GPU_IMPLEMENT_CVTCOLOR_ONE(bgr555_to_rgb)
+    OPENCV_GPU_IMPLEMENT_CVTCOLOR_ONE(bgr565_to_rgb)
+    OPENCV_GPU_IMPLEMENT_CVTCOLOR_ONE(bgr555_to_bgr)
+    OPENCV_GPU_IMPLEMENT_CVTCOLOR_ONE(bgr565_to_bgr)
+    OPENCV_GPU_IMPLEMENT_CVTCOLOR_ONE(bgr555_to_rgba)
+    OPENCV_GPU_IMPLEMENT_CVTCOLOR_ONE(bgr565_to_rgba)
+    OPENCV_GPU_IMPLEMENT_CVTCOLOR_ONE(bgr555_to_bgra)
+    OPENCV_GPU_IMPLEMENT_CVTCOLOR_ONE(bgr565_to_bgra)
+
+    OPENCV_GPU_IMPLEMENT_CVTCOLOR_ALL(gray_to_bgr)
+    OPENCV_GPU_IMPLEMENT_CVTCOLOR_ALL(gray_to_bgra)
+
+    OPENCV_GPU_IMPLEMENT_CVTCOLOR_ONE(gray_to_bgr555)
+    OPENCV_GPU_IMPLEMENT_CVTCOLOR_ONE(gray_to_bgr565)
+
+    OPENCV_GPU_IMPLEMENT_CVTCOLOR_ONE(bgr555_to_gray)
+    OPENCV_GPU_IMPLEMENT_CVTCOLOR_ONE(bgr565_to_gray)
+
+    OPENCV_GPU_IMPLEMENT_CVTCOLOR_ALL(rgb_to_gray)
+    OPENCV_GPU_IMPLEMENT_CVTCOLOR_ALL(bgr_to_gray)
+    OPENCV_GPU_IMPLEMENT_CVTCOLOR_ALL(rgba_to_gray)
+    OPENCV_GPU_IMPLEMENT_CVTCOLOR_ALL(bgra_to_gray)
+
+    OPENCV_GPU_IMPLEMENT_CVTCOLOR_ALL(rgb_to_yuv)
+    OPENCV_GPU_IMPLEMENT_CVTCOLOR_ALL(rgba_to_yuv)
+    OPENCV_GPU_IMPLEMENT_CVTCOLOR_ALL(rgb_to_yuv4)
+    OPENCV_GPU_IMPLEMENT_CVTCOLOR_ALL(rgba_to_yuv4)
+    OPENCV_GPU_IMPLEMENT_CVTCOLOR_ALL(bgr_to_yuv)
+    OPENCV_GPU_IMPLEMENT_CVTCOLOR_ALL(bgra_to_yuv)
+    OPENCV_GPU_IMPLEMENT_CVTCOLOR_ALL(bgr_to_yuv4)
+    OPENCV_GPU_IMPLEMENT_CVTCOLOR_ALL(bgra_to_yuv4)
+
+    OPENCV_GPU_IMPLEMENT_CVTCOLOR_ALL(yuv_to_rgb)
+    OPENCV_GPU_IMPLEMENT_CVTCOLOR_ALL(yuv_to_rgba)
+    OPENCV_GPU_IMPLEMENT_CVTCOLOR_ALL(yuv4_to_rgb)
+    OPENCV_GPU_IMPLEMENT_CVTCOLOR_ALL(yuv4_to_rgba)
+    OPENCV_GPU_IMPLEMENT_CVTCOLOR_ALL(yuv_to_bgr)
+    OPENCV_GPU_IMPLEMENT_CVTCOLOR_ALL(yuv_to_bgra)
+    OPENCV_GPU_IMPLEMENT_CVTCOLOR_ALL(yuv4_to_bgr)
+    OPENCV_GPU_IMPLEMENT_CVTCOLOR_ALL(yuv4_to_bgra)
+
+    OPENCV_GPU_IMPLEMENT_CVTCOLOR_ALL(rgb_to_YCrCb)
+    OPENCV_GPU_IMPLEMENT_CVTCOLOR_ALL(rgba_to_YCrCb)
+    OPENCV_GPU_IMPLEMENT_CVTCOLOR_ALL(rgb_to_YCrCb4)
+    OPENCV_GPU_IMPLEMENT_CVTCOLOR_ALL(rgba_to_YCrCb4)
+    OPENCV_GPU_IMPLEMENT_CVTCOLOR_ALL(bgr_to_YCrCb)
+    OPENCV_GPU_IMPLEMENT_CVTCOLOR_ALL(bgra_to_YCrCb)
+    OPENCV_GPU_IMPLEMENT_CVTCOLOR_ALL(bgr_to_YCrCb4)
+    OPENCV_GPU_IMPLEMENT_CVTCOLOR_ALL(bgra_to_YCrCb4)
+
+    OPENCV_GPU_IMPLEMENT_CVTCOLOR_ALL(YCrCb_to_rgb)
+    OPENCV_GPU_IMPLEMENT_CVTCOLOR_ALL(YCrCb_to_rgba)
+    OPENCV_GPU_IMPLEMENT_CVTCOLOR_ALL(YCrCb4_to_rgb)
+    OPENCV_GPU_IMPLEMENT_CVTCOLOR_ALL(YCrCb4_to_rgba)
+    OPENCV_GPU_IMPLEMENT_CVTCOLOR_ALL(YCrCb_to_bgr)
+    OPENCV_GPU_IMPLEMENT_CVTCOLOR_ALL(YCrCb_to_bgra)
+    OPENCV_GPU_IMPLEMENT_CVTCOLOR_ALL(YCrCb4_to_bgr)
+    OPENCV_GPU_IMPLEMENT_CVTCOLOR_ALL(YCrCb4_to_bgra)
+
+    OPENCV_GPU_IMPLEMENT_CVTCOLOR_ALL(rgb_to_xyz)
+    OPENCV_GPU_IMPLEMENT_CVTCOLOR_ALL(rgba_to_xyz)
+    OPENCV_GPU_IMPLEMENT_CVTCOLOR_ALL(rgb_to_xyz4)
+    OPENCV_GPU_IMPLEMENT_CVTCOLOR_ALL(rgba_to_xyz4)
+    OPENCV_GPU_IMPLEMENT_CVTCOLOR_ALL(bgr_to_xyz)
+    OPENCV_GPU_IMPLEMENT_CVTCOLOR_ALL(bgra_to_xyz)
+    OPENCV_GPU_IMPLEMENT_CVTCOLOR_ALL(bgr_to_xyz4)
+    OPENCV_GPU_IMPLEMENT_CVTCOLOR_ALL(bgra_to_xyz4)
+
+    OPENCV_GPU_IMPLEMENT_CVTCOLOR_ALL(xyz_to_rgb)
+    OPENCV_GPU_IMPLEMENT_CVTCOLOR_ALL(xyz4_to_rgb)
+    OPENCV_GPU_IMPLEMENT_CVTCOLOR_ALL(xyz_to_rgba)
+    OPENCV_GPU_IMPLEMENT_CVTCOLOR_ALL(xyz4_to_rgba)
+    OPENCV_GPU_IMPLEMENT_CVTCOLOR_ALL(xyz_to_bgr)
+    OPENCV_GPU_IMPLEMENT_CVTCOLOR_ALL(xyz4_to_bgr)
+    OPENCV_GPU_IMPLEMENT_CVTCOLOR_ALL(xyz_to_bgra)
+    OPENCV_GPU_IMPLEMENT_CVTCOLOR_ALL(xyz4_to_bgra)
+
+    OPENCV_GPU_IMPLEMENT_CVTCOLOR_8U32F(rgb_to_hsv)
+    OPENCV_GPU_IMPLEMENT_CVTCOLOR_8U32F(rgba_to_hsv)
+    OPENCV_GPU_IMPLEMENT_CVTCOLOR_8U32F(rgb_to_hsv4)
+    OPENCV_GPU_IMPLEMENT_CVTCOLOR_8U32F(rgba_to_hsv4)
+    OPENCV_GPU_IMPLEMENT_CVTCOLOR_8U32F(bgr_to_hsv)
+    OPENCV_GPU_IMPLEMENT_CVTCOLOR_8U32F(bgra_to_hsv)
+    OPENCV_GPU_IMPLEMENT_CVTCOLOR_8U32F(bgr_to_hsv4)
+    OPENCV_GPU_IMPLEMENT_CVTCOLOR_8U32F(bgra_to_hsv4)
+
+    OPENCV_GPU_IMPLEMENT_CVTCOLOR_8U32F(hsv_to_rgb)
+    OPENCV_GPU_IMPLEMENT_CVTCOLOR_8U32F(hsv_to_rgba)
+    OPENCV_GPU_IMPLEMENT_CVTCOLOR_8U32F(hsv4_to_rgb)
+    OPENCV_GPU_IMPLEMENT_CVTCOLOR_8U32F(hsv4_to_rgba)
+    OPENCV_GPU_IMPLEMENT_CVTCOLOR_8U32F(hsv_to_bgr)
+    OPENCV_GPU_IMPLEMENT_CVTCOLOR_8U32F(hsv_to_bgra)
+    OPENCV_GPU_IMPLEMENT_CVTCOLOR_8U32F(hsv4_to_bgr)
+    OPENCV_GPU_IMPLEMENT_CVTCOLOR_8U32F(hsv4_to_bgra)
+
+    OPENCV_GPU_IMPLEMENT_CVTCOLOR_8U32F(rgb_to_hls)
+    OPENCV_GPU_IMPLEMENT_CVTCOLOR_8U32F(rgba_to_hls)
+    OPENCV_GPU_IMPLEMENT_CVTCOLOR_8U32F(rgb_to_hls4)
+    OPENCV_GPU_IMPLEMENT_CVTCOLOR_8U32F(rgba_to_hls4)
+    OPENCV_GPU_IMPLEMENT_CVTCOLOR_8U32F(bgr_to_hls)
+    OPENCV_GPU_IMPLEMENT_CVTCOLOR_8U32F(bgra_to_hls)
+    OPENCV_GPU_IMPLEMENT_CVTCOLOR_8U32F(bgr_to_hls4)
+    OPENCV_GPU_IMPLEMENT_CVTCOLOR_8U32F(bgra_to_hls4)
+
+    OPENCV_GPU_IMPLEMENT_CVTCOLOR_8U32F(hls_to_rgb)
+    OPENCV_GPU_IMPLEMENT_CVTCOLOR_8U32F(hls_to_rgba)
+    OPENCV_GPU_IMPLEMENT_CVTCOLOR_8U32F(hls4_to_rgb)
+    OPENCV_GPU_IMPLEMENT_CVTCOLOR_8U32F(hls4_to_rgba)
+    OPENCV_GPU_IMPLEMENT_CVTCOLOR_8U32F(hls_to_bgr)
+    OPENCV_GPU_IMPLEMENT_CVTCOLOR_8U32F(hls_to_bgra)
+    OPENCV_GPU_IMPLEMENT_CVTCOLOR_8U32F(hls4_to_bgr)
+    OPENCV_GPU_IMPLEMENT_CVTCOLOR_8U32F(hls4_to_bgra)
+
+    #undef OPENCV_GPU_IMPLEMENT_CVTCOLOR
+    #undef OPENCV_GPU_IMPLEMENT_CVTCOLOR_ONE
+    #undef OPENCV_GPU_IMPLEMENT_CVTCOLOR_ALL
+    #undef OPENCV_GPU_IMPLEMENT_CVTCOLOR_8U32F
+}}} // namespace cv { namespace gpu { namespace device
+
 #endif /* CUDA_DISABLER */