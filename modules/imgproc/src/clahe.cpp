/*M///////////////////////////////////////////////////////////////////////////////////////
//
//  IMPORTANT: READ BEFORE DOWNLOADING, COPYING, INSTALLING OR USING.
//
//  By downloading, copying, installing or using the software you agree to this license.
//  If you do not agree to this license, do not download, install,
//  copy or use the software.
//
//
//                           License Agreement
//                For Open Source Computer Vision Library
//
// Copyright (C) 2013, NVIDIA Corporation, all rights reserved.
// Third party copyrights are property of their respective owners.
//
// Redistribution and use in source and binary forms, with or without modification,
// are permitted provided that the following conditions are met:
//
//   * Redistribution's of source code must retain the above copyright notice,
//     this list of conditions and the following disclaimer.
//
//   * Redistribution's in binary form must reproduce the above copyright notice,
//     this list of conditions and the following disclaimer in the documentation
//     and/or other materials provided with the distribution.
//
//   * The name of the copyright holders may not be used to endorse or promote products
//     derived from this software without specific prior written permission.
//
// This software is provided by the copyright holders and contributors "as is" and
// any express or implied warranties, including, but not limited to, the implied
// warranties of merchantability and fitness for a particular purpose are disclaimed.
// In no event shall the copyright holders or contributors be liable for any direct,
// indirect, incidental, special, exemplary, or consequential damages
// (including, but not limited to, procurement of substitute goods or services;
// loss of use, data, or profits; or business interruption) however caused
// and on any theory of liability, whether in contract, strict liability,
// or tort (including negligence or otherwise) arising in any way out of
// the use of this software, even if advised of the possibility of such damage.
//
//M*/

#include "precomp.hpp"
#include "opencl_kernels.hpp"

// ----------------------------------------------------------------------
// CLAHE

#ifdef HAVE_OPENCL

namespace clahe
{
    static bool calcLut(cv::InputArray _src, cv::OutputArray _dst,
        const int tilesX, const int tilesY, const cv::Size tileSize,
        const int clipLimit, const float lutScale)
    {
        cv::ocl::Kernel _k("calcLut", cv::ocl::imgproc::clahe_oclsrc);

        bool is_cpu = cv::ocl::Device::getDefault().type() == cv::ocl::Device::TYPE_CPU;
        cv::String opts;
        if(is_cpu)
            opts = "-D CPU ";
        else
            opts = cv::format("-D WAVE_SIZE=%d", _k.preferedWorkGroupSizeMultiple());

        cv::ocl::Kernel k("calcLut", cv::ocl::imgproc::clahe_oclsrc, opts);
        if(k.empty())
            return false;

        cv::UMat src = _src.getUMat();
        _dst.create(tilesX * tilesY, 256, CV_8UC1);
        cv::UMat dst = _dst.getUMat();

        int tile_size[2];
        tile_size[0] = tileSize.width;
        tile_size[1] = tileSize.height;

        size_t localThreads[3]  = { 32, 8, 1 };
        size_t globalThreads[3] = { tilesX * localThreads[0], tilesY * localThreads[1], 1 };

        int idx = 0;
        idx = k.set(idx, cv::ocl::KernelArg::ReadOnlyNoSize(src));
        idx = k.set(idx, cv::ocl::KernelArg::WriteOnlyNoSize(dst));
        idx = k.set(idx, tile_size);
        idx = k.set(idx, tilesX);
        idx = k.set(idx, clipLimit);
        idx = k.set(idx, lutScale);

        if (!k.run(2, globalThreads, localThreads, false))
            return false;
        return true;
    }

    static bool transform(cv::InputArray _src, cv::OutputArray _dst, cv::InputArray _lut,
        const int tilesX, const int tilesY, const cv::Size & tileSize)
    {

        cv::ocl::Kernel k("transform", cv::ocl::imgproc::clahe_oclsrc);
        if(k.empty())
            return false;

        int tile_size[2];
        tile_size[0] = tileSize.width;
        tile_size[1] = tileSize.height;

        cv::UMat src = _src.getUMat();
        _dst.create(src.size(), src.type());
        cv::UMat dst = _dst.getUMat();
        cv::UMat lut = _lut.getUMat();

        size_t localThreads[3]  = { 32, 8, 1 };
        size_t globalThreads[3] = { src.cols, src.rows, 1 };

        int idx = 0;
        idx = k.set(idx, cv::ocl::KernelArg::ReadOnlyNoSize(src));
        idx = k.set(idx, cv::ocl::KernelArg::WriteOnlyNoSize(dst));
        idx = k.set(idx, cv::ocl::KernelArg::ReadOnlyNoSize(lut));
        idx = k.set(idx, src.cols);
        idx = k.set(idx, src.rows);
        idx = k.set(idx, tile_size);
        idx = k.set(idx, tilesX);
        idx = k.set(idx, tilesY);

        if (!k.run(2, globalThreads, localThreads, false))
            return false;
        return true;
    }
}

#endif

namespace
{
    class CLAHE_CalcLut_Body : public cv::ParallelLoopBody
    {
    public:
        CLAHE_CalcLut_Body(const cv::Mat& src, cv::Mat& lut, cv::Size tileSize, int tilesX, int clipLimit, float lutScale) :
            src_(src), lut_(lut), tileSize_(tileSize), tilesX_(tilesX), clipLimit_(clipLimit), lutScale_(lutScale)
        {
        }

        void operator ()(const cv::Range& range) const;

    private:
        cv::Mat src_;
        mutable cv::Mat lut_;

        cv::Size tileSize_;
        int tilesX_;
        int clipLimit_;
        float lutScale_;
    };

    void CLAHE_CalcLut_Body::operator ()(const cv::Range& range) const
    {
        const int histSize = 256;

        uchar* tileLut = lut_.ptr(range.start);
        const size_t lut_step = lut_.step;

        for (int k = range.start; k < range.end; ++k, tileLut += lut_step)
        {
            const int ty = k / tilesX_;
            const int tx = k % tilesX_;

            // retrieve tile submatrix

            cv::Rect tileROI;
            tileROI.x = tx * tileSize_.width;
            tileROI.y = ty * tileSize_.height;
            tileROI.width = tileSize_.width;
            tileROI.height = tileSize_.height;

            const cv::Mat tile = src_(tileROI);

            // calc histogram

            int tileHist[histSize] = {0, };

            int height = tileROI.height;
            const size_t sstep = tile.step;
            for (const uchar* ptr = tile.ptr<uchar>(0); height--; ptr += sstep)
            {
                int x = 0;
                for (; x <= tileROI.width - 4; x += 4)
                {
                    int t0 = ptr[x], t1 = ptr[x+1];
                    tileHist[t0]++; tileHist[t1]++;
                    t0 = ptr[x+2]; t1 = ptr[x+3];
                    tileHist[t0]++; tileHist[t1]++;
                }

                for (; x < tileROI.width; ++x)
                    tileHist[ptr[x]]++;
            }

            // clip histogram

            if (clipLimit_ > 0)
            {
                // how many pixels were clipped
                int clipped = 0;
                for (int i = 0; i < histSize; ++i)
                {
                    if (tileHist[i] > clipLimit_)
                    {
                        clipped += tileHist[i] - clipLimit_;
                        tileHist[i] = clipLimit_;
                    }
                }

                // redistribute clipped pixels
                int redistBatch = clipped / histSize;
                int residual = clipped - redistBatch * histSize;

                for (int i = 0; i < histSize; ++i)
                    tileHist[i] += redistBatch;

                for (int i = 0; i < residual; ++i)
                    tileHist[i]++;
            }

            // calc Lut

            int sum = 0;
            for (int i = 0; i < histSize; ++i)
            {
                sum += tileHist[i];
                tileLut[i] = cv::saturate_cast<uchar>(sum * lutScale_);
            }
        }
    }

    class CLAHE_Interpolation_Body : public cv::ParallelLoopBody
    {
    public:
        CLAHE_Interpolation_Body(const cv::Mat& src, cv::Mat& dst, const cv::Mat& lut, cv::Size tileSize, int tilesX, int tilesY) :
            src_(src), dst_(dst), lut_(lut), tileSize_(tileSize), tilesX_(tilesX), tilesY_(tilesY)
        {
        }

        void operator ()(const cv::Range& range) const;

    private:
        cv::Mat src_;
        mutable cv::Mat dst_;
        cv::Mat lut_;

        cv::Size tileSize_;
        int tilesX_;
        int tilesY_;
    };

    void CLAHE_Interpolation_Body::operator ()(const cv::Range& range) const
    {
        const size_t lut_step = lut_.step;

        for (int y = range.start; y < range.end; ++y)
        {
            const uchar* srcRow = src_.ptr<uchar>(y);
            uchar* dstRow = dst_.ptr<uchar>(y);

            const float tyf = (static_cast<float>(y) / tileSize_.height) - 0.5f;

            int ty1 = cvFloor(tyf);
            int ty2 = ty1 + 1;

            const float ya = tyf - ty1;

            ty1 = std::max(ty1, 0);
            ty2 = std::min(ty2, tilesY_ - 1);

            const uchar* lutPlane1 = lut_.ptr(ty1 * tilesX_);
            const uchar* lutPlane2 = lut_.ptr(ty2 * tilesX_);

            for (int x = 0; x < src_.cols; ++x)
            {
                const float txf = (static_cast<float>(x) / tileSize_.width) - 0.5f;

                int tx1 = cvFloor(txf);
                int tx2 = tx1 + 1;

                const float xa = txf - tx1;

                tx1 = std::max(tx1, 0);
                tx2 = std::min(tx2, tilesX_ - 1);

                const int srcVal = srcRow[x];

                const size_t ind1 = tx1 * lut_step + srcVal;
                const size_t ind2 = tx2 * lut_step + srcVal;

                float res = 0;

                res += lutPlane1[ind1] * ((1.0f - xa) * (1.0f - ya));
                res += lutPlane1[ind2] * ((xa) * (1.0f - ya));
                res += lutPlane2[ind1] * ((1.0f - xa) * (ya));
                res += lutPlane2[ind2] * ((xa) * (ya));

                dstRow[x] = cv::saturate_cast<uchar>(res);
            }
        }
    }

    class CLAHE_Impl : public cv::CLAHE
    {
    public:
        CLAHE_Impl(double clipLimit = 40.0, int tilesX = 8, int tilesY = 8);

        cv::AlgorithmInfo* info() const;

        void apply(cv::InputArray src, cv::OutputArray dst);

        void setClipLimit(double clipLimit);
        double getClipLimit() const;

        void setTilesGridSize(cv::Size tileGridSize);
        cv::Size getTilesGridSize() const;

        void collectGarbage();

    private:
        double clipLimit_;
        int tilesX_;
        int tilesY_;

        cv::Mat srcExt_;
        cv::Mat lut_;

#ifdef HAVE_OPENCL
        cv::UMat usrcExt_;
        cv::UMat ulut_;
#endif
    };

    CLAHE_Impl::CLAHE_Impl(double clipLimit, int tilesX, int tilesY) :
        clipLimit_(clipLimit), tilesX_(tilesX), tilesY_(tilesY)
    {
    }

    CV_INIT_ALGORITHM(CLAHE_Impl, "CLAHE",
        obj.info()->addParam(obj, "clipLimit", obj.clipLimit_);
        obj.info()->addParam(obj, "tilesX", obj.tilesX_);
        obj.info()->addParam(obj, "tilesY", obj.tilesY_))

    void CLAHE_Impl::apply(cv::InputArray _src, cv::OutputArray _dst)
    {
        CV_Assert( _src.type() == CV_8UC1 );

#ifdef HAVE_OPENCL
        bool useOpenCL = cv::ocl::useOpenCL() && _src.isUMat() && _src.dims()<=2;
#endif

        const int histSize = 256;

        cv::Size tileSize;
        cv::_InputArray _srcForLut;

        if (_src.size().width % tilesX_ == 0 && _src.size().height % tilesY_ == 0)
        {
            tileSize = cv::Size(_src.size().width / tilesX_, _src.size().height / tilesY_);
            _srcForLut = _src;
        }
        else
        {
#ifdef HAVE_OPENCL
            if(useOpenCL)
            {
                cv::copyMakeBorder(_src, usrcExt_, 0, tilesY_ - (_src.size().height % tilesY_), 0, tilesX_ - (_src.size().width % tilesX_), cv::BORDER_REFLECT_101);
                tileSize = cv::Size(usrcExt_.size().width / tilesX_, usrcExt_.size().height / tilesY_);
                _srcForLut = usrcExt_;
            }
            else
#endif
            {
                cv::copyMakeBorder(_src, srcExt_, 0, tilesY_ - (_src.size().height % tilesY_), 0, tilesX_ - (_src.size().width % tilesX_), cv::BORDER_REFLECT_101);
                tileSize = cv::Size(srcExt_.size().width / tilesX_, srcExt_.size().height / tilesY_);
                _srcForLut = srcExt_;
            }
        }

        const int tileSizeTotal = tileSize.area();
        const float lutScale = static_cast<float>(histSize - 1) / tileSizeTotal;

        int clipLimit = 0;
        if (clipLimit_ > 0.0)
        {
            clipLimit = static_cast<int>(clipLimit_ * tileSizeTotal / histSize);
            clipLimit = std::max(clipLimit, 1);
        }

<<<<<<< HEAD
#ifdef HAVE_OPENCL
        if (useOpenCL && clahe::calcLut(_srcForLut, ulut_, tilesX_, tilesY_, tileSize, clipLimit, lutScale) )
            if( clahe::transform(_src, _dst, ulut_, tilesX_, tilesY_, tileSize) )
                return;
#endif

        cv::Mat src = _src.getMat();
        _dst.create( src.size(), src.type() );
        cv::Mat dst = _dst.getMat();
        cv::Mat srcForLut = _srcForLut.getMat();
        lut_.create(tilesX_ * tilesY_, histSize, CV_8UC1);

        CLAHE_CalcLut_Body calcLutBody(srcForLut, lut_, tileSize, tilesX_, tilesY_, clipLimit, lutScale);
=======
        CLAHE_CalcLut_Body calcLutBody(srcForLut, lut_, tileSize, tilesX_, clipLimit, lutScale);
>>>>>>> 2b0c3eb1
        cv::parallel_for_(cv::Range(0, tilesX_ * tilesY_), calcLutBody);

        CLAHE_Interpolation_Body interpolationBody(src, dst, lut_, tileSize, tilesX_, tilesY_);
        cv::parallel_for_(cv::Range(0, src.rows), interpolationBody);
    }

    void CLAHE_Impl::setClipLimit(double clipLimit)
    {
        clipLimit_ = clipLimit;
    }

    double CLAHE_Impl::getClipLimit() const
    {
        return clipLimit_;
    }

    void CLAHE_Impl::setTilesGridSize(cv::Size tileGridSize)
    {
        tilesX_ = tileGridSize.width;
        tilesY_ = tileGridSize.height;
    }

    cv::Size CLAHE_Impl::getTilesGridSize() const
    {
        return cv::Size(tilesX_, tilesY_);
    }

    void CLAHE_Impl::collectGarbage()
    {
        srcExt_.release();
        lut_.release();
#ifdef HAVE_OPENCL
        usrcExt_.release();
        ulut_.release();
#endif
    }
}

cv::Ptr<cv::CLAHE> cv::createCLAHE(double clipLimit, cv::Size tileGridSize)
{
    return makePtr<CLAHE_Impl>(clipLimit, tileGridSize.width, tileGridSize.height);
}<|MERGE_RESOLUTION|>--- conflicted
+++ resolved
@@ -388,7 +388,6 @@
             clipLimit = std::max(clipLimit, 1);
         }
 
-<<<<<<< HEAD
 #ifdef HAVE_OPENCL
         if (useOpenCL && clahe::calcLut(_srcForLut, ulut_, tilesX_, tilesY_, tileSize, clipLimit, lutScale) )
             if( clahe::transform(_src, _dst, ulut_, tilesX_, tilesY_, tileSize) )
@@ -401,10 +400,7 @@
         cv::Mat srcForLut = _srcForLut.getMat();
         lut_.create(tilesX_ * tilesY_, histSize, CV_8UC1);
 
-        CLAHE_CalcLut_Body calcLutBody(srcForLut, lut_, tileSize, tilesX_, tilesY_, clipLimit, lutScale);
-=======
         CLAHE_CalcLut_Body calcLutBody(srcForLut, lut_, tileSize, tilesX_, clipLimit, lutScale);
->>>>>>> 2b0c3eb1
         cv::parallel_for_(cv::Range(0, tilesX_ * tilesY_), calcLutBody);
 
         CLAHE_Interpolation_Body interpolationBody(src, dst, lut_, tileSize, tilesX_, tilesY_);
