/*M///////////////////////////////////////////////////////////////////////////////////////
//
//  IMPORTANT: READ BEFORE DOWNLOADING, COPYING, INSTALLING OR USING.
//
//  By downloading, copying, installing or using the software you agree to this license.
//  If you do not agree to this license, do not download, install,
//  copy or use the software.
//
//
//                           License Agreement
//                For Open Source Computer Vision Library
//
// Copyright (C) 2000, Intel Corporation, all rights reserved.
// Copyright (C) 2013, OpenCV Foundation, all rights reserved.
// Third party copyrights are property of their respective owners.
//
// Redistribution and use in source and binary forms, with or without modification,
// are permitted provided that the following conditions are met:
//
//   * Redistribution's of source code must retain the above copyright notice,
//     this list of conditions and the following disclaimer.
//
//   * Redistribution's in binary form must reproduce the above copyright notice,
//     this list of conditions and the following disclaimer in the documentation
//     and/or other materials provided with the distribution.
//
//   * The name of the copyright holders may not be used to endorse or promote products
//     derived from this software without specific prior written permission.
//
// This software is provided by the copyright holders and contributors "as is" and
// any express or implied warranties, including, but not limited to, the implied
// warranties of merchantability and fitness for a particular purpose are disclaimed.
// In no event shall the Intel Corporation or contributors be liable for any direct,
// indirect, incidental, special, exemplary, or consequential damages
// (including, but not limited to, procurement of substitute goods or services;
// loss of use, data, or profits; or business interruption) however caused
// and on any theory of liability, whether in contract, strict liability,
// or tort (including negligence or otherwise) arising in any way out of
// the use of this software, even if advised of the possibility of such damage.
//
//M*/

#include "precomp.hpp"

namespace cv
{

static const uchar*
adjustRect( const uchar* src, size_t src_step, int pix_size,
           Size src_size, Size win_size,
           Point ip, Rect* pRect )
{
    Rect rect;

    if( ip.x >= 0 )
    {
        src += ip.x*pix_size;
        rect.x = 0;
    }
    else
    {
        rect.x = -ip.x;
        if( rect.x > win_size.width )
            rect.x = win_size.width;
    }

    if( ip.x < src_size.width - win_size.width )
        rect.width = win_size.width;
    else
    {
        rect.width = src_size.width - ip.x - 1;
        if( rect.width < 0 )
        {
            src += rect.width*pix_size;
            rect.width = 0;
        }
        assert( rect.width <= win_size.width );
    }

    if( ip.y >= 0 )
    {
        src += ip.y * src_step;
        rect.y = 0;
    }
    else
        rect.y = -ip.y;

    if( ip.y < src_size.height - win_size.height )
        rect.height = win_size.height;
    else
    {
        rect.height = src_size.height - ip.y - 1;
        if( rect.height < 0 )
        {
            src += rect.height*src_step;
            rect.height = 0;
        }
    }

    *pRect = rect;
    return src - rect.x*pix_size;
}


<<<<<<< HEAD
enum { SUBPIX_SHIFT=16 };
=======
#define  ICV_DEF_GET_RECT_SUB_PIX_FUNC( flavor, srctype, dsttype, worktype, \
                                        cast_macro, scale_macro, cast_macro2 )\
CvStatus CV_STDCALL icvGetRectSubPix_##flavor##_C1R                         \
( const srctype* src, int src_step, CvSize src_size,                        \
  dsttype* dst, int dst_step, CvSize win_size, CvPoint2D32f center )        \
{                                                                           \
    CvPoint ip;                                                             \
    worktype  a11, a12, a21, a22, b1, b2;                                   \
    float a, b;                                                             \
    int i, j;                                                               \
                                                                            \
    center.x -= (win_size.width-1)*0.5f;                                    \
    center.y -= (win_size.height-1)*0.5f;                                   \
                                                                            \
    ip.x = cvFloor( center.x );                                             \
    ip.y = cvFloor( center.y );                                             \
                                                                            \
    a = center.x - ip.x;                                                    \
    b = center.y - ip.y;                                                    \
    a11 = scale_macro((1.f-a)*(1.f-b));                                     \
    a12 = scale_macro(a*(1.f-b));                                           \
    a21 = scale_macro((1.f-a)*b);                                           \
    a22 = scale_macro(a*b);                                                 \
    b1 = scale_macro(1.f - b);                                              \
    b2 = scale_macro(b);                                                    \
                                                                            \
    src_step /= sizeof(src[0]);                                             \
    dst_step /= sizeof(dst[0]);                                             \
                                                                            \
    if( 0 <= ip.x && ip.x < src_size.width - win_size.width &&              \
        0 <= ip.y && ip.y < src_size.height - win_size.height )             \
    {                                                                       \
        /* extracted rectangle is totally inside the image */               \
        src += ip.y * src_step + ip.x;                                      \
                                                                            \
        for( i = 0; i < win_size.height; i++, src += src_step,              \
                                              dst += dst_step )             \
        {                                                                   \
            for( j = 0; j <= win_size.width - 2; j += 2 )                   \
            {                                                               \
                worktype s0 = cast_macro(src[j])*a11 +                      \
                              cast_macro(src[j+1])*a12 +                    \
                              cast_macro(src[j+src_step])*a21 +             \
                              cast_macro(src[j+src_step+1])*a22;            \
                worktype s1 = cast_macro(src[j+1])*a11 +                    \
                              cast_macro(src[j+2])*a12 +                    \
                              cast_macro(src[j+src_step+1])*a21 +           \
                              cast_macro(src[j+src_step+2])*a22;            \
                                                                            \
                dst[j] = (dsttype)cast_macro2(s0);                          \
                dst[j+1] = (dsttype)cast_macro2(s1);                        \
            }                                                               \
                                                                            \
            for( ; j < win_size.width; j++ )                                \
            {                                                               \
                worktype s0 = cast_macro(src[j])*a11 +                      \
                              cast_macro(src[j+1])*a12 +                    \
                              cast_macro(src[j+src_step])*a21 +             \
                              cast_macro(src[j+src_step+1])*a22;            \
                                                                            \
                dst[j] = (dsttype)cast_macro2(s0);                          \
            }                                                               \
        }                                                                   \
    }                                                                       \
    else                                                                    \
    {                                                                       \
        CvRect r;                                                           \
                                                                            \
        src = (const srctype*)icvAdjustRect( src, src_step*sizeof(*src),    \
                               sizeof(*src), src_size, win_size,ip, &r);    \
                                                                            \
        for( i = 0; i < win_size.height; i++, dst += dst_step )             \
        {                                                                   \
            const srctype *src2 = src + src_step;                           \
                                                                            \
            if( i < r.y || i >= r.height )                                  \
                src2 -= src_step;                                           \
                                                                            \
            for( j = 0; j < r.x; j++ )                                      \
            {                                                               \
                worktype s0 = cast_macro(src[r.x])*b1 +                     \
                              cast_macro(src2[r.x])*b2;                     \
                                                                            \
                dst[j] = (dsttype)cast_macro2(s0);                          \
            }                                                               \
                                                                            \
            for( ; j < r.width; j++ )                                       \
            {                                                               \
                worktype s0 = cast_macro(src[j])*a11 +                      \
                              cast_macro(src[j+1])*a12 +                    \
                              cast_macro(src2[j])*a21 +                     \
                              cast_macro(src2[j+1])*a22;                    \
                                                                            \
                dst[j] = (dsttype)cast_macro2(s0);                          \
            }                                                               \
                                                                            \
            for( ; j < win_size.width; j++ )                                \
            {                                                               \
                worktype s0 = cast_macro(src[r.width])*b1 +                 \
                              cast_macro(src2[r.width])*b2;                 \
                                                                            \
                dst[j] = (dsttype)cast_macro2(s0);                          \
            }                                                               \
                                                                            \
            if( i < r.height )                                              \
                src = src2;                                                 \
        }                                                                   \
    }                                                                       \
                                                                            \
    return CV_OK;                                                           \
}
>>>>>>> 8f10ca51

struct scale_fixpt
{
    int operator()(float a) const { return cvRound(a*(1 << SUBPIX_SHIFT)); }
};

<<<<<<< HEAD
struct cast_8u
{
    uchar operator()(int a) const { return (uchar)((a + (1 << (SUBPIX_SHIFT-1))) >> SUBPIX_SHIFT); }
};
=======
#define  ICV_DEF_GET_RECT_SUB_PIX_FUNC_C3( flavor, srctype, dsttype, worktype, \
                                        cast_macro, scale_macro, mul_macro )\
static CvStatus CV_STDCALL icvGetRectSubPix_##flavor##_C3R                  \
( const srctype* src, int src_step, CvSize src_size,                        \
  dsttype* dst, int dst_step, CvSize win_size, CvPoint2D32f center )        \
{                                                                           \
    CvPoint ip;                                                             \
    worktype a, b;                                                          \
    int i, j;                                                               \
                                                                            \
    center.x -= (win_size.width-1)*0.5f;                                    \
    center.y -= (win_size.height-1)*0.5f;                                   \
                                                                            \
    ip.x = cvFloor( center.x );                                             \
    ip.y = cvFloor( center.y );                                             \
                                                                            \
    a = scale_macro( center.x - ip.x );                                     \
    b = scale_macro( center.y - ip.y );                                     \
                                                                            \
    src_step /= sizeof( src[0] );                                           \
    dst_step /= sizeof( dst[0] );                                           \
                                                                            \
    if( 0 <= ip.x && ip.x < src_size.width - win_size.width &&              \
        0 <= ip.y && ip.y < src_size.height - win_size.height )             \
    {                                                                       \
        /* extracted rectangle is totally inside the image */               \
        src += ip.y * src_step + ip.x*3;                                    \
                                                                            \
        for( i = 0; i < win_size.height; i++, src += src_step,              \
                                              dst += dst_step )             \
        {                                                                   \
            for( j = 0; j < win_size.width; j++ )                           \
            {                                                               \
                worktype s0 = cast_macro(src[j*3]);                         \
                worktype s1 = cast_macro(src[j*3 + src_step]);              \
                s0 += mul_macro( a, (cast_macro(src[j*3+3]) - s0));         \
                s1 += mul_macro( a, (cast_macro(src[j*3+3+src_step]) - s1));\
                dst[j*3] = (dsttype)(s0 + mul_macro( b, (s1 - s0)));        \
                                                                            \
                s0 = cast_macro(src[j*3+1]);                                \
                s1 = cast_macro(src[j*3+1 + src_step]);                     \
                s0 += mul_macro( a, (cast_macro(src[j*3+4]) - s0));         \
                s1 += mul_macro( a, (cast_macro(src[j*3+4+src_step]) - s1));\
                dst[j*3+1] = (dsttype)(s0 + mul_macro( b, (s1 - s0)));      \
                                                                            \
                s0 = cast_macro(src[j*3+2]);                                \
                s1 = cast_macro(src[j*3+2 + src_step]);                     \
                s0 += mul_macro( a, (cast_macro(src[j*3+5]) - s0));         \
                s1 += mul_macro( a, (cast_macro(src[j*3+5+src_step]) - s1));\
                dst[j*3+2] = (dsttype)(s0 + mul_macro( b, (s1 - s0)));      \
            }                                                               \
        }                                                                   \
    }                                                                       \
    else                                                                    \
    {                                                                       \
        CvRect r;                                                           \
                                                                            \
        src = (const srctype*)icvAdjustRect( src, src_step*sizeof(*src),    \
                             sizeof(*src)*3, src_size, win_size, ip, &r );  \
                                                                            \
        for( i = 0; i < win_size.height; i++, dst += dst_step )             \
        {                                                                   \
            const srctype *src2 = src + src_step;                           \
                                                                            \
            if( i < r.y || i >= r.height )                                  \
                src2 -= src_step;                                           \
                                                                            \
            for( j = 0; j < r.x; j++ )                                      \
            {                                                               \
                worktype s0 = cast_macro(src[r.x*3]);                       \
                worktype s1 = cast_macro(src2[r.x*3]);                      \
                dst[j*3] = (dsttype)(s0 + mul_macro( b, (s1 - s0)));        \
                                                                            \
                s0 = cast_macro(src[r.x*3+1]);                              \
                s1 = cast_macro(src2[r.x*3+1]);                             \
                dst[j*3+1] = (dsttype)(s0 + mul_macro( b, (s1 - s0)));      \
                                                                            \
                s0 = cast_macro(src[r.x*3+2]);                              \
                s1 = cast_macro(src2[r.x*3+2]);                             \
                dst[j*3+2] = (dsttype)(s0 + mul_macro( b, (s1 - s0)));      \
            }                                                               \
                                                                            \
            for( ; j < r.width; j++ )                                       \
            {                                                               \
                worktype s0 = cast_macro(src[j*3]);                         \
                worktype s1 = cast_macro(src2[j*3]);                        \
                s0 += mul_macro( a, (cast_macro(src[j*3 + 3]) - s0));       \
                s1 += mul_macro( a, (cast_macro(src2[j*3 + 3]) - s1));      \
                dst[j*3] = (dsttype)(s0 + mul_macro( b, (s1 - s0)));        \
                                                                            \
                s0 = cast_macro(src[j*3+1]);                                \
                s1 = cast_macro(src2[j*3+1]);                               \
                s0 += mul_macro( a, (cast_macro(src[j*3 + 4]) - s0));       \
                s1 += mul_macro( a, (cast_macro(src2[j*3 + 4]) - s1));      \
                dst[j*3+1] = (dsttype)(s0 + mul_macro( b, (s1 - s0)));      \
                                                                            \
                s0 = cast_macro(src[j*3+2]);                                \
                s1 = cast_macro(src2[j*3+2]);                               \
                s0 += mul_macro( a, (cast_macro(src[j*3 + 5]) - s0));       \
                s1 += mul_macro( a, (cast_macro(src2[j*3 + 5]) - s1));      \
                dst[j*3+2] = (dsttype)(s0 + mul_macro( b, (s1 - s0)));      \
            }                                                               \
                                                                            \
            for( ; j < win_size.width; j++ )                                \
            {                                                               \
                worktype s0 = cast_macro(src[r.width*3]);                   \
                worktype s1 = cast_macro(src2[r.width*3]);                  \
                dst[j*3] = (dsttype)(s0 + mul_macro( b, (s1 - s0)));        \
                                                                            \
                s0 = cast_macro(src[r.width*3+1]);                          \
                s1 = cast_macro(src2[r.width*3+1]);                         \
                dst[j*3+1] = (dsttype)(s0 + mul_macro( b, (s1 - s0)));      \
                                                                            \
                s0 = cast_macro(src[r.width*3+2]);                          \
                s1 = cast_macro(src2[r.width*3+2]);                         \
                dst[j*3+2] = (dsttype)(s0 + mul_macro( b, (s1 - s0)));      \
            }                                                               \
                                                                            \
            if( i < r.height )                                              \
                src = src2;                                                 \
        }                                                                   \
    }                                                                       \
                                                                            \
    return CV_OK;                                                           \
}
>>>>>>> 8f10ca51

struct cast_flt_8u
{
    uchar operator()(float a) const { return (uchar)cvRound(a); }
};

template<typename _Tp>
struct nop
{
    _Tp operator()(_Tp a) const { return a; }
};


template<typename _Tp, typename _DTp, typename _WTp, class ScaleOp, class CastOp>
void getRectSubPix_Cn_(const _Tp* src, size_t src_step, Size src_size,
                       _DTp* dst, size_t dst_step, Size win_size, Point2f center, int cn )
{
    ScaleOp scale_op;
    CastOp cast_op;
    Point ip;
    _WTp a11, a12, a21, a22, b1, b2;
    float a, b;
    int i, j, c;

    center.x -= (win_size.width-1)*0.5f;
    center.y -= (win_size.height-1)*0.5f;

    ip.x = cvFloor( center.x );
    ip.y = cvFloor( center.y );

    a = center.x - ip.x;
    b = center.y - ip.y;
    a11 = scale_op((1.f-a)*(1.f-b));
    a12 = scale_op(a*(1.f-b));
    a21 = scale_op((1.f-a)*b);
    a22 = scale_op(a*b);
    b1 = scale_op(1.f - b);
    b2 = scale_op(b);

    src_step /= sizeof(src[0]);
    dst_step /= sizeof(dst[0]);

<<<<<<< HEAD
    if( 0 <= ip.x && ip.x + win_size.width < src_size.width &&
       0 <= ip.y && ip.y + win_size.height < src_size.height )
=======
    if( 0 <= ip.x && ip.x < src_size.width - win_size.width &&
        0 <= ip.y && ip.y < src_size.height - win_size.height )
>>>>>>> 8f10ca51
    {
        // extracted rectangle is totally inside the image
        src += ip.y * src_step + ip.x*cn;
        win_size.width *= cn;

        for( i = 0; i < win_size.height; i++, src += src_step, dst += dst_step )
        {
            for( j = 0; j <= win_size.width - 2; j += 2 )
            {
                _WTp s0 = src[j]*a11 + src[j+cn]*a12 + src[j+src_step]*a21 + src[j+src_step+cn]*a22;
                _WTp s1 = src[j+1]*a11 + src[j+cn+1]*a12 + src[j+src_step+1]*a21 + src[j+src_step+cn+1]*a22;
                dst[j] = cast_op(s0);
                dst[j+1] = cast_op(s1);
            }

            for( j = 0; j < win_size.width; j++ )
            {
                _WTp s0 = src[j]*a11 + src[j+cn]*a12 + src[j+src_step]*a21 + src[j+src_step+cn]*a22;
                dst[j] = cast_op(s0);
            }
        }
    }
    else
    {
        Rect r;
        src = (const _Tp*)adjustRect( (const uchar*)src, src_step*sizeof(*src),
                                     sizeof(*src)*cn, src_size, win_size, ip, &r);

        for( i = 0; i < win_size.height; i++, dst += dst_step )
        {
            const _Tp *src2 = src + src_step;
            _WTp s0;

            if( i < r.y || i >= r.height )
                src2 -= src_step;

            for( c = 0; c < cn; c++ )
            {
                s0 = src[r.x*cn + c]*b1 + src2[r.x*cn + c]*b2;
                for( j = 0; j < r.x; j++ )
                    dst[j*cn + c] = cast_op(s0);
                s0 = src[r.width*cn + c]*b1 + src2[r.width*cn + c]*b2;
                for( j = r.width; j < win_size.width; j++ )
                    dst[j*cn + c] = cast_op(s0);
            }

            for( j = r.x*cn; j < r.width*cn; j++ )
            {
                s0 = src[j]*a11 + src[j+cn]*a12 + src2[j]*a21 + src2[j+cn]*a22;
                dst[j] = cast_op(s0);
            }

            if( i < r.height )
                src = src2;
        }
    }
}


static void getRectSubPix_8u32f
( const uchar* src, size_t src_step, Size src_size,
 float* dst, size_t dst_step, Size win_size, Point2f center0, int cn )
{
    Point2f center = center0;
    Point ip;

    center.x -= (win_size.width-1)*0.5f;
    center.y -= (win_size.height-1)*0.5f;

    ip.x = cvFloor( center.x );
    ip.y = cvFloor( center.y );

    if( cn == 1 &&
       0 <= ip.x && ip.x + win_size.width < src_size.width &&
       0 <= ip.y && ip.y + win_size.height < src_size.height &&
       win_size.width > 0 && win_size.height > 0 )
    {
        float a = center.x - ip.x;
        float b = center.y - ip.y;
        a = MAX(a,0.0001f);
        float a12 = a*(1.f-b);
        float a22 = a*b;
        float b1 = 1.f - b;
        float b2 = b;
        double s = (1. - a)/a;

        src_step /= sizeof(src[0]);
        dst_step /= sizeof(dst[0]);

        // extracted rectangle is totally inside the image
        src += ip.y * src_step + ip.x;

        for( ; win_size.height--; src += src_step, dst += dst_step )
        {
            float prev = (1 - a)*(b1*src[0] + b2*src[src_step]);
            for( int j = 0; j < win_size.width; j++ )
            {
                float t = a12*src[j+1] + a22*src[j+1+src_step];
                dst[j] = prev + t;
                prev = (float)(t*s);
            }
        }
    }
    else
    {
        getRectSubPix_Cn_<uchar, float, float, nop<float>, nop<float> >
        (src, src_step, src_size, dst, dst_step, win_size, center0, cn );
    }
}

static void
getQuadrangleSubPix_8u32f_CnR( const uchar* src, size_t src_step, Size src_size,
                               float* dst, size_t dst_step, Size win_size,
                               const double *matrix, int cn )
{
    int x, y, k;
    double A11 = matrix[0], A12 = matrix[1], A13 = matrix[2];
    double A21 = matrix[3], A22 = matrix[4], A23 = matrix[5];

    src_step /= sizeof(src[0]);
    dst_step /= sizeof(dst[0]);

    for( y = 0; y < win_size.height; y++, dst += dst_step )
    {
        double xs = A12*y + A13;
        double ys = A22*y + A23;
        double xe = A11*(win_size.width-1) + A12*y + A13;
        double ye = A21*(win_size.width-1) + A22*y + A23;

        if( (unsigned)(cvFloor(xs)-1) < (unsigned)(src_size.width - 3) &&
            (unsigned)(cvFloor(ys)-1) < (unsigned)(src_size.height - 3) &&
            (unsigned)(cvFloor(xe)-1) < (unsigned)(src_size.width - 3) &&
            (unsigned)(cvFloor(ye)-1) < (unsigned)(src_size.height - 3))
        {
            for( x = 0; x < win_size.width; x++ )
            {
                int ixs = cvFloor( xs );
                int iys = cvFloor( ys );
                const uchar *ptr = src + src_step*iys;
                float a = (float)(xs - ixs), b = (float)(ys - iys), a1 = 1.f - a, b1 = 1.f - b;
                float w00 = a1*b1, w01 = a*b1, w10 = a1*b, w11 = a*b;
                xs += A11;
                ys += A21;

                if( cn == 1 )
                {
                    ptr += ixs;
                    dst[x] = ptr[0]*w00 + ptr[1]*w01 + ptr[src_step]*w10 + ptr[src_step+1]*w11;
                }
                else if( cn == 3 )
                {
                    ptr += ixs*3;
                    float t0 = ptr[0]*w00 + ptr[3]*w01 + ptr[src_step]*w10 + ptr[src_step+3]*w11;
                    float t1 = ptr[1]*w00 + ptr[4]*w01 + ptr[src_step+1]*w10 + ptr[src_step+4]*w11;
                    float t2 = ptr[2]*w00 + ptr[5]*w01 + ptr[src_step+2]*w10 + ptr[src_step+5]*w11;

                    dst[x*3] = t0;
                    dst[x*3+1] = t1;
                    dst[x*3+2] = t2;
                }
                else
                {
                    ptr += ixs*cn;
                    for( k = 0; k < cn; k++ )
                        dst[x*cn+k] = ptr[k]*w00 + ptr[k+cn]*w01 +
                                    ptr[src_step+k]*w10 + ptr[src_step+k+cn]*w11;
                }
            }
        }
        else
        {
            for( x = 0; x < win_size.width; x++ )
            {
                int ixs = cvFloor( xs ), iys = cvFloor( ys );
                float a = (float)(xs - ixs), b = (float)(ys - iys), a1 = 1.f - a, b1 = 1.f - b;
                float w00 = a1*b1, w01 = a*b1, w10 = a1*b, w11 = a*b;
                const uchar *ptr0, *ptr1;
                xs += A11; ys += A21;

                if( (unsigned)iys < (unsigned)(src_size.height-1) )
                    ptr0 = src + src_step*iys, ptr1 = ptr0 + src_step;
                else
                    ptr0 = ptr1 = src + (iys < 0 ? 0 : src_size.height-1)*src_step;

                if( (unsigned)ixs < (unsigned)(src_size.width-1) )
                {
                    ptr0 += ixs*cn; ptr1 += ixs*cn;
                    for( k = 0; k < cn; k++ )
                        dst[x*cn + k] = ptr0[k]*w00 + ptr0[k+cn]*w01 + ptr1[k]*w10 + ptr1[k+cn]*w11;
                }
                else
                {
                    ixs = ixs < 0 ? 0 : src_size.width - 1;
                    ptr0 += ixs*cn; ptr1 += ixs*cn;
                    for( k = 0; k < cn; k++ )
                        dst[x*cn + k] = ptr0[k]*b1 + ptr1[k]*b;
                }
            }
        }
    }
}

}


void cv::getRectSubPix( InputArray _image, Size patchSize, Point2f center,
                       OutputArray _patch, int patchType )
{
    Mat image = _image.getMat();
    int depth = image.depth(), cn = image.channels();
    int ddepth = patchType < 0 ? depth : CV_MAT_DEPTH(patchType);

    CV_Assert( cn == 1 || cn == 3 );

    _patch.create(patchSize, CV_MAKETYPE(ddepth, cn));
    Mat patch = _patch.getMat();

#if defined (HAVE_IPP) && (IPP_VERSION_MAJOR >= 7)
    typedef IppStatus (CV_STDCALL *ippiGetRectSubPixFunc)( const void* src, int src_step,
                                                            IppiSize src_size, void* dst,
                                                            int dst_step, IppiSize win_size,
                                                            IppiPoint_32f center,
                                                            IppiPoint* minpt, IppiPoint* maxpt );

    IppiPoint minpt={0,0}, maxpt={0,0};
    IppiPoint_32f icenter = {center.x, center.y};
    IppiSize src_size={image.cols, image.rows}, win_size={patch.cols, patch.rows};
    int srctype = image.type();
    ippiGetRectSubPixFunc ippfunc =
        srctype == CV_8UC1 && ddepth == CV_8U ? (ippiGetRectSubPixFunc)ippiCopySubpixIntersect_8u_C1R :
        srctype == CV_8UC1 && ddepth == CV_32F ? (ippiGetRectSubPixFunc)ippiCopySubpixIntersect_8u32f_C1R :
        srctype == CV_32FC1 && ddepth == CV_32F ? (ippiGetRectSubPixFunc)ippiCopySubpixIntersect_32f_C1R : 0;

    if( ippfunc && ippfunc(image.data, (int)image.step, src_size, patch.data,
                           (int)patch.step, win_size, icenter, &minpt, &maxpt) >= 0 )
        return;
#endif

    if( depth == CV_8U && ddepth == CV_8U )
        getRectSubPix_Cn_<uchar, uchar, int, scale_fixpt, cast_8u>
        (image.data, image.step, image.size(), patch.data, patch.step, patch.size(), center, cn);
    else if( depth == CV_8U && ddepth == CV_32F )
        getRectSubPix_8u32f
        (image.data, image.step, image.size(), (float*)patch.data, patch.step, patch.size(), center, cn);
    else if( depth == CV_32F && ddepth == CV_32F )
        getRectSubPix_Cn_<float, float, float, nop<float>, nop<float> >
        ((const float*)image.data, image.step, image.size(), (float*)patch.data, patch.step, patch.size(), center, cn);
    else
        CV_Error( CV_StsUnsupportedFormat, "Unsupported combination of input and output formats");
}


CV_IMPL void
cvGetRectSubPix( const void* srcarr, void* dstarr, CvPoint2D32f center )
{
    cv::Mat src = cv::cvarrToMat(srcarr);
    const cv::Mat dst = cv::cvarrToMat(dstarr);
    CV_Assert( src.channels() == dst.channels() );

    cv::getRectSubPix(src, dst.size(), center, dst, dst.type());
}


CV_IMPL void
cvGetQuadrangleSubPix( const void* srcarr, void* dstarr, const CvMat* mat )
{
    cv::Mat src = cv::cvarrToMat(srcarr), m = cv::cvarrToMat(mat);
    const cv::Mat dst = cv::cvarrToMat(dstarr);

    CV_Assert( src.channels() == dst.channels() );

    cv::Size win_size = dst.size();
    double matrix[6];
    cv::Mat M(2, 3, CV_64F, matrix);
    m.convertTo(M, CV_64F);
    double dx = (win_size.width - 1)*0.5;
    double dy = (win_size.height - 1)*0.5;
    matrix[2] -= matrix[0]*dx + matrix[1]*dy;
    matrix[5] -= matrix[3]*dx + matrix[4]*dy;

    if( src.depth() == CV_8U && dst.depth() == CV_32F )
        cv::getQuadrangleSubPix_8u32f_CnR( src.data, src.step, src.size(),
                                           (float*)dst.data, dst.step, dst.size(),
                                           matrix, src.channels());
    else
    {
        CV_Assert( src.depth() == dst.depth() );
        cv::warpAffine(src, dst, M, dst.size(),
                       cv::INTER_LINEAR + cv::WARP_INVERSE_MAP,
                       cv::BORDER_REPLICATE);
    }
}


CV_IMPL int
cvSampleLine( const void* _img, CvPoint pt1, CvPoint pt2,
              void* _buffer, int connectivity )
{
    cv::Mat img = cv::cvarrToMat(_img);
    cv::LineIterator li(img, pt1, pt2, connectivity, false);
    uchar* buffer = (uchar*)_buffer;
    size_t pixsize = img.elemSize();

    if( !buffer )
        CV_Error( CV_StsNullPtr, "" );

    for( int i = 0; i < li.count; i++, ++li )
    {
        for( size_t k = 0; k < pixsize; k++ )
            *buffer++ = li.ptr[k];
    }

    return li.count;
}


/* End of file. */<|MERGE_RESOLUTION|>--- conflicted
+++ resolved
@@ -102,259 +102,17 @@
 }
 
 
-<<<<<<< HEAD
 enum { SUBPIX_SHIFT=16 };
-=======
-#define  ICV_DEF_GET_RECT_SUB_PIX_FUNC( flavor, srctype, dsttype, worktype, \
-                                        cast_macro, scale_macro, cast_macro2 )\
-CvStatus CV_STDCALL icvGetRectSubPix_##flavor##_C1R                         \
-( const srctype* src, int src_step, CvSize src_size,                        \
-  dsttype* dst, int dst_step, CvSize win_size, CvPoint2D32f center )        \
-{                                                                           \
-    CvPoint ip;                                                             \
-    worktype  a11, a12, a21, a22, b1, b2;                                   \
-    float a, b;                                                             \
-    int i, j;                                                               \
-                                                                            \
-    center.x -= (win_size.width-1)*0.5f;                                    \
-    center.y -= (win_size.height-1)*0.5f;                                   \
-                                                                            \
-    ip.x = cvFloor( center.x );                                             \
-    ip.y = cvFloor( center.y );                                             \
-                                                                            \
-    a = center.x - ip.x;                                                    \
-    b = center.y - ip.y;                                                    \
-    a11 = scale_macro((1.f-a)*(1.f-b));                                     \
-    a12 = scale_macro(a*(1.f-b));                                           \
-    a21 = scale_macro((1.f-a)*b);                                           \
-    a22 = scale_macro(a*b);                                                 \
-    b1 = scale_macro(1.f - b);                                              \
-    b2 = scale_macro(b);                                                    \
-                                                                            \
-    src_step /= sizeof(src[0]);                                             \
-    dst_step /= sizeof(dst[0]);                                             \
-                                                                            \
-    if( 0 <= ip.x && ip.x < src_size.width - win_size.width &&              \
-        0 <= ip.y && ip.y < src_size.height - win_size.height )             \
-    {                                                                       \
-        /* extracted rectangle is totally inside the image */               \
-        src += ip.y * src_step + ip.x;                                      \
-                                                                            \
-        for( i = 0; i < win_size.height; i++, src += src_step,              \
-                                              dst += dst_step )             \
-        {                                                                   \
-            for( j = 0; j <= win_size.width - 2; j += 2 )                   \
-            {                                                               \
-                worktype s0 = cast_macro(src[j])*a11 +                      \
-                              cast_macro(src[j+1])*a12 +                    \
-                              cast_macro(src[j+src_step])*a21 +             \
-                              cast_macro(src[j+src_step+1])*a22;            \
-                worktype s1 = cast_macro(src[j+1])*a11 +                    \
-                              cast_macro(src[j+2])*a12 +                    \
-                              cast_macro(src[j+src_step+1])*a21 +           \
-                              cast_macro(src[j+src_step+2])*a22;            \
-                                                                            \
-                dst[j] = (dsttype)cast_macro2(s0);                          \
-                dst[j+1] = (dsttype)cast_macro2(s1);                        \
-            }                                                               \
-                                                                            \
-            for( ; j < win_size.width; j++ )                                \
-            {                                                               \
-                worktype s0 = cast_macro(src[j])*a11 +                      \
-                              cast_macro(src[j+1])*a12 +                    \
-                              cast_macro(src[j+src_step])*a21 +             \
-                              cast_macro(src[j+src_step+1])*a22;            \
-                                                                            \
-                dst[j] = (dsttype)cast_macro2(s0);                          \
-            }                                                               \
-        }                                                                   \
-    }                                                                       \
-    else                                                                    \
-    {                                                                       \
-        CvRect r;                                                           \
-                                                                            \
-        src = (const srctype*)icvAdjustRect( src, src_step*sizeof(*src),    \
-                               sizeof(*src), src_size, win_size,ip, &r);    \
-                                                                            \
-        for( i = 0; i < win_size.height; i++, dst += dst_step )             \
-        {                                                                   \
-            const srctype *src2 = src + src_step;                           \
-                                                                            \
-            if( i < r.y || i >= r.height )                                  \
-                src2 -= src_step;                                           \
-                                                                            \
-            for( j = 0; j < r.x; j++ )                                      \
-            {                                                               \
-                worktype s0 = cast_macro(src[r.x])*b1 +                     \
-                              cast_macro(src2[r.x])*b2;                     \
-                                                                            \
-                dst[j] = (dsttype)cast_macro2(s0);                          \
-            }                                                               \
-                                                                            \
-            for( ; j < r.width; j++ )                                       \
-            {                                                               \
-                worktype s0 = cast_macro(src[j])*a11 +                      \
-                              cast_macro(src[j+1])*a12 +                    \
-                              cast_macro(src2[j])*a21 +                     \
-                              cast_macro(src2[j+1])*a22;                    \
-                                                                            \
-                dst[j] = (dsttype)cast_macro2(s0);                          \
-            }                                                               \
-                                                                            \
-            for( ; j < win_size.width; j++ )                                \
-            {                                                               \
-                worktype s0 = cast_macro(src[r.width])*b1 +                 \
-                              cast_macro(src2[r.width])*b2;                 \
-                                                                            \
-                dst[j] = (dsttype)cast_macro2(s0);                          \
-            }                                                               \
-                                                                            \
-            if( i < r.height )                                              \
-                src = src2;                                                 \
-        }                                                                   \
-    }                                                                       \
-                                                                            \
-    return CV_OK;                                                           \
-}
->>>>>>> 8f10ca51
 
 struct scale_fixpt
 {
     int operator()(float a) const { return cvRound(a*(1 << SUBPIX_SHIFT)); }
 };
 
-<<<<<<< HEAD
 struct cast_8u
 {
     uchar operator()(int a) const { return (uchar)((a + (1 << (SUBPIX_SHIFT-1))) >> SUBPIX_SHIFT); }
 };
-=======
-#define  ICV_DEF_GET_RECT_SUB_PIX_FUNC_C3( flavor, srctype, dsttype, worktype, \
-                                        cast_macro, scale_macro, mul_macro )\
-static CvStatus CV_STDCALL icvGetRectSubPix_##flavor##_C3R                  \
-( const srctype* src, int src_step, CvSize src_size,                        \
-  dsttype* dst, int dst_step, CvSize win_size, CvPoint2D32f center )        \
-{                                                                           \
-    CvPoint ip;                                                             \
-    worktype a, b;                                                          \
-    int i, j;                                                               \
-                                                                            \
-    center.x -= (win_size.width-1)*0.5f;                                    \
-    center.y -= (win_size.height-1)*0.5f;                                   \
-                                                                            \
-    ip.x = cvFloor( center.x );                                             \
-    ip.y = cvFloor( center.y );                                             \
-                                                                            \
-    a = scale_macro( center.x - ip.x );                                     \
-    b = scale_macro( center.y - ip.y );                                     \
-                                                                            \
-    src_step /= sizeof( src[0] );                                           \
-    dst_step /= sizeof( dst[0] );                                           \
-                                                                            \
-    if( 0 <= ip.x && ip.x < src_size.width - win_size.width &&              \
-        0 <= ip.y && ip.y < src_size.height - win_size.height )             \
-    {                                                                       \
-        /* extracted rectangle is totally inside the image */               \
-        src += ip.y * src_step + ip.x*3;                                    \
-                                                                            \
-        for( i = 0; i < win_size.height; i++, src += src_step,              \
-                                              dst += dst_step )             \
-        {                                                                   \
-            for( j = 0; j < win_size.width; j++ )                           \
-            {                                                               \
-                worktype s0 = cast_macro(src[j*3]);                         \
-                worktype s1 = cast_macro(src[j*3 + src_step]);              \
-                s0 += mul_macro( a, (cast_macro(src[j*3+3]) - s0));         \
-                s1 += mul_macro( a, (cast_macro(src[j*3+3+src_step]) - s1));\
-                dst[j*3] = (dsttype)(s0 + mul_macro( b, (s1 - s0)));        \
-                                                                            \
-                s0 = cast_macro(src[j*3+1]);                                \
-                s1 = cast_macro(src[j*3+1 + src_step]);                     \
-                s0 += mul_macro( a, (cast_macro(src[j*3+4]) - s0));         \
-                s1 += mul_macro( a, (cast_macro(src[j*3+4+src_step]) - s1));\
-                dst[j*3+1] = (dsttype)(s0 + mul_macro( b, (s1 - s0)));      \
-                                                                            \
-                s0 = cast_macro(src[j*3+2]);                                \
-                s1 = cast_macro(src[j*3+2 + src_step]);                     \
-                s0 += mul_macro( a, (cast_macro(src[j*3+5]) - s0));         \
-                s1 += mul_macro( a, (cast_macro(src[j*3+5+src_step]) - s1));\
-                dst[j*3+2] = (dsttype)(s0 + mul_macro( b, (s1 - s0)));      \
-            }                                                               \
-        }                                                                   \
-    }                                                                       \
-    else                                                                    \
-    {                                                                       \
-        CvRect r;                                                           \
-                                                                            \
-        src = (const srctype*)icvAdjustRect( src, src_step*sizeof(*src),    \
-                             sizeof(*src)*3, src_size, win_size, ip, &r );  \
-                                                                            \
-        for( i = 0; i < win_size.height; i++, dst += dst_step )             \
-        {                                                                   \
-            const srctype *src2 = src + src_step;                           \
-                                                                            \
-            if( i < r.y || i >= r.height )                                  \
-                src2 -= src_step;                                           \
-                                                                            \
-            for( j = 0; j < r.x; j++ )                                      \
-            {                                                               \
-                worktype s0 = cast_macro(src[r.x*3]);                       \
-                worktype s1 = cast_macro(src2[r.x*3]);                      \
-                dst[j*3] = (dsttype)(s0 + mul_macro( b, (s1 - s0)));        \
-                                                                            \
-                s0 = cast_macro(src[r.x*3+1]);                              \
-                s1 = cast_macro(src2[r.x*3+1]);                             \
-                dst[j*3+1] = (dsttype)(s0 + mul_macro( b, (s1 - s0)));      \
-                                                                            \
-                s0 = cast_macro(src[r.x*3+2]);                              \
-                s1 = cast_macro(src2[r.x*3+2]);                             \
-                dst[j*3+2] = (dsttype)(s0 + mul_macro( b, (s1 - s0)));      \
-            }                                                               \
-                                                                            \
-            for( ; j < r.width; j++ )                                       \
-            {                                                               \
-                worktype s0 = cast_macro(src[j*3]);                         \
-                worktype s1 = cast_macro(src2[j*3]);                        \
-                s0 += mul_macro( a, (cast_macro(src[j*3 + 3]) - s0));       \
-                s1 += mul_macro( a, (cast_macro(src2[j*3 + 3]) - s1));      \
-                dst[j*3] = (dsttype)(s0 + mul_macro( b, (s1 - s0)));        \
-                                                                            \
-                s0 = cast_macro(src[j*3+1]);                                \
-                s1 = cast_macro(src2[j*3+1]);                               \
-                s0 += mul_macro( a, (cast_macro(src[j*3 + 4]) - s0));       \
-                s1 += mul_macro( a, (cast_macro(src2[j*3 + 4]) - s1));      \
-                dst[j*3+1] = (dsttype)(s0 + mul_macro( b, (s1 - s0)));      \
-                                                                            \
-                s0 = cast_macro(src[j*3+2]);                                \
-                s1 = cast_macro(src2[j*3+2]);                               \
-                s0 += mul_macro( a, (cast_macro(src[j*3 + 5]) - s0));       \
-                s1 += mul_macro( a, (cast_macro(src2[j*3 + 5]) - s1));      \
-                dst[j*3+2] = (dsttype)(s0 + mul_macro( b, (s1 - s0)));      \
-            }                                                               \
-                                                                            \
-            for( ; j < win_size.width; j++ )                                \
-            {                                                               \
-                worktype s0 = cast_macro(src[r.width*3]);                   \
-                worktype s1 = cast_macro(src2[r.width*3]);                  \
-                dst[j*3] = (dsttype)(s0 + mul_macro( b, (s1 - s0)));        \
-                                                                            \
-                s0 = cast_macro(src[r.width*3+1]);                          \
-                s1 = cast_macro(src2[r.width*3+1]);                         \
-                dst[j*3+1] = (dsttype)(s0 + mul_macro( b, (s1 - s0)));      \
-                                                                            \
-                s0 = cast_macro(src[r.width*3+2]);                          \
-                s1 = cast_macro(src2[r.width*3+2]);                         \
-                dst[j*3+2] = (dsttype)(s0 + mul_macro( b, (s1 - s0)));      \
-            }                                                               \
-                                                                            \
-            if( i < r.height )                                              \
-                src = src2;                                                 \
-        }                                                                   \
-    }                                                                       \
-                                                                            \
-    return CV_OK;                                                           \
-}
->>>>>>> 8f10ca51
 
 struct cast_flt_8u
 {
@@ -397,13 +155,8 @@
     src_step /= sizeof(src[0]);
     dst_step /= sizeof(dst[0]);
 
-<<<<<<< HEAD
-    if( 0 <= ip.x && ip.x + win_size.width < src_size.width &&
-       0 <= ip.y && ip.y + win_size.height < src_size.height )
-=======
     if( 0 <= ip.x && ip.x < src_size.width - win_size.width &&
-        0 <= ip.y && ip.y < src_size.height - win_size.height )
->>>>>>> 8f10ca51
+       0 <= ip.y && ip.y < src_size.height - win_size.height)
     {
         // extracted rectangle is totally inside the image
         src += ip.y * src_step + ip.x*cn;
