/*M///////////////////////////////////////////////////////////////////////////////////////
//
//  IMPORTANT: READ BEFORE DOWNLOADING, COPYING, INSTALLING OR USING.
//
//  By downloading, copying, installing or using the software you agree to this license.
//  If you do not agree to this license, do not download, install,
//  copy or use the software.
//
//
//                           License Agreement
//                For Open Source Computer Vision Library
//
// Copyright (C) 2010-2012, Multicoreware, Inc., all rights reserved.
// Copyright (C) 2010-2012, Advanced Micro Devices, Inc., all rights reserved.
// Third party copyrights are property of their respective owners.

// Redistribution and use in source and binary forms, with or without modification,
// are permitted provided that the following conditions are met:
//
//   * Redistribution's of source code must retain the above copyright notice,
//     this list of conditions and the following disclaimer.
//
//   * Redistribution's in binary form must reproduce the above copyright notice,
//     this list of conditions and the following disclaimer in the documentation
//     and/or other oclMaterials provided with the distribution.
//
//   * The name of the copyright holders may not be used to endorse or promote products
//     derived from this software without specific prior written permission.
//
// This software is provided by the copyright holders and contributors as is and
// any express or implied warranties, including, but not limited to, the implied
// warranties of merchantability and fitness for a particular purpose are disclaimed.
// In no event shall the Intel Corporation or contributors be liable for any direct,
// indirect, incidental, special, exemplary, or consequential damages
// (including, but not limited to, procurement of substitute goods or services;
// loss of use, data, or profits; or business interruption) however caused
// and on any theory of liability, whether in contract, strict liability,
// or tort (including negligence or otherwise) arising in any way out of
// the use of this software, even if advised of the possibility of such damage.
//
//M*/

#include "precomp.hpp"

int main(int argc, const char *argv[])
{
<<<<<<< HEAD
    TS::ptr()->init("ocl");
    InitGoogleTest(&argc, argv);
    const char *keys =
        "{ h | false              | print help message }"
		"{ w | ../../../samples/c/| set working directory i.e. -w=C:\\}"
        "{ t | gpu                | set device type:i.e. -t=cpu or gpu}"
        "{ p | 0                  | set platform id i.e. -p=0}"
        "{ d | 0                  | set device id i.e. -d=0}";

    CommandLineParser cmd(argc, argv, keys);
    if (cmd.get<string>("h")=="true")
    {
        cout << "Avaible options besides goole test option:" << endl;
        cmd.printMessage();
        return 0;
    }
    workdir = cmd.get<string>("w");
    string type = cmd.get<string>("t");
    unsigned int pid = cmd.get<unsigned int>("p");
    int device = cmd.get<int>("d");
    print_info();
    // int flag = CVCL_DEVICE_TYPE_GPU;

    // if(type == "cpu")
    // {
    //     flag = CVCL_DEVICE_TYPE_CPU;
    // }
    std::vector<cv::ocl::Info> oclinfo;
    int devnums = getDevice(oclinfo);
    if(devnums <= device || device < 0)
    {
        std::cout << "device invalid\n";
        return -1;
    }

    if(pid >= oclinfo.size())
    {
        std::cout << "platform invalid\n";
        return -1;
    }

    if(pid != 0 || device != 0)
    {
        setDevice(oclinfo[pid], device);
=======
    vector<ocl::Info> oclinfo;
    int num_devices = getDevice(oclinfo);

    if (num_devices < 1)
    {
        cerr << "no device found\n";
        return -1;
    }

    int devidx = 0;

    for (size_t i = 0; i < oclinfo.size(); i++)
    {
        for (size_t j = 0; j < oclinfo[i].DeviceName.size(); j++)
        {
            printf("device %d: %s\n", devidx++, oclinfo[i].DeviceName[j].c_str());
        }
    }

    redirectError(cvErrorCallback);

    const char *keys =
        "{ h | help    | false | print help message }"
        "{ f | filter  |       | filter for test }"
        "{ w | workdir |       | set working directory }"
        "{ l | list    | false | show all tests }"
        "{ d | device  | 0     | device id }"
        "{ i | iters   | 10    | iteration count }"
        "{ m | warmup  | 1     | gpu warm up iteration count}"
        "{ t | xtop    | 1.1	  | xfactor top boundary}"
        "{ b | xbottom | 0.9	  | xfactor bottom boundary}"
        "{ v | verify  | false | only run gpu once to verify if problems occur}";

    CommandLineParser cmd(argc, argv, keys);

    if (cmd.get<bool>("help"))
    {
        cout << "Avaible options:" << endl;
        cmd.printParams();
        return 0;
    }

    int device = cmd.get<int>("device");

    if (device < 0 || device >= num_devices)
    {
        cerr << "Invalid device ID" << endl;
        return -1;
    }

    if (cmd.get<bool>("verify"))
    {
        TestSystem::instance().setNumIters(1);
        TestSystem::instance().setGPUWarmupIters(0);
        TestSystem::instance().setCPUIters(0);
    }

    devidx = 0;

    for (size_t i = 0; i < oclinfo.size(); i++)
    {
        for (size_t j = 0; j < oclinfo[i].DeviceName.size(); j++, devidx++)
        {
            if (device == devidx)
            {
                ocl::setDevice(oclinfo[i], (int)j);
                TestSystem::instance().setRecordName(oclinfo[i].DeviceName[j]);
                printf("\nuse %d: %s\n", devidx, oclinfo[i].DeviceName[j].c_str());
                goto END_DEV;
            }
        }
    }

END_DEV:

    string filter = cmd.get<string>("filter");
    string workdir = cmd.get<string>("workdir");
    bool list = cmd.get<bool>("list");
    int iters = cmd.get<int>("iters");
    int wu_iters = cmd.get<int>("warmup");
    double x_top = cmd.get<double>("xtop");
    double x_bottom = cmd.get<double>("xbottom");

    TestSystem::instance().setTopThreshold(x_top);
    TestSystem::instance().setBottomThreshold(x_bottom);

    if (!filter.empty())
    {
        TestSystem::instance().setTestFilter(filter);
    }

    if (!workdir.empty())
    {
        if (workdir[workdir.size() - 1] != '/' && workdir[workdir.size() - 1] != '\\')
        {
            workdir += '/';
        }

        TestSystem::instance().setWorkingDir(workdir);
    }

    if (list)
    {
        TestSystem::instance().setListMode(true);
>>>>>>> 74e5ff2e
    }

    TestSystem::instance().setNumIters(iters);
    TestSystem::instance().setGPUWarmupIters(wu_iters);

    TestSystem::instance().run();

    return 0;
}<|MERGE_RESOLUTION|>--- conflicted
+++ resolved
@@ -44,52 +44,6 @@
 
 int main(int argc, const char *argv[])
 {
-<<<<<<< HEAD
-    TS::ptr()->init("ocl");
-    InitGoogleTest(&argc, argv);
-    const char *keys =
-        "{ h | false              | print help message }"
-		"{ w | ../../../samples/c/| set working directory i.e. -w=C:\\}"
-        "{ t | gpu                | set device type:i.e. -t=cpu or gpu}"
-        "{ p | 0                  | set platform id i.e. -p=0}"
-        "{ d | 0                  | set device id i.e. -d=0}";
-
-    CommandLineParser cmd(argc, argv, keys);
-    if (cmd.get<string>("h")=="true")
-    {
-        cout << "Avaible options besides goole test option:" << endl;
-        cmd.printMessage();
-        return 0;
-    }
-    workdir = cmd.get<string>("w");
-    string type = cmd.get<string>("t");
-    unsigned int pid = cmd.get<unsigned int>("p");
-    int device = cmd.get<int>("d");
-    print_info();
-    // int flag = CVCL_DEVICE_TYPE_GPU;
-
-    // if(type == "cpu")
-    // {
-    //     flag = CVCL_DEVICE_TYPE_CPU;
-    // }
-    std::vector<cv::ocl::Info> oclinfo;
-    int devnums = getDevice(oclinfo);
-    if(devnums <= device || device < 0)
-    {
-        std::cout << "device invalid\n";
-        return -1;
-    }
-
-    if(pid >= oclinfo.size())
-    {
-        std::cout << "platform invalid\n";
-        return -1;
-    }
-
-    if(pid != 0 || device != 0)
-    {
-        setDevice(oclinfo[pid], device);
-=======
     vector<ocl::Info> oclinfo;
     int num_devices = getDevice(oclinfo);
 
@@ -112,23 +66,23 @@
     redirectError(cvErrorCallback);
 
     const char *keys =
-        "{ h | help    | false | print help message }"
-        "{ f | filter  |       | filter for test }"
-        "{ w | workdir |       | set working directory }"
-        "{ l | list    | false | show all tests }"
-        "{ d | device  | 0     | device id }"
-        "{ i | iters   | 10    | iteration count }"
-        "{ m | warmup  | 1     | gpu warm up iteration count}"
-        "{ t | xtop    | 1.1	  | xfactor top boundary}"
-        "{ b | xbottom | 0.9	  | xfactor bottom boundary}"
-        "{ v | verify  | false | only run gpu once to verify if problems occur}";
+        "{ h help    | false | print help message }"
+        "{ f filter  |       | filter for test }"
+        "{ w workdir |       | set working directory }"
+        "{ l list    | false | show all tests }"
+        "{ d device  | 0     | device id }"
+        "{ i iters   | 10    | iteration count }"
+        "{ m warmup  | 1     | gpu warm up iteration count}"
+        "{ t xtop    | 1.1	  | xfactor top boundary}"
+        "{ b xbottom | 0.9	  | xfactor bottom boundary}"
+        "{ v verify  | false | only run gpu once to verify if problems occur}";
 
     CommandLineParser cmd(argc, argv, keys);
 
-    if (cmd.get<bool>("help"))
+    if (cmd.has("help"))
     {
         cout << "Avaible options:" << endl;
-        cmd.printParams();
+        cmd.printMessage();
         return 0;
     }
 
@@ -167,7 +121,7 @@
 
     string filter = cmd.get<string>("filter");
     string workdir = cmd.get<string>("workdir");
-    bool list = cmd.get<bool>("list");
+    bool list = cmd.has("list");
     int iters = cmd.get<int>("iters");
     int wu_iters = cmd.get<int>("warmup");
     double x_top = cmd.get<double>("xtop");
@@ -194,7 +148,6 @@
     if (list)
     {
         TestSystem::instance().setListMode(true);
->>>>>>> 74e5ff2e
     }
 
     TestSystem::instance().setNumIters(iters);
