/*M///////////////////////////////////////////////////////////////////////////////////////
//
//  IMPORTANT: READ BEFORE DOWNLOADING, COPYING, INSTALLING OR USING.
//
//  By downloading, copying, installing or using the software you agree to this license.
//  If you do not agree to this license, do not download, install,
//  copy or use the software.
//
//
//                           License Agreement
//                For Open Source Computer Vision Library
//
// Copyright (C) 2010-2012, Multicoreware, Inc., all rights reserved.
// Copyright (C) 2010-2012, Advanced Micro Devices, Inc., all rights reserved.
// Third party copyrights are property of their respective owners.
//
// @Authors
//     Wenju He, wenju@multicorewareinc.com
//
// Redistribution and use in source and binary forms, with or without modification,
// are permitted provided that the following conditions are met:
//
//   * Redistribution's of source code must retain the above copyright notice,
//     this list of conditions and the following disclaimer.
//
//   * Redistribution's in binary form must reproduce the above copyright notice,
//     this list of conditions and the following disclaimer in the documentation
//     and/or other oclMaterials provided with the distribution.
//
//   * The name of the copyright holders may not be used to endorse or promote products
//     derived from this software without specific prior written permission.
//
// This software is provided by the copyright holders and contributors "as is" and
// any express or bpied warranties, including, but not limited to, the bpied
// warranties of merchantability and fitness for a particular purpose are disclaimed.
// In no event shall the Intel Corporation or contributors be liable for any direct,
// indirect, incidental, special, exemplary, or consequential damages
// (including, but not limited to, procurement of substitute goods or services;
// loss of use, data, or profits; or business interruption) however caused
// and on any theory of liability, whether in contract, strict liability,
// or tort (including negligence or otherwise) arising in any way out of
// the use of this software, even if advised of the possibility of such damage.
//
//M*/

#include "precomp.hpp"

using namespace cv;
using namespace cv::ocl;

#define CELL_WIDTH 8
#define CELL_HEIGHT 8
#define CELLS_PER_BLOCK_X 2
#define CELLS_PER_BLOCK_Y 2
#define NTHREADS 256

static oclMat gauss_w_lut;
static bool hog_device_cpu;
<<<<<<< HEAD
/* pre-compute gaussian and interp_weight lookup tables if sigma is 4.0f */
static const float gaussian_interp_lut[] =
{
    /* gaussian lut */
    0.01831564f, 0.02926831f, 0.04393693f, 0.06196101f, 0.08208500f, 0.10215643f,
    0.11943297f, 0.13117145f, 0.13533528f, 0.13117145f, 0.11943297f, 0.10215643f,
    0.08208500f, 0.06196101f, 0.04393693f, 0.02926831f, 0.02926831f, 0.04677062f,
    0.07021102f, 0.09901341f, 0.13117145f, 0.16324551f, 0.19085334f, 0.20961139f,
    0.21626517f, 0.20961139f, 0.19085334f, 0.16324551f, 0.13117145f, 0.09901341f,
    0.07021102f, 0.04677062f, 0.04393693f, 0.07021102f, 0.10539922f, 0.14863673f,
    0.19691168f, 0.24506053f, 0.28650481f, 0.31466395f, 0.32465246f, 0.31466395f,
    0.28650481f, 0.24506053f, 0.19691168f, 0.14863673f, 0.10539922f, 0.07021102f,
    0.06196101f, 0.09901341f, 0.14863673f, 0.20961139f, 0.27768996f, 0.34559074f,
    0.40403652f, 0.44374731f, 0.45783335f, 0.44374731f, 0.40403652f, 0.34559074f,
    0.27768996f, 0.20961139f, 0.14863673f, 0.09901341f, 0.08208500f, 0.13117145f,
    0.19691168f, 0.27768996f, 0.36787945f, 0.45783335f, 0.53526145f, 0.58786964f,
    0.60653067f, 0.58786964f, 0.53526145f, 0.45783335f, 0.36787945f, 0.27768996f,
    0.19691168f, 0.13117145f, 0.10215643f, 0.16324551f, 0.24506053f, 0.34559074f,
    0.45783335f, 0.56978285f, 0.66614360f, 0.73161560f, 0.75483960f, 0.73161560f,
    0.66614360f, 0.56978285f, 0.45783335f, 0.34559074f, 0.24506053f, 0.16324551f,
    0.11943297f, 0.19085334f, 0.28650481f, 0.40403652f, 0.53526145f, 0.66614360f,
    0.77880079f, 0.85534531f, 0.88249689f, 0.85534531f, 0.77880079f, 0.66614360f,
    0.53526145f, 0.40403652f, 0.28650481f, 0.19085334f, 0.13117145f, 0.20961139f,
    0.31466395f, 0.44374731f, 0.58786964f, 0.73161560f, 0.85534531f, 0.93941307f,
    0.96923321f, 0.93941307f, 0.85534531f, 0.73161560f, 0.58786964f, 0.44374731f,
    0.31466395f, 0.20961139f, 0.13533528f, 0.21626517f, 0.32465246f, 0.45783335f,
    0.60653067f, 0.75483960f, 0.88249689f, 0.96923321f, 1.00000000f, 0.96923321f,
    0.88249689f, 0.75483960f, 0.60653067f, 0.45783335f, 0.32465246f, 0.21626517f,
    0.13117145f, 0.20961139f, 0.31466395f, 0.44374731f, 0.58786964f, 0.73161560f,
    0.85534531f, 0.93941307f, 0.96923321f, 0.93941307f, 0.85534531f, 0.73161560f,
    0.58786964f, 0.44374731f, 0.31466395f, 0.20961139f, 0.11943297f, 0.19085334f,
    0.28650481f, 0.40403652f, 0.53526145f, 0.66614360f, 0.77880079f, 0.85534531f,
    0.88249689f, 0.85534531f, 0.77880079f, 0.66614360f, 0.53526145f, 0.40403652f,
    0.28650481f, 0.19085334f, 0.10215643f, 0.16324551f, 0.24506053f, 0.34559074f,
    0.45783335f, 0.56978285f, 0.66614360f, 0.73161560f, 0.75483960f, 0.73161560f,
    0.66614360f, 0.56978285f, 0.45783335f, 0.34559074f, 0.24506053f, 0.16324551f,
    0.08208500f, 0.13117145f, 0.19691168f, 0.27768996f, 0.36787945f, 0.45783335f,
    0.53526145f, 0.58786964f, 0.60653067f, 0.58786964f, 0.53526145f, 0.45783335f,
    0.36787945f, 0.27768996f, 0.19691168f, 0.13117145f, 0.06196101f, 0.09901341f,
    0.14863673f, 0.20961139f, 0.27768996f, 0.34559074f, 0.40403652f, 0.44374731f,
    0.45783335f, 0.44374731f, 0.40403652f, 0.34559074f, 0.27768996f, 0.20961139f,
    0.14863673f, 0.09901341f, 0.04393693f, 0.07021102f, 0.10539922f, 0.14863673f,
    0.19691168f, 0.24506053f, 0.28650481f, 0.31466395f, 0.32465246f, 0.31466395f,
    0.28650481f, 0.24506053f, 0.19691168f, 0.14863673f, 0.10539922f, 0.07021102f,
    0.02926831f, 0.04677062f, 0.07021102f, 0.09901341f, 0.13117145f, 0.16324551f,
    0.19085334f, 0.20961139f, 0.21626517f, 0.20961139f, 0.19085334f, 0.16324551f,
    0.13117145f, 0.09901341f, 0.07021102f, 0.04677062f,
    /* interp_weight lut */
    0.00390625f, 0.01171875f, 0.01953125f, 0.02734375f, 0.03515625f, 0.04296875f,
    0.05078125f, 0.05859375f, 0.05859375f, 0.05078125f, 0.04296875f, 0.03515625f,
    0.02734375f, 0.01953125f, 0.01171875f, 0.00390625f, 0.01171875f, 0.03515625f,
    0.05859375f, 0.08203125f, 0.10546875f, 0.12890625f, 0.15234375f, 0.17578125f,
    0.17578125f, 0.15234375f, 0.12890625f, 0.10546875f, 0.08203125f, 0.05859375f,
    0.03515625f, 0.01171875f, 0.01953125f, 0.05859375f, 0.09765625f, 0.13671875f,
    0.17578125f, 0.21484375f, 0.25390625f, 0.29296875f, 0.29296875f, 0.25390625f,
    0.21484375f, 0.17578125f, 0.13671875f, 0.09765625f, 0.05859375f, 0.01953125f,
    0.02734375f, 0.08203125f, 0.13671875f, 0.19140625f, 0.24609375f, 0.30078125f,
    0.35546875f, 0.41015625f, 0.41015625f, 0.35546875f, 0.30078125f, 0.24609375f,
    0.19140625f, 0.13671875f, 0.08203125f, 0.02734375f, 0.03515625f, 0.10546875f,
    0.17578125f, 0.24609375f, 0.31640625f, 0.38671875f, 0.45703125f, 0.52734375f,
    0.52734375f, 0.45703125f, 0.38671875f, 0.31640625f, 0.24609375f, 0.17578125f,
    0.10546875f, 0.03515625f, 0.04296875f, 0.12890625f, 0.21484375f, 0.30078125f,
    0.38671875f, 0.47265625f, 0.55859375f, 0.64453125f, 0.64453125f, 0.55859375f,
    0.47265625f, 0.38671875f, 0.30078125f, 0.21484375f, 0.12890625f, 0.04296875f,
    0.05078125f, 0.15234375f, 0.25390625f, 0.35546875f, 0.45703125f, 0.55859375f,
    0.66015625f, 0.76171875f, 0.76171875f, 0.66015625f, 0.55859375f, 0.45703125f,
    0.35546875f, 0.25390625f, 0.15234375f, 0.05078125f, 0.05859375f, 0.17578125f,
    0.29296875f, 0.41015625f, 0.52734375f, 0.64453125f, 0.76171875f, 0.87890625f,
    0.87890625f, 0.76171875f, 0.64453125f, 0.52734375f, 0.41015625f, 0.29296875f,
    0.17578125f, 0.05859375f, 0.05859375f, 0.17578125f, 0.29296875f, 0.41015625f,
    0.52734375f, 0.64453125f, 0.76171875f, 0.87890625f, 0.87890625f, 0.76171875f,
    0.64453125f, 0.52734375f, 0.41015625f, 0.29296875f, 0.17578125f, 0.05859375f,
    0.05078125f, 0.15234375f, 0.25390625f, 0.35546875f, 0.45703125f, 0.55859375f,
    0.66015625f, 0.76171875f, 0.76171875f, 0.66015625f, 0.55859375f, 0.45703125f,
    0.35546875f, 0.25390625f, 0.15234375f, 0.05078125f, 0.04296875f, 0.12890625f,
    0.21484375f, 0.30078125f, 0.38671875f, 0.47265625f, 0.55859375f, 0.64453125f,
    0.64453125f, 0.55859375f, 0.47265625f, 0.38671875f, 0.30078125f, 0.21484375f,
    0.12890625f, 0.04296875f, 0.03515625f, 0.10546875f, 0.17578125f, 0.24609375f,
    0.31640625f, 0.38671875f, 0.45703125f, 0.52734375f, 0.52734375f, 0.45703125f,
    0.38671875f, 0.31640625f, 0.24609375f, 0.17578125f, 0.10546875f, 0.03515625f,
    0.02734375f, 0.08203125f, 0.13671875f, 0.19140625f, 0.24609375f, 0.30078125f,
    0.35546875f, 0.41015625f, 0.41015625f, 0.35546875f, 0.30078125f, 0.24609375f,
    0.19140625f, 0.13671875f, 0.08203125f, 0.02734375f, 0.01953125f, 0.05859375f,
    0.09765625f, 0.13671875f, 0.17578125f, 0.21484375f, 0.25390625f, 0.29296875f,
    0.29296875f, 0.25390625f, 0.21484375f, 0.17578125f, 0.13671875f, 0.09765625f,
    0.05859375f, 0.01953125f, 0.01171875f, 0.03515625f, 0.05859375f, 0.08203125f,
    0.10546875f, 0.12890625f, 0.15234375f, 0.17578125f, 0.17578125f, 0.15234375f,
    0.12890625f, 0.10546875f, 0.08203125f, 0.05859375f, 0.03515625f, 0.01171875f,
    0.00390625f, 0.01171875f, 0.01953125f, 0.02734375f, 0.03515625f, 0.04296875f,
    0.05078125f, 0.05859375f, 0.05859375f, 0.05078125f, 0.04296875f, 0.03515625f,
    0.02734375f, 0.01953125f, 0.01171875f, 0.00390625f
};
=======
>>>>>>> b2d1d87e

namespace cv
{
    namespace ocl
    {
        ///////////////////////////OpenCL kernel strings///////////////////////////
        extern const char *objdetect_hog;
    }
}

namespace cv
{
    namespace ocl
    {
        namespace device
        {
            namespace hog
            {
                int cnbins;
                int cblock_stride_x;
                int cblock_stride_y;
                int cnblocks_win_x;
                int cnblocks_win_y;
                int cblock_hist_size;
                int cdescr_size;
                int cdescr_width;
                int cdescr_height;

                void set_up_constants(int nbins, int block_stride_x, int block_stride_y,
                                      int nblocks_win_x, int nblocks_win_y);

                void compute_hists(int nbins, int block_stride_x, int blovck_stride_y,
<<<<<<< HEAD
                                   int height, int width, float sigma, const cv::ocl::oclMat &grad,
                                   const cv::ocl::oclMat &qangle,
=======
                                   int height, int width, const cv::ocl::oclMat &grad,
                                   const cv::ocl::oclMat &qangle, 
>>>>>>> b2d1d87e
                                   const cv::ocl::oclMat &gauss_w_lut, cv::ocl::oclMat &block_hists);

                void normalize_hists(int nbins, int block_stride_x, int block_stride_y,
                                     int height, int width, cv::ocl::oclMat &block_hists,
                                     float threshold);

                void classify_hists(int win_height, int win_width, int block_stride_y,
                                    int block_stride_x, int win_stride_y, int win_stride_x,
                                    int height, int width, const cv::ocl::oclMat &block_hists,
                                    const cv::ocl::oclMat &coefs, float free_coef,
                                    float threshold, cv::ocl::oclMat &labels);

                void extract_descrs_by_rows(int win_height, int win_width, int block_stride_y,
                                            int block_stride_x, int win_stride_y, int win_stride_x,
                                            int height, int width, const cv::ocl::oclMat &block_hists,
                                            cv::ocl::oclMat &descriptors);
                void extract_descrs_by_cols(int win_height, int win_width, int block_stride_y,
                                            int block_stride_x, int win_stride_y, int win_stride_x,
                                            int height, int width, const cv::ocl::oclMat &block_hists,
                                            cv::ocl::oclMat &descriptors);

                void compute_gradients_8UC1(int height, int width, const cv::ocl::oclMat &img,
                                            float angle_scale, cv::ocl::oclMat &grad,
                                            cv::ocl::oclMat &qangle, bool correct_gamma);
                void compute_gradients_8UC4(int height, int width, const cv::ocl::oclMat &img,
                                            float angle_scale, cv::ocl::oclMat &grad,
                                            cv::ocl::oclMat &qangle, bool correct_gamma);
            }
        }
    }
}

using namespace ::cv::ocl::device;

static inline int divUp(int total, int grain)
{
    return (total + grain - 1) / grain;
}

cv::ocl::HOGDescriptor::HOGDescriptor(Size win_size_, Size block_size_, Size block_stride_,
                                      Size cell_size_, int nbins_, double win_sigma_,
                                      double threshold_L2hys_, bool gamma_correction_, int nlevels_)
    : win_size(win_size_),
      block_size(block_size_),
      block_stride(block_stride_),
      cell_size(cell_size_),
      nbins(nbins_),
      win_sigma(win_sigma_),
      threshold_L2hys(threshold_L2hys_),
      gamma_correction(gamma_correction_),
      nlevels(nlevels_)
{
    CV_Assert((win_size.width  - block_size.width ) % block_stride.width  == 0 &&
              (win_size.height - block_size.height) % block_stride.height == 0);

    CV_Assert(block_size.width % cell_size.width == 0 &&
        block_size.height % cell_size.height == 0);

    CV_Assert(block_stride == cell_size);

    CV_Assert(cell_size == Size(8, 8));

    Size cells_per_block(block_size.width / cell_size.width,
        block_size.height / cell_size.height);
    CV_Assert(cells_per_block == Size(2, 2));

    cv::Size blocks_per_win = numPartsWithin(win_size, block_size, block_stride);
    hog::set_up_constants(nbins, block_stride.width, block_stride.height,
        blocks_per_win.width, blocks_per_win.height);

    effect_size = Size(0, 0);

    if (queryDeviceInfo<IS_CPU_DEVICE, bool>())
        hog_device_cpu = true;
    else
        hog_device_cpu = false;
}

size_t cv::ocl::HOGDescriptor::getDescriptorSize() const
{
    return numPartsWithin(win_size, block_size, block_stride).area() * getBlockHistogramSize();
}

size_t cv::ocl::HOGDescriptor::getBlockHistogramSize() const
{
    Size cells_per_block = Size(block_size.width / cell_size.width,
        block_size.height / cell_size.height);
    return (size_t)(nbins * cells_per_block.area());
}

double cv::ocl::HOGDescriptor::getWinSigma() const
{
    return win_sigma >= 0 ? win_sigma : (block_size.width + block_size.height) / 8.0;
}

bool cv::ocl::HOGDescriptor::checkDetectorSize() const
{
    size_t detector_size = detector.rows * detector.cols;
    size_t descriptor_size = getDescriptorSize();
    return detector_size == 0 || detector_size == descriptor_size ||
        detector_size == descriptor_size + 1;
}

void cv::ocl::HOGDescriptor::setSVMDetector(const std::vector<float> &_detector)
{
    std::vector<float> detector_reordered(_detector.size());

    size_t block_hist_size = getBlockHistogramSize();
    cv::Size blocks_per_img = numPartsWithin(win_size, block_size, block_stride);

    for (int i = 0; i < blocks_per_img.height; ++i)
        for (int j = 0; j < blocks_per_img.width; ++j)
        {
            const float *src = &_detector[0] + (j * blocks_per_img.height + i) * block_hist_size;
            float *dst = &detector_reordered[0] + (i * blocks_per_img.width + j) * block_hist_size;
            for (size_t k = 0; k < block_hist_size; ++k)
                dst[k] = src[k];
        }

    this->detector.upload(Mat(detector_reordered).reshape(1, 1));

    size_t descriptor_size = getDescriptorSize();
    free_coef = _detector.size() > descriptor_size ? _detector[descriptor_size] : 0;

    CV_Assert(checkDetectorSize());
}

void cv::ocl::HOGDescriptor::init_buffer(const oclMat &img, Size win_stride)
{
    if (!image_scale.empty())
        return;

    if (effect_size == Size(0, 0))
        effect_size = img.size();

    grad.create(img.size(), CV_32FC2);
    qangle.create(img.size(), CV_8UC2);

    const size_t block_hist_size = getBlockHistogramSize();
    const Size blocks_per_img = numPartsWithin(img.size(), block_size, block_stride);
    block_hists.create(1,
        static_cast<int>(block_hist_size * blocks_per_img.area()) + 256, CV_32F);

    Size wins_per_img = numPartsWithin(img.size(), win_size, win_stride);
    labels.create(1, wins_per_img.area(), CV_8U);

<<<<<<< HEAD
    std::vector<float> v_lut = std::vector<float>(gaussian_interp_lut, gaussian_interp_lut +
        sizeof(gaussian_interp_lut) / sizeof(gaussian_interp_lut[0]));
    Mat m_lut(v_lut);
    gauss_w_lut.upload(m_lut.reshape(1,1));
=======
    float sigma = getWinSigma();
    float scale = 1.f / (2.f * sigma * sigma);
    Mat gaussian_lut(1, 512, CV_32FC1);
    int idx = 0;
    for(int i=-8; i<8; i++)
        for(int j=-8; j<8; j++)
            gaussian_lut.at<float>(idx++) = std::exp(-(j * j + i * i) * scale);
    for(int i=-8; i<8; i++)
        for(int j=-8; j<8; j++)
            gaussian_lut.at<float>(idx++) = (8.f - fabs(j + 0.5f)) * (8.f - fabs(i + 0.5f)) / 64.f;

    gauss_w_lut.upload(gaussian_lut);
>>>>>>> b2d1d87e
}

void cv::ocl::HOGDescriptor::computeGradient(const oclMat &img, oclMat &grad, oclMat &qangle)
{
    CV_Assert(img.type() == CV_8UC1 || img.type() == CV_8UC4);

    float angleScale = (float)(nbins / CV_PI);
    switch (img.type())
    {
    case CV_8UC1:
        hog::compute_gradients_8UC1(effect_size.height, effect_size.width, img,
            angleScale, grad, qangle, gamma_correction);
        break;
    case CV_8UC4:
        hog::compute_gradients_8UC4(effect_size.height, effect_size.width, img,
            angleScale, grad, qangle, gamma_correction);
        break;
    }
}


void cv::ocl::HOGDescriptor::computeBlockHistograms(const oclMat &img)
{
    computeGradient(img, this->grad, this->qangle);

<<<<<<< HEAD
    hog::compute_hists(nbins, block_stride.width, block_stride.height, effect_size.height,
        effect_size.width, (float)getWinSigma(), grad, qangle, gauss_w_lut, block_hists);
=======
    hog::compute_hists(nbins, block_stride.width, block_stride.height, effect_size.height, 
        effect_size.width, grad, qangle, gauss_w_lut, block_hists);
>>>>>>> b2d1d87e

    hog::normalize_hists(nbins, block_stride.width, block_stride.height, effect_size.height,
        effect_size.width, block_hists, (float)threshold_L2hys);
}


void cv::ocl::HOGDescriptor::getDescriptors(const oclMat &img, Size win_stride,
                                            oclMat &descriptors, int descr_format)
{
    CV_Assert(win_stride.width % block_stride.width == 0 &&
        win_stride.height % block_stride.height == 0);

    init_buffer(img, win_stride);

    computeBlockHistograms(img);

    const size_t block_hist_size = getBlockHistogramSize();
    Size blocks_per_win = numPartsWithin(win_size, block_size, block_stride);
    Size wins_per_img   = numPartsWithin(effect_size, win_size, win_stride);

    descriptors.create(wins_per_img.area(),
        static_cast<int>(blocks_per_win.area() * block_hist_size), CV_32F);

    switch (descr_format)
    {
    case DESCR_FORMAT_ROW_BY_ROW:
        hog::extract_descrs_by_rows(win_size.height, win_size.width,
            block_stride.height, block_stride.width, win_stride.height, win_stride.width,
            effect_size.height, effect_size.width, block_hists, descriptors);
        break;
    case DESCR_FORMAT_COL_BY_COL:
        hog::extract_descrs_by_cols(win_size.height, win_size.width,
            block_stride.height, block_stride.width, win_stride.height, win_stride.width,
            effect_size.height, effect_size.width, block_hists, descriptors);
        break;
    default:
        CV_Error(Error::StsBadArg, "Unknown descriptor format");
    }
}


void cv::ocl::HOGDescriptor::detect(const oclMat &img, std::vector<Point> &hits,
                                    double hit_threshold, Size win_stride, Size padding)
{
    CV_Assert(img.type() == CV_8UC1 || img.type() == CV_8UC4);
    CV_Assert(padding == Size(0, 0));

    hits.clear();
    if (detector.empty())
        return;

    if (win_stride == Size())
        win_stride = block_stride;
    else
        CV_Assert(win_stride.width % block_stride.width == 0 &&
            win_stride.height % block_stride.height == 0);
    init_buffer(img, win_stride);

    computeBlockHistograms(img);

    hog::classify_hists(win_size.height, win_size.width, block_stride.height,
        block_stride.width, win_stride.height, win_stride.width,
        effect_size.height, effect_size.width, block_hists, detector,
        (float)free_coef, (float)hit_threshold, labels);

    labels.download(labels_host);
    unsigned char *vec = labels_host.ptr();
    Size wins_per_img = numPartsWithin(effect_size, win_size, win_stride);
    for (int i = 0; i < wins_per_img.area(); i++)
    {
        int y = i / wins_per_img.width;
        int x = i - wins_per_img.width * y;
        if (vec[i])
            hits.push_back(Point(x * win_stride.width, y * win_stride.height));
    }
}



void cv::ocl::HOGDescriptor::detectMultiScale(const oclMat &img, std::vector<Rect> &found_locations,
                                              double hit_threshold, Size win_stride, Size padding,
                                              double scale0, int group_threshold)
{
    CV_Assert(img.type() == CV_8UC1 || img.type() == CV_8UC4);
    CV_Assert(scale0 > 1);

    std::vector<double> level_scale;
    double scale = 1.;
    int levels = 0;

    for (levels = 0; levels < nlevels; levels++)
    {
        level_scale.push_back(scale);
        if (cvRound(img.cols / scale) < win_size.width ||
                cvRound(img.rows / scale) < win_size.height || scale0 <= 1)
            break;
        scale *= scale0;
    }
    levels = std::max(levels, 1);
    level_scale.resize(levels);

    std::vector<Rect> all_candidates;
    std::vector<Point> locations;

    if (win_stride == Size())
        win_stride = block_stride;
    else
        CV_Assert(win_stride.width % block_stride.width == 0 &&
            win_stride.height % block_stride.height == 0);
    init_buffer(img, win_stride);
    image_scale.create(img.size(), img.type());

    for (size_t i = 0; i < level_scale.size(); i++)
    {
        scale = level_scale[i];
        effect_size = Size(cvRound(img.cols / scale), cvRound(img.rows / scale));
        if (effect_size == img.size())
        {
            detect(img, locations, hit_threshold, win_stride, padding);
        }
        else
        {
            resize(img, image_scale, effect_size);
            detect(image_scale, locations, hit_threshold, win_stride, padding);
        }
        Size scaled_win_size(cvRound(win_size.width * scale),
            cvRound(win_size.height * scale));
        for (size_t j = 0; j < locations.size(); j++)
            all_candidates.push_back(Rect(Point2d(locations[j]) * scale, scaled_win_size));
    }

    found_locations.assign(all_candidates.begin(), all_candidates.end());
    groupRectangles(found_locations, group_threshold, 0.2);
}

int cv::ocl::HOGDescriptor::numPartsWithin(int size, int part_size, int stride)
{
    return (size - part_size + stride) / stride;
}

cv::Size cv::ocl::HOGDescriptor::numPartsWithin(cv::Size size, cv::Size part_size,
                                                cv::Size stride)
{
    return Size(numPartsWithin(size.width, part_size.width, stride.width),
        numPartsWithin(size.height, part_size.height, stride.height));
}

std::vector<float> cv::ocl::HOGDescriptor::getDefaultPeopleDetector()
{
    return getPeopleDetector64x128();
}

std::vector<float> cv::ocl::HOGDescriptor::getPeopleDetector48x96()
{
    static const float detector[] =
    {
        0.294350f, -0.098796f, -0.129522f, 0.078753f, 0.387527f, 0.261529f,
        0.145939f, 0.061520f, 0.328699f, 0.227148f, -0.066467f, -0.086723f,
        0.047559f, 0.106714f, 0.037897f, 0.111461f, -0.024406f, 0.304769f,
        0.254676f, -0.069235f, 0.082566f, 0.147260f, 0.326969f, 0.148888f,
        0.055270f, -0.087985f, 0.261720f, 0.143442f, 0.026812f, 0.238212f,
        0.194020f, 0.056341f, -0.025854f, -0.034444f, -0.156631f, 0.205174f,
        0.089008f, -0.139811f, -0.100147f, -0.037830f, -0.029230f, -0.055641f,
        0.033248f, -0.016512f, 0.155244f, 0.247315f, -0.124694f, -0.048414f,
        -0.062219f, 0.193683f, 0.004574f, 0.055089f, 0.093565f, 0.167712f,
        0.167581f, 0.018895f, 0.215258f, 0.122609f, 0.090520f, -0.067219f,
        -0.049029f, -0.099615f, 0.241804f, -0.094893f, -0.176248f, 0.001727f,
        -0.134473f, 0.104442f, 0.050942f, 0.081165f, 0.072156f, 0.121646f,
        0.002656f, -0.297974f, -0.133587f, -0.060121f, -0.092515f, -0.048974f,
        -0.084754f, -0.180111f, -0.038590f, 0.086283f, -0.134636f, -0.107249f,
        0.132890f, 0.141556f, 0.249425f, 0.130273f, -0.030031f, 0.073212f,
        -0.008155f, 0.019931f, 0.071688f, 0.000300f, -0.019525f, -0.021725f,
        -0.040993f, -0.086841f, 0.070124f, 0.240033f, 0.265350f, 0.043208f,
        0.166754f, 0.091453f, 0.060916f, -0.036972f, -0.091043f, 0.079873f,
        0.219781f, 0.158102f, -0.140618f, -0.043016f, 0.124802f, 0.093668f,
        0.103208f, 0.094872f, 0.080541f, 0.137711f, 0.160566f, -0.169231f,
        0.013983f, 0.309508f, -0.004217f, -0.057200f, -0.064489f, 0.014066f,
        0.361009f, 0.251328f, -0.080983f, -0.044183f, 0.061436f, -0.037381f,
        -0.078786f, 0.030993f, 0.066314f, 0.037683f, 0.152325f, -0.091683f,
        0.070203f, 0.217856f, 0.036435f, -0.076462f, 0.006254f, -0.094431f,
        0.154829f, -0.023038f, -0.196961f, -0.024594f, 0.178465f, -0.050139f,
        -0.045932f, -0.000965f, 0.109112f, 0.046165f, -0.159373f, -0.008713f,
        0.041307f, 0.097129f, -0.057211f, -0.064599f, 0.077165f, 0.176167f,
        0.138322f, 0.065753f, -0.104950f, 0.017933f, 0.136255f, -0.011598f,
        0.047007f, 0.080550f, 0.068619f, 0.084661f, -0.035493f, -0.091314f,
        -0.041411f, 0.060971f, -0.101912f, -0.079870f, -0.085977f, -0.022686f,
        0.079788f, -0.098064f, -0.054603f, 0.040383f, 0.300794f, 0.128603f,
        0.094844f, 0.047407f, 0.101825f, 0.061832f, -0.162160f, -0.204553f,
        -0.035165f, 0.101450f, -0.016641f, -0.027140f, -0.134392f, -0.008743f,
        0.102331f, 0.114853f, 0.009644f, 0.062823f, 0.237339f, 0.167843f,
        0.053066f, -0.012592f, 0.043158f, 0.002305f, 0.065001f, -0.038929f,
        -0.020356f, 0.152343f, 0.043469f, -0.029967f, -0.042948f, 0.032481f,
        0.068488f, -0.110840f, -0.111083f, 0.111980f, -0.002072f, -0.005562f,
        0.082926f, 0.006635f, -0.108153f, 0.024242f, -0.086464f, -0.189884f,
        -0.017492f, 0.191456f, -0.007683f, -0.128769f, -0.038017f, -0.132380f,
        0.091926f, 0.079696f, -0.106728f, -0.007656f, 0.172744f, 0.011576f,
        0.009883f, 0.083258f, -0.026516f, 0.145534f, 0.153924f, -0.130290f,
        -0.108945f, 0.124490f, -0.003186f, -0.100485f, 0.015024f, -0.060512f,
        0.026288f, -0.086713f, -0.169012f, 0.076517f, 0.215778f, 0.043701f,
        -0.131642f, -0.012585f, -0.045181f, -0.118183f, -0.241544f, -0.167293f,
        -0.020107f, -0.019917f, -0.101827f, -0.107096f, -0.010503f, 0.044938f,
        0.189680f, 0.217119f, -0.046086f, 0.044508f, 0.199716f, -0.036004f,
        -0.148927f, 0.013355f, -0.078279f, 0.030451f, 0.056301f, -0.024609f,
        0.083224f, 0.099533f, -0.039432f, -0.138880f, 0.005482f, -0.024120f,
        -0.140468f, -0.066381f, -0.017057f, 0.009260f, -0.058004f, -0.028486f,
        -0.061610f, 0.007483f, -0.158309f, -0.150687f, -0.044595f, -0.105121f,
        -0.045763f, -0.006618f, -0.024419f, -0.117713f, -0.119366f, -0.175941f,
        -0.071542f, 0.119027f, 0.111362f, 0.043080f, 0.034889f, 0.093003f,
        0.007842f, 0.057368f, -0.108834f, -0.079968f, 0.230959f, 0.020205f,
        0.011470f, 0.098877f, 0.101310f, -0.030215f, -0.018018f, -0.059552f,
        -0.106157f, 0.021866f, -0.036471f, 0.080051f, 0.041165f, -0.082101f,
        0.117726f, 0.030961f, -0.054763f, -0.084102f, -0.185778f, -0.061305f,
        -0.038089f, -0.110728f, -0.264010f, 0.076675f, -0.077111f, -0.137644f,
        0.036232f, 0.277995f, 0.019116f, 0.107738f, 0.144003f, 0.080304f,
        0.215036f, 0.228897f, 0.072713f, 0.077773f, 0.120168f, 0.075324f,
        0.062730f, 0.122478f, -0.049008f, 0.164912f, 0.162450f, 0.041246f,
        0.009891f, -0.097827f, -0.038700f, -0.023027f, -0.120020f, 0.203364f,
        0.248474f, 0.149810f, -0.036276f, -0.082814f, -0.090343f, -0.027143f,
        -0.075689f, -0.320310f, -0.000500f, -0.143334f, -0.065077f, -0.186936f,
        0.129372f, 0.116431f, 0.181699f, 0.170436f, 0.418854f, 0.460045f,
        0.333719f, 0.230515f, 0.047822f, -0.044954f, -0.068086f, 0.140179f,
        -0.044821f, 0.085550f, 0.092483f, -0.107296f, -0.130670f, -0.206629f,
        0.114601f, -0.317869f, -0.076663f, 0.038680f, 0.212753f, -0.016059f,
        -0.126526f, -0.163602f, 0.210154f, 0.099887f, -0.126366f, 0.118453f,
        0.019309f, -0.021611f, -0.096499f, -0.111809f, -0.200489f, 0.142854f,
        0.228840f, -0.353346f, -0.179151f, 0.116834f, 0.252389f, -0.031728f,
        -0.188135f, -0.158998f, 0.386523f, 0.122315f, 0.209944f, 0.394023f,
        0.359030f, 0.260717f, 0.170335f, 0.013683f, -0.142596f, -0.026138f,
        -0.011878f, -0.150519f, 0.047159f, -0.107062f, -0.147347f, -0.187689f,
        -0.186027f, -0.208048f, 0.058468f, -0.073026f, -0.236556f, -0.079788f,
        -0.146216f, -0.058563f, -0.101361f, -0.071294f, -0.071093f, 0.116919f,
        0.234304f, 0.306781f, 0.321866f, 0.240000f, 0.073261f, -0.012173f,
        0.026479f, 0.050173f, 0.166127f, 0.228955f, 0.061905f, 0.156460f,
        0.205990f, 0.120672f, 0.037350f, 0.167884f, 0.290099f, 0.420900f,
        -0.012601f, 0.189839f, 0.306378f, 0.118383f, -0.095598f, -0.072360f,
        -0.132496f, -0.224259f, -0.126021f, 0.022714f, 0.284039f, 0.051369f,
        -0.000927f, -0.058735f, -0.083354f, -0.141254f, -0.187578f, -0.202669f,
        0.048902f, 0.246597f, 0.441863f, 0.342519f, 0.066979f, 0.215286f,
        0.188191f, -0.072240f, -0.208142f, -0.030196f, 0.178141f, 0.136985f,
        -0.043374f, -0.181098f, 0.091815f, 0.116177f, -0.126690f, -0.386625f,
        0.368165f, 0.269149f, -0.088042f, -0.028823f, 0.092961f, 0.024099f,
        0.046112f, 0.176756f, 0.135849f, 0.124955f, 0.195467f, -0.037218f,
        0.167217f, 0.188938f, 0.053528f, -0.066561f, 0.133721f, -0.070565f,
        0.115898f, 0.152435f, -0.116993f, -0.110592f, -0.179005f, 0.026668f,
        0.080530f, 0.075084f, -0.070401f, 0.012497f, 0.021849f, -0.139764f,
        -0.022020f, -0.096301f, -0.064954f, -0.127446f, -0.013806f, -0.108315f,
        0.156285f, 0.149867f, -0.011382f, 0.064532f, 0.029168f, 0.027393f,
        0.069716f, 0.153735f, 0.038459f, 0.230714f, 0.253840f, 0.059522f,
        -0.045053f, 0.014083f, 0.071103f, 0.068747f, 0.095887f, 0.005832f,
        0.144887f, 0.026357f, -0.067359f, -0.044151f, -0.123283f, -0.019911f,
        0.005318f, 0.109208f, -0.003201f, -0.021734f, 0.142025f, -0.066907f,
        -0.120070f, -0.188639f, 0.012472f, -0.048704f, -0.012366f, -0.184828f,
        0.168591f, 0.267166f, 0.058208f, -0.044101f, 0.033500f, 0.178558f,
        0.104550f, 0.122418f, 0.080177f, 0.173246f, 0.298537f, 0.064173f,
        0.053397f, 0.174341f, 0.230984f, 0.117025f, 0.166242f, 0.227781f,
        0.120623f, 0.176952f, -0.011393f, -0.086483f, -0.008270f, 0.051700f,
        -0.153369f, -0.058837f, -0.057639f, -0.060115f, 0.026349f, -0.160745f,
        -0.037894f, -0.048575f, 0.041052f, -0.022112f, 0.060365f, 0.051906f,
        0.162657f, 0.138519f, -0.050185f, -0.005938f, 0.071301f, 0.127686f,
        0.062342f, 0.144400f, 0.072600f, 0.198436f, 0.246219f, -0.078185f,
        -0.036169f, 0.075934f, 0.047328f, -0.013601f, 0.087205f, 0.019900f,
        0.022606f, -0.015365f, -0.092506f, 0.075275f, -0.116375f, 0.050500f,
        0.045118f, 0.166567f, 0.072073f, 0.060371f, 0.131747f, -0.169863f,
        -0.039352f, -0.047486f, -0.039797f, -0.204312f, 0.021710f, 0.129443f,
        -0.021173f, 0.173416f, -0.070794f, -0.063986f, 0.069689f, -0.064099f,
        -0.123201f, -0.017372f, -0.206870f, 0.065863f, 0.113226f, 0.024707f,
        -0.071341f, -0.066964f, -0.098278f, -0.062927f, 0.075840f, 0.014716f,
        0.019378f, 0.132699f, -0.074191f, -0.089557f, -0.078446f, -0.197488f,
        -0.173665f, 0.052583f, 0.044361f, 0.113549f, 0.098492f, 0.077379f,
        -0.011146f, -0.192593f, -0.164435f, 0.045568f, 0.205699f, 0.049187f,
        -0.082281f, 0.134874f, 0.185499f, 0.034968f, -0.119561f, -0.112372f,
        -0.115091f, -0.054042f, -0.183816f, -0.078100f, 0.190695f, 0.091617f,
        0.004257f, -0.041135f, -0.061453f, -0.141592f, -0.194809f, -0.120638f,
        0.020168f, 0.109672f, 0.067398f, -0.015238f, -0.239145f, -0.264671f,
        -0.185176f, 0.050472f, 0.020793f, 0.035678f, 0.022839f, -0.052055f,
        -0.127968f, -0.113049f, -0.228416f, -0.258281f, -0.053437f, 0.076424f,
        0.061450f, 0.237478f, 0.003618f, -0.055865f, -0.108087f, -0.028937f,
        0.045585f, 0.052829f, -0.001471f, 0.022826f, 0.059565f, -0.104430f,
        -0.077266f, -0.211882f, -0.212078f, 0.028074f, 0.075846f, 0.016265f,
        0.161879f, 0.134477f, 0.008935f, -0.048041f, 0.074692f, 0.004928f,
        -0.025156f, 0.192874f, 0.074410f, 0.308732f, 0.267400f, 0.094208f,
        -0.005251f, 0.042041f, -0.032148f, 0.015588f, 0.252869f, 0.175302f,
        0.022892f, 0.081673f, 0.063208f, 0.162626f, 0.194426f, 0.233890f,
        0.262292f, 0.186930f, 0.084079f, -0.286388f, -0.213034f, -0.048867f,
        -0.207669f, -0.170050f, 0.011673f, -0.092958f, -0.192786f, -0.273536f,
        0.230904f, 0.266732f, 0.320519f, 0.297155f, 0.548169f, 0.304922f,
        0.132687f, 0.247333f, 0.212488f, -0.271472f, -0.142105f, -0.002627f,
        -0.119215f, 0.128383f, 0.100079f, -0.057490f, -0.121902f, -0.228892f,
        0.202292f, -0.399795f, -0.371326f, -0.095836f, -0.063626f, -0.161375f,
        -0.311180f, -0.294797f, 0.242122f, 0.011788f, 0.095573f, 0.322523f,
        0.511840f, 0.322880f, 0.313259f, 0.173331f, 0.002542f, -0.029802f,
        0.324766f, -0.326170f, -0.340547f, -0.138288f, -0.002963f, -0.114060f,
        -0.377312f, -0.442570f, 0.212446f, -0.007759f, -0.011576f, 0.169711f,
        0.308689f, 0.317348f, 0.539390f, 0.332845f, 0.057331f, -0.068180f,
        0.101994f, 0.266995f, 0.209570f, 0.355730f, 0.091635f, 0.170238f,
        0.125215f, 0.274154f, 0.070223f, 0.025515f, 0.049946f, -0.000550f,
        0.043715f, -0.141843f, 0.020844f, 0.129871f, 0.256588f, 0.105015f,
        0.148339f, 0.170682f, 0.028792f, 0.074037f, 0.160042f, 0.405137f,
        0.246187f, 0.352160f, 0.168951f, 0.222263f, 0.264439f, 0.065945f,
        0.021963f, -0.075084f, 0.093105f, 0.027318f, 0.098864f, 0.057566f,
        -0.080282f, 0.185032f, 0.314419f, 0.333727f, 0.125798f, 0.294919f,
        0.386002f, 0.217619f, -0.183517f, -0.278622f, -0.002342f, -0.027821f,
        -0.134266f, -0.331843f, -0.008296f, 0.124564f, 0.053712f, -0.369016f,
        -0.095036f, 0.209381f, 0.423760f, 0.371760f, 0.106397f, 0.369408f,
        0.485608f, 0.231201f, -0.138685f, -0.349208f, -0.070083f, 0.028991f,
        -0.081630f, -0.395992f, -0.146791f, -0.027354f, 0.063396f, -0.272484f,
        0.058299f, 0.338207f, 0.110767f, -0.052642f, -0.233848f, -0.027448f,
        0.030328f, 0.155572f, -0.093826f, 0.019331f, 0.120638f, 0.006292f,
        -0.106083f, -0.236290f, -0.140933f, -0.088067f, -0.025138f, -0.208395f,
        -0.025502f, 0.144192f, -0.048353f, -0.106144f, -0.305121f, -0.114147f,
        0.090963f, 0.327727f, 0.035606f, -0.093779f, 0.002651f, -0.171081f,
        -0.188131f, -0.216571f, -0.209101f, -0.054402f, 0.157147f, -0.057127f,
        0.066584f, 0.008988f, 0.041191f, 0.034456f, -0.078255f, 0.052099f,
        -0.022239f, 0.066981f, -0.117520f, -0.072637f, 0.062512f, 0.037570f,
        -0.057544f, -0.312359f, 0.034357f, -0.031549f, 0.002566f, -0.207375f,
        -0.070654f, -0.018786f, -0.044815f, -0.012814f, -0.076320f, 0.078183f,
        0.023877f, 0.117078f, 0.022292f, -0.205424f, -0.060430f, -0.017296f,
        -0.004827f, -0.321036f, -0.092155f, 0.038837f, 0.073190f, -0.067513f,
        0.026521f, 0.171945f, 0.087318f, 0.034495f, -0.034089f, 0.154410f,
        -0.061431f, 0.007435f, -0.111094f, -0.095976f, 0.014741f, -0.132324f,
        -0.029517f, -0.192160f, 0.098667f, 0.020762f, 0.177050f, -0.064510f,
        -0.054437f, -0.058678f, -0.001858f, 0.167602f, 0.015735f, 0.054338f,
        0.016477f, 0.186381f, -0.010667f, 0.054692f, 0.126742f, 0.013140f,
        0.090353f, -0.133608f, -0.018017f, -0.152619f, 0.027600f, -0.138700f,
        -0.050274f, 0.045141f, -0.118731f, 0.094797f, -0.167605f, 0.097461f,
        -0.009131f, 0.199920f, -0.052976f, 0.158194f, 0.178568f, -0.107600f,
        0.009671f, -0.084072f, -0.040258f, -0.205673f, 0.102891f, 0.223511f,
        0.042699f, 0.118548f, -0.021274f, 0.110997f, -0.155121f, 0.027696f,
        -0.149968f, 0.051552f, -0.129219f, 0.173524f, 0.073972f, -0.189045f,
        -0.034523f, -0.106655f, -0.011843f, -0.197381f, 0.219413f, 0.183197f,
        -0.054920f, 0.144955f, 0.036517f, -0.085412f, -0.229070f, -0.143710f,
        -0.049486f, 0.156634f, -0.008673f, -0.064778f, 0.082344f, 0.145673f,
        0.002912f, -0.210121f, -0.116564f, 0.078425f, 0.220908f, -0.067594f,
        0.048610f, 0.084912f, -0.066202f, -0.112515f, -0.217767f, -0.082640f,
        -0.017414f, 0.230265f, -0.070735f, 0.066073f, 0.215256f, 0.071157f,
        -0.087220f, -0.202235f, -0.011918f, 0.099562f, 0.174716f, -0.063845f,
        -0.121055f, 0.014367f, 0.132709f, -0.005060f, -0.244606f, -0.179693f,
        -0.134690f, 0.023239f, -0.193116f, -0.076975f, -0.021164f, -0.001938f,
        -0.163799f, -0.111437f, -0.210362f, -0.166376f, 0.034754f, 0.010036f,
        -0.021917f, 0.068014f, -0.086893f, -0.251746f, -0.267171f, 0.037383f,
        0.003966f, 0.033571f, -0.151506f, 0.025437f, -0.020626f, -0.308454f,
        -0.343143f, -0.092263f, -0.026261f, -0.028345f, 0.036036f, 0.035169f,
        0.129470f, 0.122205f, 0.015661f, -0.070612f, -0.094333f, -0.066055f,
        -0.041083f, 0.159146f, 0.073184f, 0.110044f, 0.174471f, 0.078069f,
        -0.014881f, 0.008116f, 0.013209f, 0.075857f, 0.195605f, 0.062714f,
        0.067955f, 0.056544f, -0.153908f, -0.141749f, -0.072550f, 0.033523f,
        -0.024665f, 0.134487f, 0.079076f, 0.133562f, 0.227130f, 0.018054f,
        0.004928f, 0.169162f, 0.065152f, 0.072160f, 0.131631f, 0.096303f,
        0.054288f, 0.106256f, 0.114632f, 0.119038f, 0.515200f, 0.247429f,
        0.199134f, 0.211957f, 0.127558f, -0.294684f, -0.194890f, -0.049988f,
        -0.112247f, -0.008122f, -0.006176f, 0.037035f, -0.110881f, -0.249989f,
        0.152434f, 0.234621f, 0.153340f, 0.349283f, 0.683049f, 0.157174f,
        0.124844f, 0.099136f, 0.064407f, -0.248400f, -0.155323f, -0.026498f,
        -0.023450f, 0.049051f, -0.114187f, 0.007195f, -0.176825f, -0.376926f,
        0.366159f, -0.179938f, -0.148508f, 0.006043f, 0.170048f, 0.097866f,
        -0.102658f, -0.260430f, 0.248868f, 0.037019f, -0.118111f, 0.078176f,
        0.194171f, 0.211328f, 0.368612f, 0.361213f, 0.130013f, 0.094650f,
        0.227396f, -0.178058f, -0.114782f, -0.008093f, 0.231080f, -0.011843f,
        -0.097917f, -0.325788f, 0.141879f, 0.119738f, -0.230427f, -0.117419f,
        -0.114153f, 0.037903f, 0.116383f, 0.218773f, -0.101884f, 0.059466f,
        0.119255f, 0.010874f, -0.031449f, 0.045996f, 0.119931f, 0.273760f,
        0.311700f, 0.261794f, 0.194809f, 0.339829f, 0.239449f, 0.064140f,
        0.077597f, 0.098996f, 0.143534f, 0.184602f, 0.037507f, 0.225494f,
        0.096142f, -0.147370f, -0.207833f, -0.174742f, -0.086391f, -0.038942f,
        0.159577f, -0.088492f, -0.000989f, 0.108154f, -0.025890f, -0.072713f,
        0.025997f, -0.006803f, -0.086879f, -0.011290f, -0.269200f, -0.103450f,
        -0.124910f, -0.116340f, 0.141459f, 0.208800f, 0.042268f, 0.265034f,
        0.516474f, 0.217591f, -0.018843f, -0.313328f, -0.168363f, 0.047129f,
        0.090480f, -0.109852f, -0.018761f, 0.210669f, 0.281269f, -0.043591f,
        -0.034147f, -0.237772f, -0.134843f, -0.072481f, -0.103831f, 0.038355f,
        0.308619f, 0.148023f, -0.045867f, -0.123950f, -0.210860f, -0.064973f,
        -0.036308f, -0.046731f, -0.022099f, 0.095776f, 0.409423f, 0.060635f,
        -0.065196f, 0.051828f, 0.027981f, -0.009609f, -0.137681f, -0.095011f,
        -0.019045f, 0.177278f, 0.009759f, -0.092119f, -0.016958f, -0.133860f,
        -0.118421f, -0.032039f, -0.006214f, -0.084541f, 0.063971f, -0.073642f,
        0.165676f, 0.110443f, 0.044131f, 0.046568f, 0.053292f, -0.055466f,
        0.015512f, 0.371947f, 0.232102f, -0.016923f, 0.103979f, -0.091758f,
        0.005907f, 0.209100f, 0.157433f, 0.030518f, 0.250366f, 0.062322f,
        0.036720f, 0.094676f, 0.017306f, -0.010328f, -0.079012f, 0.016781f,
        -0.112435f, 0.061795f, 0.042543f, -0.126799f, -0.009975f, -0.056760f,
        0.046424f, -0.194712f, -0.139399f, -0.037731f, 0.157989f, -0.016261f,
        0.123345f, 0.230563f, 0.083300f, -0.016392f, 0.059567f, -0.016035f,
        -0.064767f, 0.231945f, 0.156629f, 0.034602f, 0.145628f, 0.041315f,
        0.034535f, 0.019967f, -0.089188f, -0.012091f, 0.307857f, 0.211405f,
        -0.025091f, -0.148249f, -0.129384f, 0.063536f, -0.068603f, -0.067941f,
        -0.035104f, 0.210832f, 0.063810f, 0.062764f, -0.089889f, -0.030554f,
        0.014791f, -0.053362f, -0.037818f, -0.196640f, 0.008388f, -0.082654f,
        0.143056f, 0.064221f, 0.069795f, 0.191040f, 0.097321f, -0.028679f,
        0.075794f, 0.313154f, 0.086240f, 0.207643f, 0.017809f, 0.122867f,
        0.224586f, 0.167403f, -0.023884f, 0.047434f, 0.344091f, 0.187745f,
        0.136177f, 0.141738f, 0.063799f, 0.045233f, -0.077342f, -0.003525f,
        -0.165041f, -0.025616f, -0.073745f, 0.164439f, 0.011200f, -0.145896f,
        -0.027954f, -0.061987f, -0.039874f, -0.142775f, 0.151042f, -0.038238f,
        0.053152f, 0.078615f, 0.086061f, 0.100593f, 0.128046f, -0.071006f,
        -0.116558f, 0.208445f, 0.051086f, 0.076843f, 0.023191f, -0.084781f,
        -0.011790f, 0.147807f, -0.048554f, -0.113932f, 0.283322f, 0.190934f,
        0.092789f, 0.033018f, -0.142428f, -0.142480f, -0.099023f, -0.041020f,
        -0.042760f, 0.203295f, -0.053475f, 0.042424f, 0.222839f, -0.019167f,
        -0.133176f, -0.276216f, -0.031998f, 0.117290f, 0.177827f, -0.059973f,
        -0.064744f, -0.117040f, -0.155482f, -0.099531f, 0.164121f, -0.026682f,
        -0.093810f, 0.238993f, -0.006506f, 0.007830f, 0.065819f, -0.203643f,
        -0.100925f, -0.053652f, -0.130770f, 0.026277f, 0.131796f, 0.032742f,
        0.127186f, 0.116694f, -0.161122f, -0.279773f, -0.252515f, -0.002638f,
        0.042812f, 0.096776f, -0.123280f, 0.064858f, -0.010455f, -0.219760f,
        -0.239331f, -0.104363f, -0.058022f, -0.053584f, 0.025611f, 0.005129f,
        -0.100418f, -0.045712f, -0.194418f, -0.126366f, -0.030530f, 0.051168f,
        0.215959f, 0.172402f, -0.054700f, -0.185995f, -0.278360f, -0.193693f,
        -0.040309f, 0.003735f, -0.007770f, 0.123556f, 0.190179f, -0.077315f,
        0.117403f, 0.212942f, 0.012160f, 0.000113f, 0.027331f, 0.040202f,
        0.033293f, 0.219438f, 0.184174f, 0.259349f, 0.311206f, 0.082547f,
        -0.047875f, -0.078417f, 0.010746f, 0.082620f, 0.311931f, 0.307605f,
        0.003863f, 0.021405f, -0.026388f, -0.019572f, 0.020582f, -0.059353f,
        0.025199f, 0.261319f, 0.086316f, 0.143614f, 0.107780f, 0.003900f,
        -0.188397f, -0.038563f, -0.106045f, -0.125154f, -0.010509f, 0.054021f,
        0.242130f, 0.279152f, 0.215546f, 0.346995f, 0.440856f, 0.237452f,
        0.234154f, 0.301646f, 0.168929f, -0.208358f, -0.126848f, 0.010260f,
        0.121018f, -0.062975f, -0.052848f, 0.050341f, -0.061103f, -0.266482f,
        0.107186f, 0.140221f, 0.280065f, 0.287889f, 0.373198f, 0.151596f,
        0.013593f, 0.115616f, 0.014616f, -0.281710f, -0.237597f, -0.117305f,
        -0.000034f, -0.136739f, -0.196275f, -0.095225f, -0.125310f, -0.250514f,
        0.236804f, -0.071805f, -0.037421f, 0.048230f, 0.321596f, 0.063632f,
        0.024039f, -0.029133f, 0.230983f, 0.160593f, -0.154355f, -0.013086f,
        -0.079929f, 0.094692f, 0.160391f, 0.180239f, 0.053895f, 0.100759f,
        0.288631f, 0.038191f, 0.181692f, 0.229682f, 0.440166f, 0.063401f,
        0.006273f, 0.020865f, 0.338695f, 0.256244f, -0.043927f, 0.115617f,
        0.003296f, 0.173965f, 0.021318f, -0.040936f, -0.118932f, 0.182380f,
        0.235922f, -0.053233f, -0.015053f, -0.101057f, 0.095341f, 0.051111f,
        0.161831f, 0.032614f, 0.159496f, 0.072375f, 0.025089f, 0.023748f,
        0.029151f, 0.161284f, -0.117717f, -0.036191f, -0.176822f, -0.162006f,
        0.226542f, -0.078329f, 0.043079f, -0.119172f, 0.054614f, -0.101365f,
        -0.064541f, -0.115304f, 0.135170f, 0.298872f, 0.098060f, 0.089428f,
        -0.007497f, 0.110391f, -0.028824f, 0.020835f, -0.036804f, 0.125411f,
        0.192105f, -0.048931f, 0.003086f, -0.010681f, 0.074698f, -0.016263f,
        0.096063f, 0.060267f, -0.007277f, 0.139139f, -0.080635f, 0.036628f,
        0.086058f, 0.131979f, 0.085707f, 0.025301f, 0.226094f, 0.194759f,
        0.042193f, -0.157846f, -0.068402f, -0.141450f, -0.112659f, -0.076305f,
        -0.069085f, -0.114332f, -0.102005f, 0.132193f, -0.067042f, 0.106643f,
        0.198964f, 0.171616f, 0.167237f, -0.033730f, -0.026755f, 0.083621f,
        0.149459f, -0.002799f, -0.000318f, 0.011753f, 0.065889f, -0.089375f,
        -0.049610f, 0.224579f, 0.216548f, -0.034908f, -0.017851f, -0.088144f,
        0.007530f, 0.240268f, 0.073270f, 0.013263f, 0.175323f, 0.012082f,
        0.093993f, 0.015282f, 0.105854f, 0.107990f, 0.077798f, -0.096166f,
        -0.079607f, 0.177820f, 0.142392f, 0.033337f, -0.078100f, -0.081616f,
        -0.046993f, 0.139459f, 0.020272f, -0.123161f, 0.175269f, 0.105217f,
        0.057328f, 0.080909f, -0.012612f, -0.097081f, 0.082060f, -0.096716f,
        -0.063921f, 0.201884f, 0.128166f, -0.035051f, -0.032227f, -0.068139f,
        -0.115915f, 0.095080f, -0.086007f, -0.067543f, 0.030776f, 0.032712f,
        0.088937f, 0.054336f, -0.039329f, -0.114022f, 0.171672f, -0.112321f,
        -0.217646f, 0.065186f, 0.060223f, 0.192174f, 0.055580f, -0.131107f,
        -0.144338f, 0.056730f, -0.034707f, -0.081616f, -0.135298f, -0.000614f,
        0.087189f, 0.014614f, 0.067709f, 0.107689f, 0.225780f, 0.084361f,
        -0.008544f, 0.051649f, -0.048369f, -0.037739f, -0.060710f, 0.002654f,
        0.016935f, 0.085563f, -0.015961f, -0.019265f, 0.111788f, 0.062376f,
        0.202019f, 0.047713f, 0.042261f, 0.069716f, 0.242913f, 0.021052f,
        -0.072812f, -0.155920f, -0.026436f, 0.035621f, -0.079300f, -0.028787f,
        -0.048329f, 0.084718f, -0.060565f, -0.083750f, -0.164075f, -0.040742f,
        -0.086219f, 0.015271f, -0.005204f, -0.016038f, 0.045816f, -0.050433f,
        -0.077652f, 0.117109f, 0.009611f, -0.009045f, -0.008634f, -0.055373f,
        -0.085968f, 0.028527f, -0.054736f, -0.168089f, 0.175839f, 0.071205f,
        -0.023603f, 0.037907f, -0.004561f, -0.022634f, 0.123831f, 0.094469f,
        -0.072920f, -0.133642f, -0.014032f, -0.142754f, -0.026999f, -0.199409f,
        0.013268f, 0.226989f, 0.048650f, -0.170988f, -0.050141f, 0.007880f,
        0.061880f, 0.019078f, -0.043578f, -0.038139f, 0.134814f, 0.054097f,
        -0.081670f, 0.176838f, 0.047920f, -0.038176f, 0.050406f, -0.107181f,
        -0.036279f, 0.027060f, 0.081594f, -0.002820f, 0.090507f, -0.033338f,
        -0.059571f, 0.013404f, -0.099860f, 0.073371f, 0.342805f, 0.098305f,
        -0.150910f, -0.020822f, -0.056960f, 0.046262f, -0.043413f, -0.149405f,
        -0.129105f, -0.010899f, -0.014229f, -0.179949f, -0.113044f, -0.049468f,
        -0.065513f, 0.090269f, -0.011919f, 0.087846f, 0.095796f, 0.146127f,
        0.101599f, 0.078066f, -0.084348f, -0.100002f, -0.020134f, -0.050169f,
        0.062122f, 0.014640f, 0.019143f, 0.036543f, 0.180924f, -0.013976f,
        -0.066768f, -0.001090f, -0.070419f, -0.004839f, -0.001504f, 0.034483f,
        -0.044954f, -0.050336f, -0.088638f, -0.174782f, -0.116082f, -0.205507f,
        0.015587f, -0.042839f, -0.096879f, -0.144097f, -0.050268f, -0.196796f,
        0.109639f, 0.271411f, 0.173732f, 0.108070f, 0.156437f, 0.124255f,
        0.097242f, 0.238693f, 0.083941f, 0.109105f, 0.223940f, 0.267188f,
        0.027385f, 0.025819f, 0.125070f, 0.093738f, 0.040353f, 0.038645f,
        -0.012730f, 0.144063f, 0.052931f, -0.009138f, 0.084193f, 0.160272f,
        -0.041366f, 0.011951f, -0.121446f, -0.106713f, -0.047566f, 0.047984f,
        -0.255224f, -0.076116f, 0.098685f, -0.150845f, -0.171513f, -0.156590f,
        0.058331f, 0.187493f, 0.413018f, 0.554265f, 0.372242f, 0.237943f,
        0.124571f, 0.110829f, 0.010322f, -0.174477f, -0.067627f, -0.001979f,
        0.142913f, 0.040597f, 0.019907f, 0.025963f, -0.043585f, -0.120732f,
        0.099937f, 0.091059f, 0.247307f, 0.204226f, -0.042753f, -0.068580f,
        -0.119002f, 0.026722f, 0.034853f, -0.060934f, -0.025054f, -0.093026f,
        -0.035372f, -0.233209f, -0.049869f, -0.039151f, -0.022279f, -0.065380f,
        -9.063785f
    };
    return std::vector<float>(detector, detector + sizeof(detector) / sizeof(detector[0]));
}




std::vector<float> cv::ocl::HOGDescriptor::getPeopleDetector64x128()
{
    static const float detector[] =
    {
        0.05359386f, -0.14721455f, -0.05532170f, 0.05077307f,
        0.11547081f, -0.04268804f, 0.04635834f, -0.05468199f, 0.08232084f,
        0.10424068f, -0.02294518f, 0.01108519f, 0.01378693f, 0.11193510f,
        0.01268418f, 0.08528346f, -0.06309239f, 0.13054633f, 0.08100729f,
        -0.05209739f, -0.04315529f, 0.09341384f, 0.11035026f, -0.07596218f,
        -0.05517511f, -0.04465296f, 0.02947334f, 0.04555536f,
        -3.55954492e-003f, 0.07818956f, 0.07730991f, 0.07890715f, 0.06222893f,
        0.09001380f, -0.03574381f, 0.03414327f, 0.05677258f, -0.04773581f,
        0.03746637f, -0.03521175f, 0.06955440f, -0.03849038f, 0.01052293f,
        0.01736112f, 0.10867710f, 0.08748853f, 3.29739624e-003f, 0.10907028f,
        0.07913758f, 0.10393070f, 0.02091867f, 0.11594022f, 0.13182420f,
        0.09879354f, 0.05362710f, -0.06745391f, -7.01260753e-003f,
        5.24702156e-003f, 0.03236255f, 0.01407916f, 0.02207983f, 0.02537322f,
        0.04547948f, 0.07200756f, 0.03129894f, -0.06274468f, 0.02107014f,
        0.06035208f, 0.08636236f, 4.53164103e-003f, 0.02193363f, 0.02309801f,
        0.05568166f, -0.02645093f, 0.04448695f, 0.02837519f, 0.08975694f,
        0.04461516f, 0.08975355f, 0.07514391f, 0.02306982f, 0.10410084f,
        0.06368385f, 0.05943464f, 4.58420580e-003f, 0.05220337f, 0.06675851f,
        0.08358569f, 0.06712101f, 0.06559004f, -0.03930482f, -9.15936660e-003f,
        -0.05897915f, 0.02816453f, 0.05032348f, 0.06780671f, 0.03377650f,
        -6.09417039e-004f, -0.01795146f, -0.03083684f, -0.01302475f,
        -0.02972313f, 7.88706727e-003f, -0.03525961f, -2.50397739e-003f,
        0.05245084f, 0.11791293f, -0.02167498f, 0.05299332f, 0.06640524f,
        0.05190265f, -8.27316567e-003f, 0.03033127f, 0.05842173f,
        -4.01050318e-003f, -6.25105947e-003f, 0.05862958f, -0.02465461f,
        0.05546781f, -0.08228195f, -0.07234028f, 0.04640540f, -0.01308254f,
        -0.02506191f, 0.03100746f, -0.04665651f, -0.04591486f, 0.02949927f,
        0.06035462f, 0.02244646f, -0.01698639f, 0.01040041f, 0.01131170f,
        0.05419579f, -0.02130277f, -0.04321722f, -0.03665198f, 0.01126490f,
        -0.02606488f, -0.02228328f, -0.02255680f, -0.03427236f,
        -7.75165204e-003f, -0.06195229f, 8.21638294e-003f, 0.09535975f,
        -0.03709979f, -0.06942501f, 0.14579427f, -0.05448192f, -0.02055904f,
        0.05747357f, 0.02781788f, -0.07077577f, -0.05178314f, -0.10429011f,
        -0.11235505f, 0.07529039f, -0.07559302f, -0.08786739f, 0.02983843f,
        0.02667585f, 0.01382199f, -0.01797496f, -0.03141199f, -0.02098101f,
        0.09029204f, 0.04955018f, 0.13718739f, 0.11379953f, 1.80019124e-003f,
        -0.04577610f, -1.11108483e-003f, -0.09470536f, -0.11596080f,
        0.04489342f, 0.01784211f, 3.06850672e-003f, 0.10781866f,
        3.36498418e-003f, -0.10842580f, -0.07436839f, -0.10535070f,
        -0.01866805f, 0.16057891f, -5.07316366e-003f, -0.04295658f,
        -5.90488780e-003f, 8.82003549e-003f, -0.01492646f, -0.05029279f,
        -0.12875880f, 8.78831954e-004f, -0.01297184f, -0.07592774f,
        -0.02668831f, -6.93787413e-004f, 0.02406698f, -0.01773298f,
        -0.03855745f, -0.05877856f, 0.03259695f, 0.12826584f, 0.06292590f,
        -4.10733931e-003f, 0.10996531f, 0.01332991f, 0.02088735f, 0.04037504f,
        -0.05210760f, 0.07760046f, 0.06399347f, -0.05751930f, -0.10053057f,
        0.07505023f, -0.02139782f, 0.01796176f, 2.34400877e-003f, -0.04208319f,
        0.07355055f, 0.05093350f, -0.02996780f, -0.02219072f, 0.03355330f,
        0.04418742f, -0.05580705f, -0.05037573f, -0.04548179f, 0.01379514f,
        0.02150671f, -0.02194211f, -0.13682702f, 0.05464972f, 0.01608082f,
        0.05309116f, 0.04701022f, 1.33690401e-003f, 0.07575664f, 0.09625306f,
        8.92647635e-003f, -0.02819123f, 0.10866830f, -0.03439325f,
        -0.07092371f, -0.06004780f, -0.02712298f, -7.07467366e-003f,
        -0.01637020f, 0.01336790f, -0.10313606f, 0.04906582f, -0.05732445f,
        -0.02731079f, 0.01042235f, -0.08340668f, 0.03686501f, 0.06108340f,
        0.01322748f, -0.07809529f, 0.03774724f, -0.03413248f, -0.06096525f,
        -0.04212124f, -0.07982176f, -1.25973229e-003f, -0.03045501f,
        -0.01236493f, -0.06312395f, 0.04789570f, -0.04602066f, 0.08576570f,
        0.02521080f, 0.02988098f, 0.10314583f, 0.07060035f, 0.04520544f,
        -0.04426654f, 0.13146530f, 0.08386490f, 0.02164590f, -2.12280243e-003f,
        -0.03686353f, -0.02074944f, -0.03829959f, -0.01530596f, 0.02689708f,
        0.11867401f, -0.06043470f, -0.02785023f, -0.04775074f, 0.04878745f,
        0.06350956f, 0.03494788f, 0.01467400f, 1.17890188e-003f, 0.04379614f,
        2.03681854e-003f, -0.03958609f, -0.01072688f, 6.43705716e-003f,
        0.02996500f, -0.03418507f, -0.01960307f, -0.01219154f,
        -4.37000440e-003f, -0.02549453f, 0.02646318f, -0.01632513f,
        6.46516960e-003f, -0.01929734f, 4.78711911e-003f, 0.04962371f,
        0.03809111f, 0.07265724f, 0.05758125f, -0.03741554f, 0.01648608f,
        -8.45285598e-003f, 0.03996826f, -0.08185477f, 0.02638875f,
        -0.04026615f, -0.02744674f, -0.04071517f, 1.05096330e-003f,
        -0.04741232f, -0.06733172f, 8.70434940e-003f, -0.02192543f,
        1.35350740e-003f, -0.03056974f, -0.02975521f, -0.02887780f,
        -0.01210713f, -0.04828526f, -0.09066251f, -0.09969629f, -0.03665164f,
        -8.88111943e-004f, -0.06826669f, -0.01866150f, -0.03627640f,
        -0.01408288f, 0.01874239f, -0.02075835f, 0.09145175f, -0.03547291f,
        0.05396780f, 0.04198981f, 0.01301925f, -0.03384354f, -0.12201976f,
        0.06830920f, -0.03715654f, 9.55848210e-003f, 5.05685573e-003f,
        0.05659294f, 3.90764466e-003f, 0.02808490f, -0.05518097f, -0.03711621f,
        -0.02835565f, -0.04420464f, -0.01031947f, 0.01883466f,
        -8.49525444e-003f, -0.09419250f, -0.01269387f, -0.02133371f,
        -0.10190815f, -0.07844430f, 2.43644323e-003f, -4.09610150e-003f,
        0.01202551f, -0.06452291f, -0.10593818f, -0.02464746f, -0.02199699f,
        -0.07401930f, 0.07285886f, 8.87513801e-004f, 9.97662079e-003f,
        8.46779719e-003f, 0.03730333f, -0.02905126f, 0.03573337f, -0.04393689f,
        -0.12014472f, 0.03176554f, -2.76015815e-003f, 0.10824566f, 0.05090732f,
        -3.30179278e-003f, -0.05123822f, 5.04784798e-003f, -0.05664124f,
        -5.99415926e-003f, -0.05341901f, -0.01221393f, 0.01291318f,
        9.91760660e-003f, -7.56987557e-003f, -0.06193124f, -2.24549137e-003f,
        0.01987562f, -0.02018840f, -0.06975540f, -0.06601523f, -0.03349112f,
        -0.08910118f, -0.03371435f, -0.07406893f, -0.02248047f, -0.06159951f,
        2.77751544e-003f, -0.05723337f, -0.04792468f, 0.07518548f,
        2.77279224e-003f, 0.04211938f, 0.03100502f, 0.05278448f, 0.03954679f,
        -0.03006846f, -0.03851741f, -0.02792403f, -0.02875333f, 0.01531280f,
        0.02186953f, -0.01989829f, 2.50679464e-003f, -0.10258728f,
        -0.04785743f, -0.02887216f, 3.85063468e-003f, 0.01112236f,
        8.29218887e-003f, -0.04822981f, -0.04503597f, -0.03713100f,
        -0.06988008f, -0.11002295f, -2.69209221e-003f, 1.85383670e-003f,
        -0.05921049f, -0.06105053f, -0.08458050f, -0.04527602f,
        8.90329306e-004f, -0.05875023f, -2.68602883e-003f, -0.01591195f,
        0.03631859f, 0.05493166f, 0.07300330f, 5.53333294e-003f, 0.06400407f,
        0.01847740f, -5.76280477e-003f, -0.03210877f, 4.25160583e-003f,
        0.01166520f, -1.44864211e-003f, 0.02253744f, -0.03367080f, 0.06983195f,
        -4.22323542e-003f, -8.89401045e-003f, -0.07943393f, 0.05199728f,
        0.06065201f, 0.04133492f, 1.44032843e-003f, -0.09585235f, -0.03964731f,
        0.04232114f, 0.01750465f, -0.04487902f, -7.59733608e-003f, 0.02011171f,
        0.04673622f, 0.09011173f, -0.07869188f, -0.04682482f, -0.05080139f,
        -3.99383716e-003f, -0.05346331f, 0.01085723f, -0.03599333f,
        -0.07097908f, 0.03551549f, 0.02680387f, 0.03471529f, 0.01790393f,
        0.05471273f, 9.62048303e-003f, -0.03180215f, 0.05864431f, 0.02330614f,
        0.01633144f, -0.05616681f, -0.10245429f, -0.08302189f, 0.07291322f,
        -0.01972590f, -0.02619633f, -0.02485327f, -0.04627592f,
        1.48853404e-003f, 0.05514185f, -0.01270860f, -0.01948900f, 0.06373586f,
        0.05002292f, -0.03009798f, 8.76216311e-003f, -0.02474238f,
        -0.05504891f, 1.74034527e-003f, -0.03333667f, 0.01524987f, 0.11663762f,
        -1.32344989e-003f, -0.06608453f, 0.05687166f, -6.89525274e-004f,
        -0.04402352f, 0.09450210f, -0.04222684f, -0.05360983f, 0.01779531f,
        0.02561388f, -0.11075410f, -8.77790991e-003f, -0.01099504f,
        -0.10380266f, 0.03103457f, -0.02105741f, -0.07371717f, 0.05146710f,
        0.10581432f, -0.08617968f, -0.02892107f, 0.01092199f, 0.14551543f,
        -2.24320893e-003f, -0.05818033f, -0.07390742f, 0.05701261f,
        0.12937020f, -0.04986651f, 0.10182415f, 0.05028650f, 0.12515625f,
        0.09175041f, 0.06404983f, 0.01523394f, 0.09460562f, 0.06106631f,
        -0.14266998f, -0.02926703f, 0.02762171f, 0.02164151f,
        -9.58488265e-004f, -0.04231362f, -0.09866509f, 0.04322244f,
        0.05872034f, -0.04838847f, 0.06319253f, 0.02443798f, -0.03606876f,
        9.38737206e-003f, 0.04289991f, -0.01027411f, 0.08156885f, 0.08751175f,
        -0.13191354f, 8.16054735e-003f, -0.01452161f, 0.02952677f, 0.03615945f,
        -2.09128903e-003f, 0.02246693f, 0.09623287f, 0.09412123f, -0.02924758f,
        -0.07815186f, -0.02203079f, -2.02566991e-003f, 0.01094733f,
        -0.01442332f, 0.02838561f, 0.11882371f, 7.28798332e-003f, -0.10345965f,
        0.07561217f, -0.02049661f, 4.44177445e-003f, 0.01609347f, -0.04893158f,
        -0.08758243f, -7.67420698e-003f, 0.08862378f, 0.06098121f, 0.06565887f,
        7.32981879e-003f, 0.03558407f, -0.03874352f, -0.02490055f,
        -0.06771075f, 0.09939223f, -0.01066077f, 0.01382995f, -0.07289080f,
        7.47184316e-003f, 0.10621431f, -0.02878659f, 0.02383525f, -0.03274646f,
        0.02137008f, 0.03837290f, 0.02450992f, -0.04296818f, -0.02895143f,
        0.05327370f, 0.01499020f, 0.04998732f, 0.12938657f, 0.09391870f,
        0.04292390f, -0.03359194f, -0.06809492f, 0.01125796f, 0.17290455f,
        -0.03430733f, -0.06255233f, -0.01813114f, 0.11726857f, -0.06127599f,
        -0.08677909f, -0.03429872f, 0.04684938f, 0.08161420f, 0.03538774f,
        0.01833884f, 0.11321855f, 0.03261845f, -0.04826299f, 0.01752407f,
        -0.01796414f, -0.10464549f, -3.30041884e-003f, 2.29343961e-004f,
        0.01457292f, -0.02132982f, -0.02602923f, -9.87351313e-003f,
        0.04273872f, -0.02103316f, -0.07994065f, 0.02614958f, -0.02111666f,
        -0.06964913f, -0.13453490f, -0.06861878f, -6.09341264e-003f,
        0.08251446f, 0.15612499f, 2.46531400e-003f, 8.88424646e-003f,
        -0.04152999f, 0.02054853f, 0.05277953f, -0.03087788f, 0.02817579f,
        0.13939077f, 0.07641046f, -0.03627627f, -0.03015098f, -0.04041540f,
        -0.01360690f, -0.06227205f, -0.02738223f, 0.13577610f, 0.15235767f,
        -0.05392922f, -0.11175954f, 0.02157129f, 0.01146481f, -0.05264937f,
        -0.06595174f, -0.02749175f, 0.11812254f, 0.17404149f, -0.06137035f,
        -0.11003478f, -0.01351621f, -0.01745916f, -0.08577441f, -0.04469909f,
        -0.06106115f, 0.10559758f, 0.20806813f, -0.09174948f, 7.09621934e-004f,
        0.03579374f, 0.07215115f, 0.02221742f, 0.01827742f, -7.90785067e-003f,
        0.01489554f, 0.14519960f, -0.06425831f, 0.02990399f, -1.80181325e-003f,
        -0.01401528f, -0.04171134f, -3.70530109e-003f, -0.09090481f,
        0.09520713f, 0.08845516f, -0.02651753f, -0.03016730f, 0.02562448f,
        0.03563816f, -0.03817881f, 0.01433385f, 0.02256983f, 0.02872120f,
        0.01001934f, -0.06332260f, 0.04338406f, 0.07001807f, -0.04705722f,
        -0.07318907f, 0.02630457f, 0.03106382f, 0.06648342f, 0.10913180f,
        -0.01630815f, 0.02910308f, 0.02895109f, 0.08040254f, 0.06969310f,
        0.06797734f, 6.08639978e-003f, 4.16588830e-003f, 0.08926726f,
        -0.03123648f, 0.02700146f, 0.01168734f, -0.01631594f, 4.61015804e-003f,
        8.51359498e-003f, -0.03544224f, 0.03571994f, 4.29766066e-003f,
        -0.01970077f, -8.79793242e-003f, 0.09607988f, 0.01544222f,
        -0.03923707f, 0.07308586f, 0.06061262f, 1.31683104e-004f,
        -7.98222050e-003f, 0.02399261f, -0.06084389f, -0.02743429f,
        -0.05475523f, -0.04131311f, 0.03559756f, 0.03055342f, 0.02981433f,
        0.14860515f, 0.01766787f, 0.02945257f, 0.04898238f, 0.01026922f,
        0.02811658f, 0.08267091f, 0.02732154f, -0.01237693f, 0.11760156f,
        0.03802063f, -0.03309754f, 5.24957618e-003f, -0.02460510f, 0.02691451f,
        0.05399988f, -0.10133506f, 0.06385437f, -0.01818005f, 0.02259503f,
        0.03573135f, 0.01042848f, -0.04153402f, -0.04043029f, 0.01643575f,
        0.08326677f, 4.61383024e-004f, -0.05308095f, -0.08536223f,
        -1.61011645e-003f, -0.02163720f, -0.01783352f, 0.03859637f,
        0.08498885f, -0.01725216f, 0.08625131f, 0.10995087f, 0.09177644f,
        0.08498347f, 0.07646490f, 0.05580502f, 0.02693516f, 0.09996913f,
        0.09070327f, 0.06667200f, 0.05873008f, -0.02247842f, 0.07772321f,
        0.12408436f, 0.12629253f, -8.41997913e-004f, 0.01477783f, 0.09165990f,
        -2.98401713e-003f, -0.06466447f, -0.07057302f, 2.09516948e-004f,
        0.02210209f, -0.02158809f, -0.08602506f, -0.02284836f,
        4.01876355e-003f, 9.56660323e-003f, -0.02073978f, -0.04635138f,
        -7.59423291e-003f, -0.01377393f, -0.04559359f, -0.13284740f,
        -0.08671406f, -0.03654395f, 0.01142869f, 0.03287891f, -0.04392983f,
        0.06142959f, 0.17710890f, 0.10385257f, 0.01329137f, 0.10067633f,
        0.12450829f, -0.04476709f, 0.09049144f, 0.04589312f, 0.11167907f,
        0.08587538f, 0.04767583f, 1.67188141e-003f, 0.02359802f, -0.03808852f,
        0.03126272f, -0.01919029f, -0.05698918f, -0.02365112f, -0.06519032f,
        -0.05599358f, -0.07097308f, -0.03301812f, -0.04719102f, -0.02566297f,
        0.01324074f, -0.09230672f, -0.05518232f, -0.04712864f, -0.03380903f,
        -0.06719479f, 0.01183908f, -0.09326738f, 0.01642865f, 0.03789867f,
        -6.61567831e-003f, 0.07796386f, 0.07246574f, 0.04706347f, -0.02523437f,
        -0.01696830f, -0.08068866f, 0.06030888f, 0.10527060f, -0.06611756f,
        0.02977346f, 0.02621830f, 0.01913855f, -0.08479366f, -0.06322418f,
        -0.13570616f, -0.07644490f, 9.31900274e-003f, -0.08095149f,
        -0.10197903f, -0.05204025f, 0.01413151f, -0.07800411f, -0.01885122f,
        -0.07509381f, -0.10136326f, -0.05212355f, -0.09944065f,
        -1.33606605e-003f, -0.06342617f, -0.04178550f, -0.12373723f,
        -0.02832736f, -0.06057501f, 0.05830070f, 0.07604282f, -0.06462587f,
        8.02447461e-003f, 0.11580125f, 0.12332212f, 0.01978462f,
        -2.72378162e-003f, 0.05850752f, -0.04674481f, 0.05148062f,
        -2.62542837e-003f, 0.11253355f, 0.09893716f, 0.09785093f, -0.04659257f,
        -0.01102429f, -0.07002308f, 0.03088913f, -0.02565549f, -0.07671449f,
        3.17443861e-003f, -0.10783514f, -0.02314270f, -0.11089555f,
        -0.01024768f, 0.03116021f, -0.04964825f, 0.02281825f, 5.50005678e-003f,
        -0.08427856f, -0.14685495f, -0.07719755f, -0.13342668f, -0.04525511f,
        -0.09914210f, 0.02588859f, 0.03469279f, 0.04664020f, 0.11688190f,
        0.09647275f, 0.10857815f, -0.01448726f, 0.04299758f, -0.06763151f,
        1.33257592e-003f, 0.14331576f, 0.07574340f, 0.09166205f, 0.05674926f,
        0.11325553f, -0.01106494f, 0.02062161f, -0.11484840f, -0.07492137f,
        -0.02864293f, -0.01275638f, -0.06946032f, -0.10101652f, -0.04113498f,
        -0.02214783f, -0.01273942f, -0.07480393f, -0.10556041f, -0.07622112f,
        -0.09988393f, -0.11453961f, -0.12073903f, -0.09412795f, -0.07146588f,
        -0.04054537f, -0.06127083f, 0.04221122f, 0.07688113f, 0.04099256f,
        0.12663734f, 0.14683802f, 0.21761774f, 0.12525328f, 0.18431792f,
        -1.66402373e-003f, 2.37777247e-003f, 0.01445475f, 0.03509416f,
        0.02654697f, 0.01716739f, 0.05374011f, 0.02944174f, 0.11323927f,
        -0.01485456f, -0.01611330f, -1.85554172e-003f, -0.01708549f,
        -0.05435753f, -0.05302101f, 0.05260378f, -0.03582945f,
        -3.42867890e-004f, 1.36076682e-003f, -0.04436073f, -0.04228432f,
        0.03281291f, -0.05480836f, -0.10197772f, -0.07206279f, -0.10741059f,
        -0.02366946f, 0.10278475f, -2.74783419e-003f, -0.03242477f,
        0.02308955f, 0.02835869f, 0.10348799f, 0.19580358f, 0.10252027f,
        0.08039929f, 0.05525554f, -0.13250865f, -0.14395352f, 3.13586881e-003f,
        -0.03387071f, 8.94669443e-003f, 0.05406157f, -4.97324532e-003f,
        -0.01189114f, 2.82919413e-004f, -0.03901557f, -0.04898705f,
        0.02164520f, -0.01382906f, -0.01850416f, 0.01869347f, -0.02450060f,
        0.02291678f, 0.08196463f, 0.03309153f, -0.10629974f, 0.02473924f,
        0.05344394f, -0.02404823f, -0.03243643f, -5.55244600e-003f,
        -0.08009996f, 0.02811539f, 0.04235742f, 0.01859004f, 0.04902123f,
        -0.01438252f, -0.01526853f, 0.02044195f, -0.05008660f, 0.04244113f,
        0.07611816f, 0.04950470f, -0.06020549f, -4.26026015e-003f, 0.13133512f,
        -0.01438738f, -0.01958807f, -0.04044152f, -0.12425045f,
        2.84353318e-003f, -0.05042776f, -0.09121484f, 7.34345755e-003f,
        0.09388847f, 0.11800314f, 4.72295098e-003f, 4.44378285e-003f,
        -0.07984917f, -0.03613737f, 0.04490915f, -0.02246483f, 0.04681071f,
        0.05240871f, 0.02157206f, -0.04603431f, -0.01197929f, -0.02748779f,
        0.13621049f, 0.08812155f, -0.07802048f, 4.86458559e-003f, -0.01598836f,
        0.01024450f, -0.03463517f, -0.02304239f, -0.08692665f, 0.06655128f,
        0.05785803f, -0.12640759f, 0.02307472f, 0.07337402f, 0.07525434f,
        0.04943763f, -0.02241034f, -0.09978238f, 0.14487994f, -0.06570521f,
        -0.07855482f, 0.02830222f, -5.29603509e-004f, -0.04669895f,
        -0.11822784f, -0.12246452f, -0.15365660f, -0.02969127f, 0.08078201f,
        0.13512598f, 0.11505685f, 0.04740673f, 0.01376022f, -0.05852978f,
        -0.01537809f, -0.05541119f, 0.02491065f, -0.02870786f, 0.02760978f,
        0.23836176f, 0.22347429f, 0.10306466f, -0.06919070f, -0.10132039f,
        -0.20198342f, -0.05040560f, 0.27163076f, 0.36987007f, 0.34540465f,
        0.29095781f, 0.05649706f, 0.04125737f, 0.07505883f, -0.02737836f,
        -8.43431335e-003f, 0.07368195f, 0.01653876f, -0.09402955f,
        -0.09574359f, 0.01474337f, -0.07128561f, -0.03460737f, 0.11438941f,
        0.13752601f, -0.06385452f, -0.06310338f, 8.19548313e-003f, 0.11622470f,
        5.05133113e-003f, -0.07602754f, 0.06695660f, 0.25723928f, 0.09037900f,
        0.28826267f, 0.13165380f, -0.05312614f, -0.02137198f, -0.03442232f,
        -0.06255679f, 0.03899667f, 0.18391028f, 0.26016650f, 0.03374462f,
        0.01860465f, 0.19077586f, 0.18160543f, 3.43634398e-003f, -0.03036782f,
        0.19683038f, 0.35378191f, 0.24968483f, -0.03222649f, 0.28972381f,
        0.43091634f, 0.30778357f, 0.02335266f, -0.09877399f, -6.85245218e-003f,
        0.08945240f, -0.08150686f, 0.02792493f, 0.24806842f, 0.17338486f,
        0.06231801f, -0.10432383f, -0.16653322f, -0.13197899f, -0.08531576f,
        -0.19271527f, -0.13536365f, 0.22240199f, 0.39219588f, 0.26597717f,
        -0.01231649f, 0.01016179f, 0.13379875f, 0.12018334f, -0.04852953f,
        -0.07915270f, 0.07036012f, 3.87723115e-003f, -0.06126805f,
        -0.15015170f, -0.11406515f, -0.08556531f, -0.07429333f, -0.16115491f,
        0.13214062f, 0.25691369f, 0.05697750f, 0.06861912f, -6.02903729e-003f,
        -7.94562511e-003f, 0.04799571f, 0.06695165f, -0.01926842f, 0.06206308f,
        0.13450983f, -0.06381495f, -2.98370165e-003f, -0.03482971f,
        7.53991678e-003f, 0.03895611f, 0.11464261f, 0.01669971f,
        8.27818643e-003f, -7.49160210e-003f, -0.11712562f, -0.10650621f,
        -0.10353880f, -0.04994106f, -7.65618810e-004f, 0.03023767f,
        -0.04759270f, -0.07302686f, -0.05825012f, -0.13156348f, -0.10639747f,
        -0.19393684f, -0.09973683f, -0.07918908f, 4.63177625e-004f,
        -6.61382044e-004f, 0.15853868f, 0.08561199f, -0.07660093f,
        -0.08015265f, -0.06164073f, 0.01882577f, -7.29908410e-004f,
        0.06840892f, 0.03843764f, 0.20274927f, 0.22028814f, -5.26101235e-003f,
        0.01452435f, -0.06331623f, 0.02865064f, 0.05673740f, 0.12171564f,
        0.03837196f, 0.03555467f, -0.02662914f, -0.10280123f, -0.06526285f,
        -0.11066351f, -0.08988424f, -0.10103678f, 8.10526591e-003f,
        5.95238712e-003f, 0.02617721f, -0.01705742f, -0.10897956f,
        -0.08004991f, -0.11271993f, -0.06185647f, -0.06103712f, 0.01597041f,
        -0.05923606f, 0.09410726f, 0.22858568f, 0.03263380f, 0.06772990f,
        -0.09003516f, 0.01017870f, 0.01931688f, 0.08628357f, -0.01430009f,
        0.10954945f, 0.16612452f, -0.02434544f, -0.03310068f, -0.04236627f,
        0.01212392f, -6.15046406e-003f, 0.06954194f, 0.03015283f, 0.01787957f,
        0.02781667f, -0.05561153f, -8.96244217e-003f, -0.04971489f,
        0.07510284f, 0.01775282f, 0.05889897f, -0.07981427f, 0.03647643f,
        -3.73833324e-003f, -0.08894575f, -0.06429435f, -0.08068276f,
        0.03567704f, -0.07131936f, -7.21910037e-003f, -0.09566668f,
        0.17886090f, 0.14911725f, 0.02070032f, -0.05017120f, -0.04992622f,
        0.01570143f, -0.09906903f, 0.06456193f, 0.15329507f, 0.18820767f,
        0.11689861f, -0.01178513f, -0.02225163f, -0.01905318f, 0.10271224f,
        -7.27029052e-003f, 0.11664233f, 0.14796902f, 0.07771893f, 0.02400013f,
        -0.05361797f, -0.01972888f, 0.01376177f, 0.06740040f, -0.06525395f,
        0.05726178f, -0.02404981f, -0.14018567f, -0.02074987f, -0.04621970f,
        -0.04688627f, -0.01842059f, 0.07722727f, -0.04852883f, 0.01529004f,
        -0.19639495f, 0.10817073f, 0.03795860f, -0.09435206f, -0.07984378f,
        -0.03383440f, 0.11081333f, 0.02237366f, 0.12703256f, 0.21613893f,
        0.02918790f, 4.66472283e-003f, -0.10274266f, -0.04854131f,
        -3.46305710e-003f, 0.08652268f, 0.02251546f, 0.09636052f, 0.17180754f,
        -0.09272388f, 4.59174305e-004f, -0.11723048f, -0.12210111f,
        -0.15547538f, 0.07218186f, -0.05297846f, 0.03779940f, 0.05150875f,
        -0.03802310f, 0.03870645f, -0.15250699f, -0.08696499f, -0.02021560f,
        0.04118926f, -0.15177974f, 0.01577647f, 0.10249301f, 7.50041893e-003f,
        0.01721806f, -0.06828983f, -0.02397596f, -0.06598977f, -0.04317593f,
        -0.08064980f, 6.66632550e-003f, 0.03333484f, 0.07093620f, 0.08231064f,
        -0.06577903f, -0.06698844f, -0.06984019f, -0.06508023f, -0.14145090f,
        -0.02393239f, 0.06485303f, 8.83263443e-003f, 0.09251080f, -0.07557579f,
        -0.05067699f, -0.09798748f, -0.06703258f, -0.14056294f, 0.03245994f,
        0.12554143f, 0.01761621f, 0.12980327f, -0.04081950f, -0.11906909f,
        -0.14813015f, -0.08376863f, -0.12200681f, 0.04988137f, 0.05424247f,
        -3.90952639e-003f, 0.03255733f, -0.12717837f, -0.07461493f,
        -0.05703964f, -0.01736189f, -0.08026433f, -0.05433894f, -0.01719359f,
        0.02886275f, 0.01772653f, -0.09163518f, 3.57789593e-003f, -0.10129993f,
        -0.02653764f, -0.08131415f, -0.03847986f, -7.62157550e-004f,
        0.06486648f, 0.19675669f, -0.04919156f, -0.07059129f, -0.04857785f,
        -0.01042383f, -0.08328653f, 0.03660302f, -0.03696846f, 0.04969259f,
        0.08241162f, -0.12514858f, -0.06122676f, -0.03750202f,
        6.52989605e-003f, -0.10247213f, 0.02568346f, 4.51781414e-003f,
        -0.03734229f, -0.01131264f, -0.05412074f, 8.89345480e-004f,
        -0.12388977f, -0.05959237f, -0.12418608f, -0.06151643f, -0.07310260f,
        0.02441575f, 0.07023528f, -0.07548289f, -7.57147965e-004f,
        -0.09061348f, -0.08112976f, -0.06920306f, 9.54394229e-003f,
        -0.01219902f, 1.21273217e-003f, -8.88989680e-003f, -0.08309301f,
        -0.04552661f, -0.10739882f, -0.05691034f, -0.13928030f, 0.09027749f,
        0.15123098f, 0.03175976f, 0.17763577f, 3.29913251e-004f, 0.05151888f,
        -0.09844074f, -0.09475287f, -0.08571247f, 0.16241577f, 0.19336018f,
        8.57454538e-003f, 0.11474732f, -0.01493934f, 0.03352379f, -0.08966240f,
        -0.02322310f, 0.02663568f, 0.05448750f, -0.03536883f, -0.07210463f,
        -0.06807277f, -0.03121621f, -0.05932408f, -0.17282860f, -0.15873498f,
        -0.04956378f, 0.01603377f, -0.12385946f, 0.13878587f, 0.21468069f,
        0.13510075f, 0.20992437f, 0.08845878f, 0.08104013f, 0.03754176f,
        0.12173114f, 0.11103114f, 0.10643122f, 0.13941477f, 0.11640384f,
        0.14786847f, 0.01218238f, 0.01160753f, 0.03547940f, 0.08794311f,
        -0.01695384f, -0.07692261f, -0.08236158f, 6.79194089e-003f,
        -0.02458403f, 0.13022894f, 0.10953187f, 0.09857773f, 0.04735930f,
        -0.04353498f, -0.15173385f, -0.17904443f, -0.10450364f, -0.13418166f,
        -0.06633098f, -0.03170381f, -0.06839000f, -0.11350126f, -0.06983913f,
        0.19083543f, 0.17604128f, 0.07730632f, 0.10022651f, 0.36428109f,
        0.28291923f, 0.12688625f, 0.15942036f, 0.14064661f, -0.11201853f,
        -0.13969108f, -0.09088077f, -0.14107047f, 0.05117374f,
        -2.63348082e-003f, -0.10794610f, -0.09715455f, -0.05284977f,
        0.01565668f, 0.05031200f, 0.07021113f, -0.02963028f, 0.01766960f,
        0.08333644f, -0.03211382f, 4.90096770e-003f, 0.05186674f, -0.05045737f,
        -0.09624767f, -0.02525997f, 0.06916669f, 0.01213916f, 0.05333899f,
        -0.03443280f, -0.10055527f, -0.06291115f, 5.42851724e-003f,
        -6.30360236e-003f, 0.02270257f, -0.01769792f, 0.03273688f, 0.07746078f,
        7.77099328e-003f, 0.05041346f, 0.01648103f, -0.02321534f, -0.09930186f,
        -0.02293853f, 0.02034990f, -0.08324204f, 0.08510064f, -0.03732836f,
        -0.06465405f, -0.06086946f, 0.13680504f, -0.11469388f, -0.03896406f,
        -0.07142810f, 2.67581246e-003f, -0.03639632f, -0.09849060f,
        -0.11014334f, 0.17489147f, 0.17610909f, -0.16091567f, -0.07248894f,
        0.01567141f, 0.23742996f, 0.07552249f, -0.06270349f, -0.07303379f,
        0.25442186f, 0.16903116f, -0.08168741f, -0.05913896f, -0.03954096f,
        6.81776879e-003f, -0.05615319f, -0.07303037f, -0.12176382f,
        0.12385108f, 0.22084464f, -0.05543206f, -0.03310431f, 0.05731593f,
        0.19481890f, 0.04016430f, -0.06480758f, -0.12353460f, 0.18733442f,
        -0.09631214f, -0.11192076f, 0.12404587f, 0.15671748f, 0.19256128f,
        0.10895617f, 0.03391477f, -0.13032004f, -0.05626907f, -0.09025607f,
        0.23485197f, 0.27812332f, 0.26725492f, 0.07255980f, 0.16565137f,
        0.22388470f, 0.07441066f, -0.21003133f, -0.08075339f, -0.15031935f,
        0.07023834f, 0.10872041f, 0.18156518f, 0.20037253f, 0.13571967f,
        -0.11915682f, -0.11131983f, -0.18878011f, 0.06074620f, 0.20578890f,
        0.12413109f, 0.03930207f, 0.29176015f, 0.29502738f, 0.27856228f,
        -0.01803601f, 0.16646385f, 0.19268319f, 0.01900682f, 0.06026287f,
        2.35868432e-003f, 0.01558199f, 0.02707230f, 0.11383014f, 0.12103992f,
        0.03907350f, 0.04637353f, 0.09020995f, 0.11919726f, -3.63007211e-003f,
        0.02220155f, 0.10336831f, 0.17351882f, 0.12259731f, 0.18983354f,
        0.15736865f, 0.01160725f, -0.01690723f, -9.69582412e-004f, 0.07213813f,
        0.01161613f, 0.17864859f, 0.24486147f, 0.18208991f, 0.20177495f,
        0.05972528f, -8.93934630e-003f, -0.02316955f, 0.14436610f, 0.14114498f,
        0.05520950f, 0.06353590f, -0.19124921f, 0.10174713f, 0.29414919f,
        0.26448128f, 0.09344960f, 0.15284036f, 0.19797507f, 0.11369792f,
        -0.12722753f, -0.21396367f, -0.02008235f, -0.06566695f, -0.01662150f,
        -0.03937003f, 0.04778343f, 0.05017274f, -0.02299062f, -0.20208496f,
        -0.06395898f, 0.13721776f, 0.22544557f, 0.14888357f, 0.08687132f,
        0.27088094f, 0.32206613f, 0.09782200f, -0.18523243f, -0.17232181f,
        -0.01041531f, 0.04008654f, 0.04199702f, -0.08081299f, -0.03755421f,
        -0.04809646f, -0.05222081f, -0.21709201f, -0.06622940f, 0.02945281f,
        -0.04600435f, -0.05256077f, -0.08432942f, 0.02848100f, 0.03490564f,
        8.28621630e-003f, -0.11051246f, -0.11210597f, -0.01998289f,
        -0.05369405f, -0.08869293f, -0.18799506f, -0.05436598f, -0.05011634f,
        -0.05419716f, -0.06151857f, -0.10827805f, 0.04346735f, 0.04016083f,
        0.01520820f, -0.12173316f, -0.04880285f, -0.01101406f, 0.03250847f,
        -0.06009551f, -0.03082932f, -0.02295134f, -0.06856834f, -0.08775249f,
        -0.23793389f, -0.09174541f, -0.05538322f, -0.04321031f, -0.11874759f,
        -0.04221844f, -0.06070468f, 0.01194489f, 0.02608565f, -0.03892140f,
        -0.01643151f, -0.02602034f, -0.01305472f, 0.03920100f, -0.06514261f,
        0.01126918f, -6.27710763e-003f, -0.02720047f, -0.11133634f,
        0.03300330f, 0.02398472f, 0.04079665f, -0.10564448f, 0.05966159f,
        0.01195221f, -0.03179441f, -0.01692590f, -0.06177841f, 0.01841576f,
        -5.51078189e-003f, -0.06821765f, -0.03191888f, -0.09545476f,
        0.03030550f, -0.04896152f, -0.02914624f, -0.13283344f, -0.04783419f,
        6.07836898e-003f, -0.01449538f, -0.13358212f, -0.09687774f,
        -0.02813793f, 0.01213498f, 0.06650011f, -0.02039067f, 0.13356198f,
        0.05986415f, -9.12760664e-003f, -0.18780160f, -0.11992817f,
        -0.06342237f, 0.01229534f, 0.07143231f, 0.10713009f, 0.11085765f,
        0.06569190f, -0.02956399f, -0.16288325f, -0.13993549f, -0.01292515f,
        0.03833013f, 0.09130384f, -0.05086257f, 0.05617329f, -0.03896667f,
        -0.06282311f, -0.11490010f, -0.14264110f, -0.04530499f, 0.01598189f,
        0.09167797f, 0.08663294f, 0.04885277f, -0.05741219f, -0.07565769f,
        -0.17136464f, -0.02619422f, -0.02477579f, 0.02679587f, 0.11621952f,
        0.08788391f, 0.15520640f, 0.04709549f, 0.04504483f, -0.10214074f,
        -0.12293372f, -0.04820546f, -0.05484834f, 0.05473754f, 0.07346445f,
        0.05577277f, -0.08209965f, 0.03462975f, -0.20962234f, -0.09324598f,
        3.79481679e-003f, 0.03617633f, 0.16742408f, 0.07058107f, 0.10204960f,
        -0.06795346f, 3.22807301e-003f, -0.12589309f, -0.17496960f,
        0.02078314f, -0.07694324f, 0.12184640f, 0.08997164f, 0.04793497f,
        -0.11383379f, -0.08046359f, -0.25716835f, -0.08080962f,
        6.80711539e-003f, -0.02930280f, -3.04938294e-003f, -0.11106286f,
        -0.04628860f, -0.07821649f, 7.70127494e-003f, -0.10247706f,
        1.21042714e-003f, 0.20573859f, -0.03241005f, 8.42972286e-003f,
        0.01946464f, -0.01197973f, -0.14579976f, 0.04233614f,
        -4.14096704e-003f, -0.06866436f, -0.02431862f, -0.13529138f,
        1.25891645e-003f, -0.11425111f, -0.04303651f, -0.01694815f,
        0.05720210f, -0.16040207f, 0.02772896f, 0.05498345f, -0.15010567f,
        0.01450866f, 0.02350303f, -0.04301004f, -0.04951802f, 0.21702233f,
        -0.03159155f, -0.01963303f, 0.18232647f, -0.03263875f,
        -2.88476888e-003f, 0.01587562f, -1.94303901e-003f, -0.07789494f,
        0.04674156f, -6.25576358e-003f, 0.08925962f, 0.21353747f, 0.01254677f,
        -0.06999976f, -0.05931328f, -0.01884327f, -0.04306272f, 0.11794136f,
        0.03842728f, -0.03907030f, 0.05636114f, -0.09766009f, -0.02104000f,
        8.72711372e-003f, -0.02736877f, -0.05112274f, 0.16996814f, 0.02955785f,
        0.02094014f, 0.08414304f, -0.03335762f, -0.03617457f, -0.05808248f,
        -0.08872101f, 0.02927705f, 0.27077839f, 0.06075108f, 0.07478261f,
        0.15282831f, -0.03908454f, -0.05101782f, -9.51998029e-003f,
        -0.03272416f, -0.08735625f, 0.07633440f, -0.07185312f, 0.13841286f,
        0.07812646f, -0.12901451f, -0.05488589f, -0.05644578f, -0.03290703f,
        -0.11184757f, 0.03751570f, -0.05978153f, -0.09155276f, 0.05657315f,
        -0.04328186f, -0.03047933f, -0.01413135f, -0.10181040f, -0.01384013f,
        0.20132534f, -0.01536873f, -0.07641169f, 0.05906778f, -0.07833145f,
        -0.01523801f, -0.07502609f, -0.09461885f, -0.15013233f, 0.16050665f,
        0.09021381f, 0.08473236f, 0.03386267f, -0.09147339f, -0.09170618f,
        -0.08498498f, -0.05119187f, -0.10431040f, 0.01041618f, -0.03064913f,
        0.09340212f, 0.06448522f, -0.03881054f, -0.04985436f, -0.14794017f,
        -0.05200112f, -0.02144495f, 0.04000821f, 0.12420804f, -0.01851651f,
        -0.04116732f, -0.11951703f, -0.04879033f, -0.08722515f, -0.08454733f,
        -0.10549165f, 0.11251976f, 0.10766345f, 0.19201984f, 0.06128913f,
        -0.02734615f, -0.08834923f, -0.16999826f, -0.03548348f,
        -5.36092324e-003f, 0.08297954f, 0.07226378f, 0.04194529f, 0.04668673f,
        8.73902347e-003f, 0.06980139f, 0.05652480f, 0.05879445f, 0.02477076f,
        0.02451423f, 0.12433673f, 0.05600227f, 0.06886370f, 0.03863076f,
        0.07459056f, 0.02264139f, 0.01495469f, 0.06344220f, 0.06945208f,
        0.02931899f, 0.11719371f, 0.04527427f, 0.03248192f, 2.08271481e-003f,
        0.02044626f, 0.11403449f, 0.04303892f, 0.06444661f, 0.04959024f,
        0.08174094f, 0.09240247f, 0.04894639f, 0.02252937f, -0.01652530f,
        0.07587013f, 0.06064249f, 0.13954395f, 0.02772832f, 0.07093039f,
        0.08501238f, 0.01701301f, 0.09055722f, 0.33421436f, 0.20163782f,
        0.09821030f, 0.07951369f, 0.08695120f, -0.12757730f, -0.13865978f,
        -0.06610068f, -0.10985506f, 0.03406816f, -0.01116336f, -0.07281768f,
        -0.13525715f, -0.12844718f, 0.08956250f, 0.09171610f, 0.10092317f,
        0.23385370f, 0.34489515f, 0.09901748f, 0.02002922f, 0.12335990f,
        0.07606190f, -0.14899330f, -0.15634622f, -0.06494618f, -0.01760547f,
        0.03404277f, -0.13208845f, -0.12101169f, -0.18294574f, -0.16560709f,
        0.02183887f, -0.02752613f, 0.01813638f, 0.02000757f, 0.01319924f,
        0.08030242f, 0.01220535f, 2.98233377e-003f, -0.01307070f, 0.05970297f,
        -0.05345284f, -0.03381982f, -9.87543724e-003f, -0.06869387f,
        0.03956730f, -0.03108176f, -0.05732809f, 0.02172386f, 0.04159765f,
        2.62783933e-003f, 0.04813229f, 0.09358983f, -8.18389002e-003f,
        0.01724574f, -0.02547474f, -0.04967288f, -0.02390376f, 0.06640504f,
        -0.06306566f, 0.01137518f, 0.05589378f, -0.08237787f, 0.02455001f,
        -0.03059422f, -0.08953978f, 0.06851497f, 0.07190268f, -0.07610799f,
        7.87237938e-003f, -7.85830803e-003f, 0.06006952f, -0.01126728f,
        -2.85743061e-003f, -0.04772895f, 0.01884944f, 0.15005857f,
        -0.06268821f, -0.01989072f, 0.01138399f, 0.08760451f, 0.03879007f,
        -9.66926850e-003f, -0.08012961f, 0.06414555f, -0.01362950f,
        -0.09135523f, 0.01755159f, 0.04459474f, 0.09650917f, 0.05219948f,
        -2.19440833e-003f, -0.07037939f, -0.01599054f, 0.13103317f,
        -0.02492603f, -0.01032540f, -0.02903307f, 0.04489160f, 0.05148086f,
        0.01858173f, -0.02919228f, 0.08299296f, -0.04590359f, -0.15745632f,
        -0.09068198f, -0.02972453f, 0.12985018f, 0.22320485f, 0.24261914f,
        0.03642650f, -0.05506422f, 2.67413049e-003f, -0.03834032f, 0.06449424f,
        0.03834866f, 0.03816991f, 0.25039271f, 0.34212017f, 0.32433882f,
        0.18824573f, -0.08599839f, -0.17599408f, -0.15317015f, -0.09913155f,
        -0.02856072f, -0.05304699f, -1.06437842e-003f, -0.06641813f,
        -0.07509298f, 0.01463361f, -0.07551918f, -0.04510373f,
        -8.44620075e-003f, 0.01772176f, 0.04068235f, 0.20295307f, 0.15719447f,
        0.05712103f, 0.26296997f, 0.14657754f, 0.01547317f, -0.05052776f,
        -0.03881342f, -0.01437883f, -0.04930177f, 0.11719568f, 0.24098417f,
        0.26468599f, 0.31698579f, 0.10103608f, -0.01096375f, -0.01367013f,
        0.17104232f, 0.20065314f, 2.67622480e-003f, -0.01190034f, 0.18301608f,
        0.09459770f, -0.06357619f, -0.06473801f, 0.01377906f, -0.10032775f,
        -0.06388740f, 3.80393048e-003f, 0.06206078f, 0.10349120f, 0.26804337f,
        8.17918684e-003f, -0.02314351f, 9.34422202e-003f, 0.09198381f,
        0.03681326f, -8.77339672e-003f, -0.09662418f, -0.02715708f,
        0.13503517f, 0.08962728f, -6.57071499e-003f, -0.03201199f, 0.28510824f,
        0.32095715f, 0.18512695f, -0.14230858f, -0.14048551f, -0.07181299f,
        -0.08575408f, -0.08661680f, -0.17416079f, 7.54326640e-004f,
        0.05601677f, 0.13585392f, -0.04960437f, -0.07708392f, 0.10676333f,
        -0.04407546f, -0.07209078f, 0.03663663f, 0.28949317f, 0.41127121f,
        0.27431169f, -0.06900328f, -0.21474190f, -0.15578632f, -0.19555484f,
        -0.15209621f, -0.11269179f, 0.07416003f, 0.18991330f, 0.26858172f,
        0.01952259f, 0.01017922f, 0.02159843f, -4.95165400e-003f, -0.04368168f,
        -0.12721671f, -0.06673957f, -0.11275250f, 0.04413409f, 0.05578312f,
        0.03896771f, 0.03566417f, -0.05871816f, -0.07388090f, -0.17965563f,
        -0.08570268f, -0.15273231f, -0.06022318f, -0.06999847f,
        -6.81510568e-003f, 0.06294262f, -6.54901436e-004f, -0.01128654f,
        -0.02289657f, 0.04849290f, 0.04140804f, 0.23681939f, 0.14545733f,
        0.01989965f, 0.12032662f, 3.87463090e-003f, -6.02597650e-003f,
        -0.05919775f, -0.03067224f, -0.07787777f, 0.10834727f, 0.02153730f,
        0.02765649f, 0.03975543f, -0.12182906f, -0.04900113f, -0.09940100f,
        -0.06453611f, -0.13757215f, -0.03721382f, 0.02827376f, -0.04351249f,
        0.01907038f, -0.10284120f, -0.05671160f, -0.10760647f, -0.09624009f,
        -0.09565596f, -0.01303654f, 0.03080539f, 0.01416511f, 0.05846142f,
        -5.42971538e-003f, 0.06221476f, -0.03320325f, -0.06791797f,
        -0.05791342f, 0.12851369f, 0.14990346f, 0.03634374f, 0.14262885f,
        0.04330391f, 0.05032569f, -0.05631914f, 0.01606137f, 0.04387223f,
        0.22344995f, 0.15722635f, -0.04693628f, 0.03006579f, -2.52882647e-003f,
        0.05717621f, -0.07529724f, -0.02848588f, -0.06868757f,
        -4.51729307e-003f, 0.06466042f, -0.05935378f, -0.04704857f,
        -0.07363959f, 0.04843248f, -0.13421375f, -0.09789340f, -0.10255270f,
        0.03509852f, 0.04751543f, -0.03822323f, 0.09740467f, 0.04762916f,
        0.03940146f, -0.08283259f, 0.09552965f, 0.05038739f, 0.21258622f,
        0.09646992f, 0.03241193f, 0.05167701f, 0.04614570f, 0.04330090f,
        -0.02671840f, -0.06259909f, -0.02301898f, 0.18829170f, 0.10522786f,
        0.04313190f, 0.01670948f, -0.08421925f, 0.05911417f, -0.10582602f,
        -0.04855484f, -0.08373898f, 0.07775915f, 0.03723533f, -0.12047344f,
        4.86345543e-003f, -0.10520902f, 0.06571782f, -0.07528137f,
        -0.03245651f, -0.09869066f, -0.02917477f, -0.18293270f, 0.14810945f,
        9.24033765e-003f, -0.04354914f, 0.02266885f, -0.11872729f,
        -0.04016589f, 0.02830229f, 0.22539048f, 0.20565644f, 0.16701797f,
        0.09019924f, 0.01300652f, 0.09760600f, -0.03675831f, -0.01935448f,
        -0.06894835f, 0.08077277f, 0.19047537f, 0.11312226f, 0.04106043f,
        -0.11187182f, 0.04312806f, -0.18548580f, -0.11287174f, -0.08794551f,
        0.02078281f, -0.15295486f, 0.11806386f, -0.01103218f, -0.15971117f,
        0.02153538f, -0.05232147f, -0.10835317f, -0.13910367f, 0.05920752f,
        -0.10122602f, 0.20174250f, 0.09105796f, -0.01881348f, 0.09559010f,
        -0.03725745f, -0.09442931f, -0.09763174f, 0.05854454f, 0.08287182f,
        0.12919849f, 0.08594352f, -2.49806582e-003f, 0.02398440f,
        5.67950122e-003f, -0.06296340f, -0.12993270f, 0.03855852f, 0.05186560f,
        0.10839908f, -0.03380463f, -0.12654832f, -0.05399339f, -0.07456800f,
        -0.04736232f, -0.10164231f, 0.07496139f, 0.08125214f, 0.07656177f,
        -0.04999603f, -0.12823077f, -0.07692395f, -0.11317524f, -0.09118655f,
        -0.05695669f, 0.10477209f, 0.07468581f, 0.01630048f, -8.00961629e-003f,
        -0.06582128f, -0.04019095f, -0.04682907f, -0.01907842f, -0.10997720f,
        0.04911406f, 0.02931030f, 0.04197735f, -0.05773980f, -0.09670641f,
        -0.03594951f, -0.03402121f, -0.07149299f, -0.10566200f, 0.10601286f,
        0.06340689f, -0.01518632f, -5.96402306e-003f, -0.07628012f,
        -3.52779147e-003f, -0.02683854f, -0.10265494f, -0.02680815f,
        0.16338381f, 0.03103515f, 0.02296976f, 0.01624348f, -0.10831620f,
        -0.02314233f, -0.04789969f, -0.05530700f, -0.06461314f, 0.10494506f,
        0.04642856f, -0.07592955f, -0.06197905f, -0.09042154f, -0.01445521f,
        -0.04297818f, -0.11262015f, -0.11430512f, 0.03174541f, -0.03677487f,
        -0.02963996f, -0.06610169f, -0.13292049f, -0.07059067f, -0.08444111f,
        -0.02640536f, -0.07136250f, 0.04559967f, 0.01459980f, 0.17989251f,
        0.04435328f, -0.12464730f, -0.02871115f, -0.10752209f, -0.03393742f,
        -0.03791408f, 0.02548251f, 0.01956050f, 0.19245651f, 0.13963254f,
        -0.05904696f, -0.07424626f, -0.10411884f, 1.54176133e-003f,
        0.01797429f, 0.13025844f, 0.04547642f, -0.05710349f, -0.10697161f,
        -0.13489437f, -0.06515755f, -0.06406886f, -4.08572936e-003f,
        -0.01336483f, 0.04368737f, -0.11259720f, -0.05701635f, -0.06469971f,
        -0.08346602f, -0.04166770f, -0.05795543f, -0.08247511f, -0.05742628f,
        0.08452254f, -0.03350224f, 0.13980860f, 0.13252275f, 0.07589617f,
        0.07539988f, 0.12155797f, 0.19087289f, 0.15050751f, 0.21250245f,
        0.14206800f, 0.01298489f, 0.07450245f, 0.06559097f, 0.01700557f,
        0.04512971f, 0.16950700f, 0.10261577f, 0.16389982f, 0.05505059f,
        -0.03453077f, 0.08622462f, 0.07935954f, 0.03976260f, 0.02036091f,
        3.95744899e-003f, 0.03267065f, 0.15235919f, 0.01297494f, -0.08109194f,
        0.01407558f, 4.40693414e-003f, -0.15157418f, -0.11390478f,
        -0.07487597f, -7.81322457e-003f, -0.02749545f, -0.10181408f,
        0.13755716f, 0.14007211f, 0.13482562f, 0.27517235f, 0.34251109f,
        0.07639657f, 0.07268607f, 0.19823882f, 0.16135791f, -0.04186463f,
        -0.12784107f, -0.09846287f, 0.03169041f, 0.10974082f, -0.15051922f,
        -0.08916726f, -0.07138767f, -0.04153349f, 6.25418453e-003f,
        0.01266654f, 0.10533249f, 0.12749144f, 0.15148053f, 0.01498513f,
        0.06305949f, -0.01247123f, -0.08778401f, -0.08551880f, -0.11955146f,
        -0.08493572f, -0.02901620f, -0.02394859f, -0.13427313f, -0.11053200f,
        -0.14413260f, -0.15203285f, 0.03972760f, -3.72127310e-004f,
        -0.04200919f, 0.06105104f, 0.01904975f, -0.01106191f,
        -7.27445772e-003f, -0.01520341f, 1.10228511e-003f, -0.04949187f,
        -0.08013099f, 5.72071038e-003f, 0.08415454f, -0.06523152f, 0.03664081f,
        -0.02673042f, -0.12066154f, -0.03702074f, 0.06006580f, 0.01628682f,
        -6.17772620e-003f, 0.08192339f, -3.41629819e-003f, 0.02870512f,
        0.05807141f, 0.04959986f, 0.04618251f, -0.04901629f, -0.10579574f,
        0.02274442f, 0.12070961f, 2.23597488e-003f, 0.09831765f, -0.03019848f,
        -0.11181970f, -0.04961075f, 0.02498928f, -0.03714991f, -0.01619653f,
        0.02643486f, -7.62964319e-003f, -0.02882290f, -0.06242594f,
        -0.08439861f, 0.07220893f, 0.07263952f, 0.01561574f, 0.03091968f,
        0.01708712f, -0.03797151f, -3.18561122e-003f, 0.01624021f,
        -0.02828573f, 0.11284444f, -1.32280716e-003f, -0.07784860f,
        -0.07209100f, 0.03372242f, 0.12154529f, 0.02278104f, -0.05275500f,
        -0.01918484f, 0.12989293f, 0.05424401f, 0.02333086f, 0.04029022f,
        0.12392918f, 0.09495489f, 0.09190340f, 0.07935889f, 8.76816828e-003f,
        0.17148446f, -8.51302687e-003f, -0.08011249f, -0.06796283f,
        0.04884845f, 0.01112272f, -0.07835306f, -1.14811445e-003f,
        -0.03440760f, 0.02845243f, 0.07695542f, -0.07069533f, -0.01151784f,
        -8.53884313e-003f, -0.01662786f, -0.04163864f, 0.05400505f,
        0.02859163f, 0.02921852f, 0.05003135f, -6.85718050e-003f, -0.01632611f,
        0.07780217f, 0.04042810f, -0.01216440f, 3.60914599e-003f, -0.06322435f,
        0.09516726f, 0.12877031f, -9.69162490e-003f, 0.01031179f, 0.05180895f,
        -9.34659224e-003f, -0.01644533f, -0.04849347f, -0.04343236f,
        0.10514783f, 0.08046635f, -0.04615205f, -0.03975486f, -0.01485525f,
        0.13096830f, -0.01517950f, -0.06571898f, -0.04016372f, 0.01849786f,
        0.02439670f, 0.08067258f, 1.74824719e-003f, 0.07053747f, 0.08819518f,
        -5.08352555e-003f, -0.06550863f, -0.08266170f, -0.07780605f,
        0.01453450f, -0.08756890f, 0.01096501f, -8.71319138e-003f, 0.10110464f,
        0.02420769f, -0.06708383f, 0.02007811f, 5.93133038e-003f, 0.05398923f,
        0.07538138f, 0.02049227f, 0.02242589f, 0.04011070f, -1.44875818e-003f,
        -4.19115182e-003f, 0.06367654f, 0.02506934f, 0.02434536f, 0.05879405f,
        -8.22952855e-003f, -0.01242441f, 0.04224926f, -0.01754923f,
        0.05958161f, 0.03818886f, -0.01830363f, -0.04308917f, -0.04422197f,
        -0.02432721f, 0.02264866f, 2.03751423e-003f, 0.01197031f, 0.04439203f,
        0.12169247f, 0.03602713f, -0.02599251f, -1.98226492e-003f, 0.02046336f,
        -0.02639058f, -1.91242550e-003f, -0.09334669f, -0.03595153f,
        -9.88179818e-003f, -0.06848445f, -0.04666303f, -0.09955736f,
        -0.04206430f, 0.02609075f, 9.09005292e-003f, -0.07138551f,
        -4.22313227e-004f, 0.01766645f, 0.02756404f, 0.01308276f, 0.04052891f,
        0.02387515f, 0.05337298f, 0.02500631f, -0.04970853f, -0.12467445f,
        0.17604403f, 0.12256411f, -0.07512254f, 8.70451052e-003f, -0.05697548f,
        -0.03626474f, -8.76623299e-003f, -0.01210897f, -0.09451522f,
        0.07490732f, -0.02008001f, -0.02681278f, -0.06463405f, -0.01517507f,
        7.33757764e-003f, 6.07147906e-003f, -0.09316964f, -0.04575328f,
        0.13261597f, 0.15424870f, -0.01655918f, -0.02772390f, -0.05243644f,
        -0.02356456f, -0.02351753f, -0.10211615f, -0.12873036f, 0.14549787f,
        0.12519856f, 4.38762689e-003f, 0.02795992f, 0.05170322f, 0.09223596f,
        0.05890015f, 0.02376701f, -0.02777346f, 0.09506908f, 0.02328936f,
        -0.02319928f, -0.03218696f, -0.01527841f, -0.01016694f, -0.02674719f,
        0.05137179f, 0.01980666f, 0.06544447f, -0.01746171f, 0.01026380f,
        0.01561806f, 7.97004555e-004f, 0.07601810f, 0.01907250f, -0.03083035f,
        -0.05987392f, 0.09242783f, 0.14555025f, 0.01035827f, 0.03092401f,
        -0.09562709f, -0.03802354f, 0.02531144f, 0.03079449f, -0.07100715f,
        0.03330721f, -2.69116857e-003f, 0.03167490f, 0.05744999f, 0.03259895f,
        1.91266940e-003f, 0.03194578f, 0.07389776f, 0.02198060f, 0.07633314f,
        0.03293105f, -0.09103648f, 0.04718142f, 0.06102672f, -0.01003063f,
        5.85481385e-003f, -0.01522574f, 0.02323526f, 0.10584345f,
        4.35879454e-003f, 0.06107873f, 0.05868603f, -0.03115531f, 0.01214679f,
        0.08567052f, 3.93926632e-003f, -0.02521488f, -1.88425183e-003f,
        0.02038053f, -6.26854831e-004f, 0.04897438f, -0.04280585f,
        -0.04819689f, -0.04812867f, -0.01451186f, 0.05101469f,
        -9.01125465e-003f, -0.03333859f, 0.03917955f, 0.04196448f, 0.04292135f,
        0.02809529f, 0.02999715f, 0.04081348f, 9.10039060e-003f, 0.09703232f,
        0.10379741f, 0.02348725f, -4.72756615e-003f, 0.01027325f, 0.10402658f,
        0.12071823f, 0.09817299f, -0.02612033f, 0.03638414f, 0.05896405f,
        0.04865025f, 0.04793910f, -0.03882321f, -0.02962117f, -0.01222268f,
        0.04071597f, 0.01922777f, -0.02287866f, 0.03328381f, 0.01859092f,
        0.09024994f, 0.03804455f, -0.01424510f, 0.01953739f, 0.02509617f,
        -0.03390914f, -0.05663941f, -0.01641979f, 0.05848591f, 0.04639670f,
        0.02092116f, 0.12911791f, 0.19918139f, 0.07739855f, -7.25806039e-003f,
        0.04074838f, 0.03183993f, 1.39251316e-003f, -0.01428625f, 0.01865480f,
        0.08529541f, 0.13547510f, 0.11189661f, 0.03998901f, 0.09575938f,
        -0.02631102f, -0.03458253f, -0.04749985f, -0.06070716f,
        4.71884012e-003f, 0.06445789f, -0.02450038f, -0.05483776f,
        -0.04657237f, -0.02030717f, -0.03480766f, -0.09397731f, -0.06399718f,
        -0.01804585f, 5.62348310e-003f, -6.64811488e-003f, -0.06517869f,
        6.96210237e-003f, -0.01860148f, -0.04245830f, -0.05850367f,
        -3.24417115e-003f, 0.07700698f, 0.11290991f, 0.09923030f, -0.02970599f,
        0.05592411f, 0.04813979f, -0.09811195f, -0.09357996f, -0.03276114f,
        0.05218338f, 0.04141375f, 3.92977800e-003f, -0.05047480f, 0.15960084f,
        0.04612800f, -0.03114098f, -0.04650044f, -0.03249795f, -0.02425641f,
        -0.04311355f, 0.04307659f, -0.09401883f, -0.04742785f, -0.01254499f,
        -0.06598741f, 3.41369561e-003f, -0.05620445f, -7.28127593e-003f,
        -0.05998361f, -0.03274450f, -0.07376868f, 3.19015374e-003f,
        -0.07733069f, 0.05815864f, -0.02471071f, 0.03850617f, 0.13838784f,
        0.15399861f, 0.01731321f, -0.01477586f, 0.10393341f, 0.05159833f,
        -0.01945555f, -0.03427503f, -0.04867341f, 0.09237480f, 0.10732719f,
        0.06071450f, -0.01355071f, 0.01844356f, -0.03480803f, -0.03796671f,
        2.15628621e-004f, -0.05440186f, 0.01889855f, -0.01443413f,
        -0.02607902f, -0.02938001f, 0.02720689f, -0.06228397f, -0.02970936f,
        -0.03426210f, -0.10280876f, -0.06739304f, -0.05227850f, 0.03360292f,
        -0.11278441f, -0.06966180f, -0.13937433f, 9.10932291e-003f,
        2.52020749e-004f, -4.07359656e-003f, 0.12310639f, 0.09343060f,
        0.07302511f, 0.03222093f, 0.07532879f, 0.03792387f, -0.04985180f,
        0.01804602f, 0.02694195f, 0.13481498f, 0.04601225f, 0.04106982f,
        0.08511057f, 0.12314661f, 0.01320830f, 0.05044121f, -5.52943908e-003f,
        -0.08992624f, -0.02249301f, -0.08181777f, 0.06165213f, -0.03256603f,
        -0.01068920f, -0.01323473f, -0.11970232f, -0.04616347f, -0.12088681f,
        -0.06762606f, -0.08676834f, -0.06434575f, 0.01772529f, 0.03469615f,
        -0.10926618f, 0.03013873f, 0.14030397f, 0.16130108f, 0.17985588f,
        0.11281928f, 0.10530639f, 0.08905948f, 0.07733764f, 0.06695238f,
        0.02142088f, 0.06438877f, 0.09794453f, 0.05745072f, 0.02788557f,
        0.02632830f, 0.07985807f, 4.24902979e-003f, 8.47890321e-003f,
        -0.02679466f, -5.28812688e-003f, -0.02162580f, -0.07490715f,
        -0.08251337f, -0.02056576f, -0.01026194f, -1.15492963e-003f,
        -5.75720915e-004f, -0.07210591f, -0.07320981f, -0.04883312f,
        -0.10897151f, -0.07477258f, -0.08867134f, -0.09222437f, -0.10924666f,
        -0.10430276f, 0.07953499f, 0.02767959f, 0.11393359f, 0.18779543f,
        0.03313421f, 0.02143700f, 0.05852016f, -2.12067598e-003f,
        -3.76984011e-003f, 0.02774167f, -0.03124610f, 0.01465141f, 0.01616004f,
        -0.01391913f, -0.04404102f, -0.05444227f, -0.14684731f, -0.15016587f,
        0.04509468f, 1.29563001e-003f, 0.01398350f, 0.05610404f, -0.04868806f,
        -0.04776716f, -8.16873740e-003f, -2.30126386e-003f, -0.02286313f,
        0.11983398f, -0.04703261f, -0.08814441f, -0.07585249f, -0.10799607f,
        -0.03232087f, 0.01509786f, -0.04843464f, -0.03967846f, 0.09589416f,
        0.01352560f, -0.01458119f, 0.01050829f, -0.03038946f, 0.01608388f,
        1.11975556e-003f, -0.01250656f, 2.86211423e-003f, 0.04333691f,
        -0.14603497f, -0.01946543f, -0.02327525f, -0.01973944f, 0.07944400f,
        -0.02224544f, -0.06701808f, 0.03476532f, 0.11505594f, -0.02712801f,
        -0.01665113f, 0.06315716f, -0.08205860f, 0.07431999f, 0.04915778f,
        -0.04468752f, -0.01490402f, 0.07400476f, -0.11650901f, 0.05102430f,
        0.04559118f, -0.05916039f, 0.08840760f, -0.01587902f, -0.14890194f,
        0.07857784f, 0.04710254f, -0.05381983f, -0.07331945f, -0.03604643f,
        0.15611970f, 0.07649943f, -0.05959348f, -0.02776607f, 0.11098688f,
        0.03758875f, -0.04446875f, 0.04933187f, 0.01345535f, 0.06921103f,
        0.07364785f, 0.05518956f, 0.02899585f, 0.09375840f, 0.10518434f,
        -0.04420241f, 0.01915282f, -3.56386811e-003f, 0.14586878f, 0.10286101f,
        -0.04360626f, -0.12723237f, 0.09076386f, 0.11119842f, -0.06035013f,
        0.09674817f, 0.08938243f, 0.07065924f, 0.02603180f, 5.84815582e-003f,
        -0.05922065f, 0.12360309f, 3.59695964e-003f, 2.99844006e-003f,
        0.03697936f, 0.02043072f, 0.04168725f, 0.01025975f, -0.01359980f,
        -0.01600920f, 0.02581056f, 0.02329250f, 2.98100687e-003f, 0.01629762f,
        0.06652115f, 0.05855627f, 0.01237463f, -0.01297135f, 0.01761587f,
        0.05090865f, 0.06549342f, -0.04425945f, 2.43203156e-003f,
        3.07327788e-003f, 0.06678630f, -0.04303836f, 0.01082393f, -0.06476044f,
        0.04077786f, 0.12441979f, 0.08237778f, 0.07424165f, 0.04065890f,
        0.06905543f, 0.09556347f, 0.12724875f, -0.02132082f, 0.08514154f,
        -0.04175328f, -0.02666954f, 0.01897836f, 0.03317382f, 9.45465732e-003f,
        -0.01238974f, -0.04242500f, -0.01419479f, -0.03545213f, -0.02440874f,
        0.08684119f, 0.04212951f, 0.02462858f, -0.01104825f, -5.01706870e-003f,
        0.02968982f, 0.02597476f, -0.01568939f, 0.04514892f, 0.06974549f,
        0.08670278f, 0.06828108f, 0.10238872f, 0.05405957f, 0.06548470f,
        -0.03763957f, 0.01366090f, 0.07069602f, 0.05363748f, 0.04798120f,
        0.11706422f, 0.05466456f, -0.01869259f, 0.06344382f, 0.03106543f,
        0.08432506f, -0.02061096f, 0.03821088f, -6.92190882e-003f,
        6.40467042e-003f, -0.01271779f, 6.89014705e-005f, 0.04541415f,
        -0.01899539f, -0.05020239f, 0.03000903f, 0.01090422f, 4.52452758e-003f,
        0.02573632f, -0.02388454f, -0.04200457f, 1.72783900e-003f,
        -0.05978370f, -0.02720562f, 0.06573715f, 0.01154317f, 0.01265615f,
        0.07375994f, -9.19828378e-003f, -0.04914120f, 0.02124831f, 0.06455322f,
        0.04372910f, -0.03310043f, 0.03605788f, -6.78055827e-003f,
        9.36202332e-003f, 0.01747596f, -0.06406314f, -0.06812935f, 0.08080816f,
        -0.02778088f, 0.02735260f, 0.06393493f, 0.06652229f, 0.05676993f,
        0.08640018f, -7.59188086e-003f, -0.02012847f, -0.04741159f,
        -0.01657069f, -0.01624399f, 0.05547778f, -2.33309763e-003f,
        0.01120033f, 0.06141156f, -0.06285004f, -0.08732341f, -0.09313398f,
        -0.04267832f, 5.57443965e-003f, 0.04809862f, 0.01773641f,
        5.37361018e-003f, 0.14842421f, -0.06298012f, -0.02935147f, 0.11443478f,
        -0.05034208f, 5.65494271e-003f, 0.02076526f, -0.04577984f,
        -0.04735741f, 0.02961071f, -0.09307127f, -0.04417921f, -0.04990027f,
        -0.03940028f, 0.01306016f, 0.06267900f, 0.03758737f, 0.08460117f,
        0.13858789f, 0.04862388f, -0.06319809f, -0.05655516f, 0.01885816f,
        -0.03285607f, 0.03371567f, -0.07040928f, -0.04514049f, 0.01392166f,
        0.08184422f, -0.07230316f, 0.02386871f, 0.02184591f, 0.02605764f,
        -0.01033954f, 9.29878280e-003f, 7.67351175e-003f, 0.15189242f,
        0.02069071f, -0.09738296f, -0.08894105f, -0.07768748f, 0.02332268f,
        -0.01778995f, -0.03258888f, -0.08180822f, -0.08492987f, 0.02290156f,
        -0.11368170f, -0.03554465f, -0.04533844f, -0.02861580f, 0.06782424f,
        0.01113123f, 0.02453644f, 0.12721945f, 0.08084814f, -0.03607795f,
        0.01109122f, 0.04803548f, -0.03489929f, 0.03399536f, -0.05682014f,
        8.59533902e-003f, -4.27904585e-003f, 0.03230887f, -0.01300198f,
        -0.01038137f, -0.07930113f, 8.33097473e-003f, 0.02296994f,
        -0.01306500f, -0.01881626f, 0.04413369f, 0.05729880f, -0.03761553f,
        0.01942326f, 1.64540811e-003f, -0.03811319f, 0.04190650f, -0.14978096f,
        -0.04514487f, 0.01209545f, -5.46460645e-003f, -0.01647195f,
        7.63064111e-003f, -0.07494587f, 0.08415288f, 0.10020141f, -0.01228561f,
        0.06553826f, 0.04554005f, 0.07890417f, 0.03041138f, 0.01752007f,
        0.09208256f, -3.74419295e-004f, 0.10549527f, 0.04686913f, 0.01894833f,
        -0.02651412f, -4.34682379e-003f, 5.44942822e-003f, 0.01444484f,
        0.05882156f, -0.03336544f, 0.04603891f, -0.10432546f, 0.01923928f,
        0.01842845f, -0.01712168f, -0.02222766f, 0.04693324f, -0.06202956f,
        -0.01422159f, 0.08732220f, -0.07706107f, 0.02661049f, -0.04300238f,
        -0.03092422f, -0.03552184f, -0.01886088f, -0.04979934f, 0.03906401f,
        0.04608644f, 0.04966111f, 0.04275464f, -0.04621769f, -0.02653212f,
        8.57011229e-003f, 0.03839684f, 0.05818764f, 0.03880796f,
        -2.76100676e-004f, 0.03076511f, -0.03266929f, -0.05374557f,
        0.04986527f, -9.45429131e-003f, 0.03582499f, -2.64564669e-003f,
        -1.07461517e-003f, 0.02962313f, -0.01483363f, 0.03060869f, 0.02448327f,
        0.01845641f, 0.03282966f, -0.03534438f, -0.01084059f, -0.01119136f,
        -1.85360224e-003f, -5.94652840e-004f, -0.04451817f, 2.98327743e-003f,
        0.06272484f, -0.02152076f, -3.05971340e-003f, -0.05070828f,
        0.01531762f, 0.01282815f, 0.05167150f, 9.46266949e-003f,
        -3.34558333e-003f, 0.11442288f, -0.03906701f, -2.67325155e-003f,
        0.03069184f, -0.01134165f, 0.02949462f, 0.02879886f, 0.03855566f,
        -0.03450781f, 0.09142872f, -0.02156654f, 0.06075062f, -0.06220816f,
        0.01944680f, 6.68372354e-003f, -0.06656796f, 8.70784000e-003f,
        0.03456013f, 0.02434320f, -0.13236357f, -0.04177035f, -0.02069627f,
        0.01068112f, 0.01505432f, -0.07517391f, -3.83571628e-003f,
        -0.06298508f, -0.02881260f, -0.13101046f, -0.07221562f,
        -5.79945277e-003f, -8.57300125e-003f, 0.03782469f, 0.02762164f,
        0.04942456f, -0.02936396f, 0.09597211f, 0.01921411f, 0.06101191f,
        -0.04787507f, -0.01379578f, -7.40224449e-003f, -0.02220136f,
        -0.01313756f, 7.77558051e-003f, 0.12296968f, 0.02939998f, 0.03594062f,
        -0.07788624f, -0.01133144f, 3.99316690e-004f, -0.06090347f,
        -0.01122066f, -4.68682544e-003f, 0.07633100f, -0.06748922f,
        -0.05640298f, -0.05265681f, -0.01139122f, -0.01624347f, -0.04715714f,
        -0.01099092f, 0.01048561f, 3.28499987e-003f, -0.05810167f,
        -0.07699911f, -0.03330683f, 0.04185145f, 0.03478536f, 0.02275165f,
        0.02304766f, 6.66040834e-003f, 0.10968148f, -5.93013782e-003f,
        -0.04858336f, -0.04203213f, -0.09316786f, -6.13074889e-003f,
        -0.02544625f, 0.01366201f, 9.18555818e-003f, -0.01846578f,
        -0.05622401f, -0.03989377f, -0.07810296f, 6.91275718e-003f,
        0.05957597f, -0.03901334f, 0.01572002f, -0.01193903f,
        -6.89400872e-003f, -0.03093356f, -0.04136098f, -0.01562869f,
        -0.04604580f, 0.02865234f, -0.08678447f, -0.03232484f, -0.05364593f,
        -0.01445016f, -0.07003860f, -0.08669746f, -0.04520775f, 0.04274122f,
        0.03117515f, 0.08175703f, 0.01081109f, 0.06379741f, 0.06199206f,
        0.02865988f, 0.02360346f, 0.06725410f, -0.03248780f, -9.37702879e-003f,
        0.08265898f, -0.02245839f, 0.05125763f, -0.01862395f, 0.01973453f,
        -0.01994494f, -0.10770868f, 0.03180375f, 3.23935156e-003f,
        -0.02142080f, -0.04256190f, 0.04760900f, 0.04282863f, 0.05635953f,
        -0.01870849f, 0.05540622f, -0.03042666f, 0.01455277f, -0.06630179f,
        -0.05843807f, -0.03739681f, -0.09739155f, -0.03220233f, -0.05620182f,
        -0.10381401f, 0.07400211f, 4.20676917e-003f, 0.03258535f,
        2.14308966e-003f, 0.05121966f, -0.01274337f, 0.02384761f, 0.06335578f,
        -0.07905591f, 0.08375625f, -0.07898903f, -0.06508528f, -0.02498444f,
        0.06535810f, 0.03970535f, 0.04895468f, -0.01169566f, -0.03980601f,
        0.05682293f, 0.05925463f, -0.01165808f, -0.07936699f, -0.04208954f,
        0.01333987f, 0.09051196f, 0.10098671f, -0.03974256f, 0.01238771f,
        -0.07501741f, -0.03655440f, -0.04301528f, 0.09216860f,
        4.63579083e-004f, 0.02851115f, 0.02142735f, 1.28244064e-004f,
        0.02879687f, -0.08554889f, -0.04838862f, 0.08135369f, -0.05756533f,
        0.01413900f, 0.03451880f, -0.06619488f, -0.03053130f, 0.02961676f,
        -0.07384635f, 0.01135692f, 0.05283910f, -0.07778034f, -0.02107482f,
        -0.05511716f, -0.13473752f, 0.03030157f, 0.06722020f, -0.06218817f,
        -0.05826827f, 0.06254654f, 0.02895772f, -0.01664000f, -0.03620280f,
        -0.01612278f, -1.46097376e-003f, 0.14013411f, -8.96181818e-003f,
        -0.03250246f, 3.38630192e-003f, 2.64779478e-003f, 0.03359732f,
        -0.02411991f, -0.04229729f, 0.10666174f, -6.66579151f
    };
    return std::vector<float>(detector, detector + sizeof(detector) / sizeof(detector[0]));
}

/* Returns the nearest upper power of two, works only for
the typical GPU thread count (pert block) values */
static int power_2up(unsigned int n)
{
    if (n < 1) return 1;
    else if (n < 2) return 2;
    else if (n < 4) return 4;
    else if (n < 8) return 8;
    else if (n < 16) return 16;
    else if (n < 32) return 32;
    else if (n < 64) return 64;
    else if (n < 128) return 128;
    else if (n < 256) return 256;
    else if (n < 512) return 512;
    else if (n < 1024) return 1024;
    return -1; // Input is too big
}

void cv::ocl::device::hog::set_up_constants(int nbins,
                                            int block_stride_x, int block_stride_y,
                                            int nblocks_win_x, int nblocks_win_y)
{
    cnbins = nbins;
    cblock_stride_x = block_stride_x;
    cblock_stride_y = block_stride_y;
    cnblocks_win_x = nblocks_win_x;
    cnblocks_win_y = nblocks_win_y;

    int block_hist_size = nbins * CELLS_PER_BLOCK_X * CELLS_PER_BLOCK_Y;
    cblock_hist_size = block_hist_size;

    int descr_width = nblocks_win_x * block_hist_size;
    cdescr_width = descr_width;
    cdescr_height = nblocks_win_y;

    int descr_size = descr_width * nblocks_win_y;
    cdescr_size = descr_size;
}

void cv::ocl::device::hog::compute_hists(int nbins,
                                         int block_stride_x, int block_stride_y,
<<<<<<< HEAD
                                         int height, int width, float sigma,
                                         const cv::ocl::oclMat &grad,
                                         const cv::ocl::oclMat &qangle,
                                         const cv::ocl::oclMat &gauss_w_lut,
                                         cv::ocl::oclMat &block_hists)
{
    Context *clCxt = Context::getContext();
    std::vector< std::pair<size_t, const void *> > args;
    String kernelName = (sigma == 4.0f) ? "compute_hists_lut_kernel" :
        "compute_hists_kernel";
=======
                                         int height, int width, 
                                         const cv::ocl::oclMat &grad, 
                                         const cv::ocl::oclMat &qangle, 
                                         const cv::ocl::oclMat &gauss_w_lut, 
                                         cv::ocl::oclMat &block_hists)
{
    Context *clCxt = Context::getContext();
    vector< pair<size_t, const void *> > args;
    string kernelName = "compute_hists_lut_kernel";
>>>>>>> b2d1d87e

    int img_block_width = (width - CELLS_PER_BLOCK_X * CELL_WIDTH + block_stride_x)
        / block_stride_x;
    int img_block_height = (height - CELLS_PER_BLOCK_Y * CELL_HEIGHT + block_stride_y)
        / block_stride_y;

    int grad_quadstep = grad.step >> 2;
    int qangle_step = qangle.step;

    int blocks_in_group = 4;
    size_t localThreads[3] = { blocks_in_group * 24, 2, 1 };
    size_t globalThreads[3] = {
        divUp(img_block_width * img_block_height, blocks_in_group) * localThreads[0], 2, 1 };

    int hists_size = (nbins * CELLS_PER_BLOCK_X * CELLS_PER_BLOCK_Y * 12) * sizeof(float);
    int final_hists_size = (nbins * CELLS_PER_BLOCK_X * CELLS_PER_BLOCK_Y) * sizeof(float);
<<<<<<< HEAD
    int smem = hists_size + final_hists_size;

    args.push_back( std::make_pair( sizeof(cl_int), (void *)&width));
    args.push_back( std::make_pair( sizeof(cl_int), (void *)&cblock_stride_x));
    args.push_back( std::make_pair( sizeof(cl_int), (void *)&cblock_stride_y));
    args.push_back( std::make_pair( sizeof(cl_int), (void *)&cnbins));
    args.push_back( std::make_pair( sizeof(cl_int), (void *)&cblock_hist_size));
    args.push_back( std::make_pair( sizeof(cl_int), (void *)&img_block_width));
    args.push_back( std::make_pair( sizeof(cl_int), (void *)&grad_quadstep));
    args.push_back( std::make_pair( sizeof(cl_int), (void *)&qangle_step));
    args.push_back( std::make_pair( sizeof(cl_mem), (void *)&grad.data));
    args.push_back( std::make_pair( sizeof(cl_mem), (void *)&qangle.data));
    if (kernelName.compare("compute_hists_lut_kernel") == 0)
        args.push_back( std::make_pair( sizeof(cl_mem), (void *)&gauss_w_lut.data));
    else
        args.push_back( std::make_pair( sizeof(cl_float), (void *)&scale));
    args.push_back( std::make_pair( sizeof(cl_mem), (void *)&block_hists.data));
    args.push_back( std::make_pair( smem, (void *)NULL));

    openCLExecuteKernel2(clCxt, &objdetect_hog, kernelName, globalThreads,
        localThreads, args, -1, -1);
=======
    int smem = (hists_size + final_hists_size) * blocks_in_group;

    args.push_back( make_pair( sizeof(cl_int), (void *)&cblock_stride_x));
    args.push_back( make_pair( sizeof(cl_int), (void *)&cblock_stride_y));
    args.push_back( make_pair( sizeof(cl_int), (void *)&cnbins));
    args.push_back( make_pair( sizeof(cl_int), (void *)&cblock_hist_size));
    args.push_back( make_pair( sizeof(cl_int), (void *)&img_block_width));
    args.push_back( make_pair( sizeof(cl_int), (void *)&blocks_in_group));
    args.push_back( make_pair( sizeof(cl_int), (void *)&blocks_total));
    args.push_back( make_pair( sizeof(cl_int), (void *)&grad_quadstep));
    args.push_back( make_pair( sizeof(cl_int), (void *)&qangle_step));
    args.push_back( make_pair( sizeof(cl_mem), (void *)&grad.data));
    args.push_back( make_pair( sizeof(cl_mem), (void *)&qangle.data));
    args.push_back( make_pair( sizeof(cl_mem), (void *)&gauss_w_lut.data));
    args.push_back( make_pair( sizeof(cl_mem), (void *)&block_hists.data));
    args.push_back( make_pair( smem, (void *)NULL));

    if(hog_device_cpu)
    {
        openCLExecuteKernel(clCxt, &objdetect_hog, kernelName, globalThreads, 
            localThreads, args, -1, -1, "-D CPU");
    }else
    {
        cl_kernel kernel = openCLGetKernelFromSource(clCxt, &objdetect_hog, kernelName);
        int wave_size = queryDeviceInfo<WAVEFRONT_SIZE, int>(kernel);
        char opt[32] = {0};
        sprintf(opt, "-D WAVE_SIZE=%d", wave_size);
        openCLExecuteKernel(clCxt, &objdetect_hog, kernelName, globalThreads, 
            localThreads, args, -1, -1, opt);
    }
>>>>>>> b2d1d87e
}

void cv::ocl::device::hog::normalize_hists(int nbins,
                                           int block_stride_x, int block_stride_y,
                                           int height, int width,
                                           cv::ocl::oclMat &block_hists,
                                           float threshold)
{
    Context *clCxt = Context::getContext();
    std::vector< std::pair<size_t, const void *> > args;
    String kernelName;

    int block_hist_size = nbins * CELLS_PER_BLOCK_X * CELLS_PER_BLOCK_Y;
    int nthreads = power_2up(block_hist_size);

    int img_block_width = (width - CELLS_PER_BLOCK_X * CELL_WIDTH + block_stride_x) / block_stride_x;
    int img_block_height = (height - CELLS_PER_BLOCK_Y * CELL_HEIGHT + block_stride_y) / block_stride_y;
    size_t globalThreads[3] = { img_block_width * nthreads, img_block_height, 1 };
    size_t localThreads[3] = { nthreads, 1, 1  };

    if ( nbins == 9 )
    {
        /* optimized for the case of 9 bins */
        kernelName = "normalize_hists_36_kernel";
        int blocks_in_group = NTHREADS / block_hist_size;
        nthreads = blocks_in_group * block_hist_size;
        int num_groups = divUp( img_block_width * img_block_height, blocks_in_group);
        globalThreads[0] = nthreads * num_groups;
        localThreads[0] = nthreads;
    }
    else
    {
        kernelName = "normalize_hists_kernel";
        nthreads = power_2up(block_hist_size);
        globalThreads[0] = img_block_width * nthreads;
        globalThreads[1] = img_block_height;
        localThreads[0] = nthreads;

        if ((nthreads < 32) || (nthreads > 512) )
            cv::error(Error::StsBadArg, "normalize_hists: histogram's size is too small or too big",
                "normalize_hists", __FILE__, __LINE__);

        args.push_back( std::make_pair( sizeof(cl_int), (void *)&nthreads));
        args.push_back( std::make_pair( sizeof(cl_int), (void *)&block_hist_size));
        args.push_back( std::make_pair( sizeof(cl_int), (void *)&img_block_width));
    }

    args.push_back( std::make_pair( sizeof(cl_mem), (void *)&block_hists.data));
    args.push_back( std::make_pair( sizeof(cl_float), (void *)&threshold));
    args.push_back( std::make_pair( nthreads * sizeof(float), (void *)NULL));

    if(hog_device_cpu)
        openCLExecuteKernel2(clCxt, &objdetect_hog, kernelName, globalThreads,
                             localThreads, args, -1, -1, "-D CPU");
    else
    {
        cl_kernel kernel = openCLGetKernelFromSource(clCxt, &objdetect_hog, kernelName);
        int wave_size = queryDeviceInfo<WAVEFRONT_SIZE, int>(kernel);
        char opt[32] = {0};
        sprintf(opt, "-D WAVE_SIZE=%d", wave_size);
        openCLExecuteKernel2(clCxt, &objdetect_hog, kernelName, globalThreads,
                             localThreads, args, -1, -1, opt);
    }
}

void cv::ocl::device::hog::classify_hists(int win_height, int win_width,
                                          int block_stride_y, int block_stride_x,
                                          int win_stride_y, int win_stride_x,
                                          int height, int width,
                                          const cv::ocl::oclMat &block_hists,
                                          const cv::ocl::oclMat &coefs,
                                          float free_coef, float threshold,
                                          cv::ocl::oclMat &labels)
{
    Context *clCxt = Context::getContext();
    std::vector< std::pair<size_t, const void *> > args;

    int nthreads;
    String kernelName;
    switch (cdescr_width)
    {
    case 180:
        nthreads = 180;
        kernelName = "classify_hists_180_kernel";
        args.push_back( std::make_pair( sizeof(cl_int), (void *)&cdescr_width));
        args.push_back( std::make_pair( sizeof(cl_int), (void *)&cdescr_height));
        break;
    case 252:
        nthreads = 256;
        kernelName = "classify_hists_252_kernel";
        args.push_back( std::make_pair( sizeof(cl_int), (void *)&cdescr_width));
        args.push_back( std::make_pair( sizeof(cl_int), (void *)&cdescr_height));
        break;
    default:
        nthreads = 256;
        kernelName = "classify_hists_kernel";
        args.push_back( std::make_pair( sizeof(cl_int), (void *)&cdescr_size));
        args.push_back( std::make_pair( sizeof(cl_int), (void *)&cdescr_width));
    }

    int win_block_stride_x = win_stride_x / block_stride_x;
    int win_block_stride_y = win_stride_y / block_stride_y;
    int img_win_width = (width - win_width + win_stride_x) / win_stride_x;
    int img_win_height = (height - win_height + win_stride_y) / win_stride_y;
    int img_block_width = (width - CELLS_PER_BLOCK_X * CELL_WIDTH + block_stride_x) /
        block_stride_x;

    size_t globalThreads[3] = { img_win_width * nthreads, img_win_height, 1 };
    size_t localThreads[3] = { nthreads, 1, 1 };
    args.push_back( std::make_pair( sizeof(cl_int), (void *)&cblock_hist_size));
    args.push_back( std::make_pair( sizeof(cl_int), (void *)&img_win_width));
    args.push_back( std::make_pair( sizeof(cl_int), (void *)&img_block_width));
    args.push_back( std::make_pair( sizeof(cl_int), (void *)&win_block_stride_x));
    args.push_back( std::make_pair( sizeof(cl_int), (void *)&win_block_stride_y));
    args.push_back( std::make_pair( sizeof(cl_mem), (void *)&block_hists.data));
    args.push_back( std::make_pair( sizeof(cl_mem), (void *)&coefs.data));
    args.push_back( std::make_pair( sizeof(cl_float), (void *)&free_coef));
    args.push_back( std::make_pair( sizeof(cl_float), (void *)&threshold));
    args.push_back( std::make_pair( sizeof(cl_mem), (void *)&labels.data));

    if(hog_device_cpu)
        openCLExecuteKernel2(clCxt, &objdetect_hog, kernelName, globalThreads,
                             localThreads, args, -1, -1, "-D CPU");
    else
    {
        cl_kernel kernel = openCLGetKernelFromSource(clCxt, &objdetect_hog, kernelName);
        int wave_size = queryDeviceInfo<WAVEFRONT_SIZE, int>(kernel);
        char opt[32] = {0};
        sprintf(opt, "-D WAVE_SIZE=%d", wave_size);
        openCLExecuteKernel2(clCxt, &objdetect_hog, kernelName, globalThreads,
                             localThreads, args, -1, -1, opt);
    }
}

void cv::ocl::device::hog::extract_descrs_by_rows(int win_height, int win_width,
                                                  int block_stride_y, int block_stride_x,
                                                  int win_stride_y, int win_stride_x,
                                                  int height, int width,
                                                  const cv::ocl::oclMat &block_hists,
                                                  cv::ocl::oclMat &descriptors)
{
    Context *clCxt = Context::getContext();
    String kernelName = "extract_descrs_by_rows_kernel";
    std::vector< std::pair<size_t, const void *> > args;

    int win_block_stride_x = win_stride_x / block_stride_x;
    int win_block_stride_y = win_stride_y / block_stride_y;
    int img_win_width = (width - win_width + win_stride_x) / win_stride_x;
    int img_win_height = (height - win_height + win_stride_y) / win_stride_y;
    int img_block_width = (width - CELLS_PER_BLOCK_X * CELL_WIDTH + block_stride_x) /
        block_stride_x;
    int descriptors_quadstep = descriptors.step >> 2;

    size_t globalThreads[3] = { img_win_width * NTHREADS, img_win_height, 1 };
    size_t localThreads[3] = { NTHREADS, 1, 1 };

    args.push_back( std::make_pair( sizeof(cl_int), (void *)&cblock_hist_size));
    args.push_back( std::make_pair( sizeof(cl_int), (void *)&descriptors_quadstep));
    args.push_back( std::make_pair( sizeof(cl_int), (void *)&cdescr_size));
    args.push_back( std::make_pair( sizeof(cl_int), (void *)&cdescr_width));
    args.push_back( std::make_pair( sizeof(cl_int), (void *)&img_block_width));
    args.push_back( std::make_pair( sizeof(cl_int), (void *)&win_block_stride_x));
    args.push_back( std::make_pair( sizeof(cl_int), (void *)&win_block_stride_y));
    args.push_back( std::make_pair( sizeof(cl_mem), (void *)&block_hists.data));
    args.push_back( std::make_pair( sizeof(cl_mem), (void *)&descriptors.data));

    openCLExecuteKernel2(clCxt, &objdetect_hog, kernelName, globalThreads,
        localThreads, args, -1, -1);
}

void cv::ocl::device::hog::extract_descrs_by_cols(int win_height, int win_width,
                                                  int block_stride_y, int block_stride_x,
                                                  int win_stride_y, int win_stride_x,
                                                  int height, int width,
                                                  const cv::ocl::oclMat &block_hists,
                                                  cv::ocl::oclMat &descriptors)
{
    Context *clCxt = Context::getContext();
    String kernelName = "extract_descrs_by_cols_kernel";
    std::vector< std::pair<size_t, const void *> > args;

    int win_block_stride_x = win_stride_x / block_stride_x;
    int win_block_stride_y = win_stride_y / block_stride_y;
    int img_win_width = (width - win_width + win_stride_x) / win_stride_x;
    int img_win_height = (height - win_height + win_stride_y) / win_stride_y;
    int img_block_width = (width - CELLS_PER_BLOCK_X * CELL_WIDTH + block_stride_x) /
        block_stride_x;
    int descriptors_quadstep = descriptors.step >> 2;

    size_t globalThreads[3] = { img_win_width * NTHREADS, img_win_height, 1 };
    size_t localThreads[3] = { NTHREADS, 1, 1 };

    args.push_back( std::make_pair( sizeof(cl_int), (void *)&cblock_hist_size));
    args.push_back( std::make_pair( sizeof(cl_int), (void *)&descriptors_quadstep));
    args.push_back( std::make_pair( sizeof(cl_int), (void *)&cdescr_size));
    args.push_back( std::make_pair( sizeof(cl_int), (void *)&cnblocks_win_x));
    args.push_back( std::make_pair( sizeof(cl_int), (void *)&cnblocks_win_y));
    args.push_back( std::make_pair( sizeof(cl_int), (void *)&img_block_width));
    args.push_back( std::make_pair( sizeof(cl_int), (void *)&win_block_stride_x));
    args.push_back( std::make_pair( sizeof(cl_int), (void *)&win_block_stride_y));
    args.push_back( std::make_pair( sizeof(cl_mem), (void *)&block_hists.data));
    args.push_back( std::make_pair( sizeof(cl_mem), (void *)&descriptors.data));

    openCLExecuteKernel2(clCxt, &objdetect_hog, kernelName, globalThreads,
        localThreads, args, -1, -1);
}

void cv::ocl::device::hog::compute_gradients_8UC1(int height, int width,
                                                  const cv::ocl::oclMat &img,
                                                  float angle_scale,
                                                  cv::ocl::oclMat &grad,
                                                  cv::ocl::oclMat &qangle,
                                                  bool correct_gamma)
{
    Context *clCxt = Context::getContext();
    String kernelName = "compute_gradients_8UC1_kernel";
    std::vector< std::pair<size_t, const void *> > args;

    size_t localThreads[3] = { NTHREADS, 1, 1 };
    size_t globalThreads[3] = { width, height, 1 };
    char correctGamma = (correct_gamma) ? 1 : 0;
    int img_step = img.step;
    int grad_quadstep = grad.step >> 3;
    int qangle_step = qangle.step >> 1;

    args.push_back( std::make_pair( sizeof(cl_int), (void *)&height));
    args.push_back( std::make_pair( sizeof(cl_int), (void *)&width));
    args.push_back( std::make_pair( sizeof(cl_int), (void *)&img_step));
    args.push_back( std::make_pair( sizeof(cl_int), (void *)&grad_quadstep));
    args.push_back( std::make_pair( sizeof(cl_int), (void *)&qangle_step));
    args.push_back( std::make_pair( sizeof(cl_mem), (void *)&img.data));
    args.push_back( std::make_pair( sizeof(cl_mem), (void *)&grad.data));
    args.push_back( std::make_pair( sizeof(cl_mem), (void *)&qangle.data));
    args.push_back( std::make_pair( sizeof(cl_float), (void *)&angle_scale));
    args.push_back( std::make_pair( sizeof(cl_char), (void *)&correctGamma));
    args.push_back( std::make_pair( sizeof(cl_int), (void *)&cnbins));

    openCLExecuteKernel2(clCxt, &objdetect_hog, kernelName, globalThreads,
        localThreads, args, -1, -1);
}

void cv::ocl::device::hog::compute_gradients_8UC4(int height, int width,
                                                  const cv::ocl::oclMat &img,
                                                  float angle_scale,
                                                  cv::ocl::oclMat &grad,
                                                  cv::ocl::oclMat &qangle,
                                                  bool correct_gamma)
{
    Context *clCxt = Context::getContext();
    String kernelName = "compute_gradients_8UC4_kernel";
    std::vector< std::pair<size_t, const void *> > args;

    size_t localThreads[3] = { NTHREADS, 1, 1 };
    size_t globalThreads[3] = { width, height, 1 };

    char correctGamma = (correct_gamma) ? 1 : 0;
    int img_step = img.step >> 2;
    int grad_quadstep = grad.step >> 3;
    int qangle_step = qangle.step >> 1;

    args.push_back( std::make_pair( sizeof(cl_int), (void *)&height));
    args.push_back( std::make_pair( sizeof(cl_int), (void *)&width));
    args.push_back( std::make_pair( sizeof(cl_int), (void *)&img_step));
    args.push_back( std::make_pair( sizeof(cl_int), (void *)&grad_quadstep));
    args.push_back( std::make_pair( sizeof(cl_int), (void *)&qangle_step));
    args.push_back( std::make_pair( sizeof(cl_mem), (void *)&img.data));
    args.push_back( std::make_pair( sizeof(cl_mem), (void *)&grad.data));
    args.push_back( std::make_pair( sizeof(cl_mem), (void *)&qangle.data));
    args.push_back( std::make_pair( sizeof(cl_float), (void *)&angle_scale));
    args.push_back( std::make_pair( sizeof(cl_char), (void *)&correctGamma));
    args.push_back( std::make_pair( sizeof(cl_int), (void *)&cnbins));

    openCLExecuteKernel2(clCxt, &objdetect_hog, kernelName, globalThreads,
        localThreads, args, -1, -1);
}<|MERGE_RESOLUTION|>--- conflicted
+++ resolved
@@ -56,101 +56,6 @@
 
 static oclMat gauss_w_lut;
 static bool hog_device_cpu;
-<<<<<<< HEAD
-/* pre-compute gaussian and interp_weight lookup tables if sigma is 4.0f */
-static const float gaussian_interp_lut[] =
-{
-    /* gaussian lut */
-    0.01831564f, 0.02926831f, 0.04393693f, 0.06196101f, 0.08208500f, 0.10215643f,
-    0.11943297f, 0.13117145f, 0.13533528f, 0.13117145f, 0.11943297f, 0.10215643f,
-    0.08208500f, 0.06196101f, 0.04393693f, 0.02926831f, 0.02926831f, 0.04677062f,
-    0.07021102f, 0.09901341f, 0.13117145f, 0.16324551f, 0.19085334f, 0.20961139f,
-    0.21626517f, 0.20961139f, 0.19085334f, 0.16324551f, 0.13117145f, 0.09901341f,
-    0.07021102f, 0.04677062f, 0.04393693f, 0.07021102f, 0.10539922f, 0.14863673f,
-    0.19691168f, 0.24506053f, 0.28650481f, 0.31466395f, 0.32465246f, 0.31466395f,
-    0.28650481f, 0.24506053f, 0.19691168f, 0.14863673f, 0.10539922f, 0.07021102f,
-    0.06196101f, 0.09901341f, 0.14863673f, 0.20961139f, 0.27768996f, 0.34559074f,
-    0.40403652f, 0.44374731f, 0.45783335f, 0.44374731f, 0.40403652f, 0.34559074f,
-    0.27768996f, 0.20961139f, 0.14863673f, 0.09901341f, 0.08208500f, 0.13117145f,
-    0.19691168f, 0.27768996f, 0.36787945f, 0.45783335f, 0.53526145f, 0.58786964f,
-    0.60653067f, 0.58786964f, 0.53526145f, 0.45783335f, 0.36787945f, 0.27768996f,
-    0.19691168f, 0.13117145f, 0.10215643f, 0.16324551f, 0.24506053f, 0.34559074f,
-    0.45783335f, 0.56978285f, 0.66614360f, 0.73161560f, 0.75483960f, 0.73161560f,
-    0.66614360f, 0.56978285f, 0.45783335f, 0.34559074f, 0.24506053f, 0.16324551f,
-    0.11943297f, 0.19085334f, 0.28650481f, 0.40403652f, 0.53526145f, 0.66614360f,
-    0.77880079f, 0.85534531f, 0.88249689f, 0.85534531f, 0.77880079f, 0.66614360f,
-    0.53526145f, 0.40403652f, 0.28650481f, 0.19085334f, 0.13117145f, 0.20961139f,
-    0.31466395f, 0.44374731f, 0.58786964f, 0.73161560f, 0.85534531f, 0.93941307f,
-    0.96923321f, 0.93941307f, 0.85534531f, 0.73161560f, 0.58786964f, 0.44374731f,
-    0.31466395f, 0.20961139f, 0.13533528f, 0.21626517f, 0.32465246f, 0.45783335f,
-    0.60653067f, 0.75483960f, 0.88249689f, 0.96923321f, 1.00000000f, 0.96923321f,
-    0.88249689f, 0.75483960f, 0.60653067f, 0.45783335f, 0.32465246f, 0.21626517f,
-    0.13117145f, 0.20961139f, 0.31466395f, 0.44374731f, 0.58786964f, 0.73161560f,
-    0.85534531f, 0.93941307f, 0.96923321f, 0.93941307f, 0.85534531f, 0.73161560f,
-    0.58786964f, 0.44374731f, 0.31466395f, 0.20961139f, 0.11943297f, 0.19085334f,
-    0.28650481f, 0.40403652f, 0.53526145f, 0.66614360f, 0.77880079f, 0.85534531f,
-    0.88249689f, 0.85534531f, 0.77880079f, 0.66614360f, 0.53526145f, 0.40403652f,
-    0.28650481f, 0.19085334f, 0.10215643f, 0.16324551f, 0.24506053f, 0.34559074f,
-    0.45783335f, 0.56978285f, 0.66614360f, 0.73161560f, 0.75483960f, 0.73161560f,
-    0.66614360f, 0.56978285f, 0.45783335f, 0.34559074f, 0.24506053f, 0.16324551f,
-    0.08208500f, 0.13117145f, 0.19691168f, 0.27768996f, 0.36787945f, 0.45783335f,
-    0.53526145f, 0.58786964f, 0.60653067f, 0.58786964f, 0.53526145f, 0.45783335f,
-    0.36787945f, 0.27768996f, 0.19691168f, 0.13117145f, 0.06196101f, 0.09901341f,
-    0.14863673f, 0.20961139f, 0.27768996f, 0.34559074f, 0.40403652f, 0.44374731f,
-    0.45783335f, 0.44374731f, 0.40403652f, 0.34559074f, 0.27768996f, 0.20961139f,
-    0.14863673f, 0.09901341f, 0.04393693f, 0.07021102f, 0.10539922f, 0.14863673f,
-    0.19691168f, 0.24506053f, 0.28650481f, 0.31466395f, 0.32465246f, 0.31466395f,
-    0.28650481f, 0.24506053f, 0.19691168f, 0.14863673f, 0.10539922f, 0.07021102f,
-    0.02926831f, 0.04677062f, 0.07021102f, 0.09901341f, 0.13117145f, 0.16324551f,
-    0.19085334f, 0.20961139f, 0.21626517f, 0.20961139f, 0.19085334f, 0.16324551f,
-    0.13117145f, 0.09901341f, 0.07021102f, 0.04677062f,
-    /* interp_weight lut */
-    0.00390625f, 0.01171875f, 0.01953125f, 0.02734375f, 0.03515625f, 0.04296875f,
-    0.05078125f, 0.05859375f, 0.05859375f, 0.05078125f, 0.04296875f, 0.03515625f,
-    0.02734375f, 0.01953125f, 0.01171875f, 0.00390625f, 0.01171875f, 0.03515625f,
-    0.05859375f, 0.08203125f, 0.10546875f, 0.12890625f, 0.15234375f, 0.17578125f,
-    0.17578125f, 0.15234375f, 0.12890625f, 0.10546875f, 0.08203125f, 0.05859375f,
-    0.03515625f, 0.01171875f, 0.01953125f, 0.05859375f, 0.09765625f, 0.13671875f,
-    0.17578125f, 0.21484375f, 0.25390625f, 0.29296875f, 0.29296875f, 0.25390625f,
-    0.21484375f, 0.17578125f, 0.13671875f, 0.09765625f, 0.05859375f, 0.01953125f,
-    0.02734375f, 0.08203125f, 0.13671875f, 0.19140625f, 0.24609375f, 0.30078125f,
-    0.35546875f, 0.41015625f, 0.41015625f, 0.35546875f, 0.30078125f, 0.24609375f,
-    0.19140625f, 0.13671875f, 0.08203125f, 0.02734375f, 0.03515625f, 0.10546875f,
-    0.17578125f, 0.24609375f, 0.31640625f, 0.38671875f, 0.45703125f, 0.52734375f,
-    0.52734375f, 0.45703125f, 0.38671875f, 0.31640625f, 0.24609375f, 0.17578125f,
-    0.10546875f, 0.03515625f, 0.04296875f, 0.12890625f, 0.21484375f, 0.30078125f,
-    0.38671875f, 0.47265625f, 0.55859375f, 0.64453125f, 0.64453125f, 0.55859375f,
-    0.47265625f, 0.38671875f, 0.30078125f, 0.21484375f, 0.12890625f, 0.04296875f,
-    0.05078125f, 0.15234375f, 0.25390625f, 0.35546875f, 0.45703125f, 0.55859375f,
-    0.66015625f, 0.76171875f, 0.76171875f, 0.66015625f, 0.55859375f, 0.45703125f,
-    0.35546875f, 0.25390625f, 0.15234375f, 0.05078125f, 0.05859375f, 0.17578125f,
-    0.29296875f, 0.41015625f, 0.52734375f, 0.64453125f, 0.76171875f, 0.87890625f,
-    0.87890625f, 0.76171875f, 0.64453125f, 0.52734375f, 0.41015625f, 0.29296875f,
-    0.17578125f, 0.05859375f, 0.05859375f, 0.17578125f, 0.29296875f, 0.41015625f,
-    0.52734375f, 0.64453125f, 0.76171875f, 0.87890625f, 0.87890625f, 0.76171875f,
-    0.64453125f, 0.52734375f, 0.41015625f, 0.29296875f, 0.17578125f, 0.05859375f,
-    0.05078125f, 0.15234375f, 0.25390625f, 0.35546875f, 0.45703125f, 0.55859375f,
-    0.66015625f, 0.76171875f, 0.76171875f, 0.66015625f, 0.55859375f, 0.45703125f,
-    0.35546875f, 0.25390625f, 0.15234375f, 0.05078125f, 0.04296875f, 0.12890625f,
-    0.21484375f, 0.30078125f, 0.38671875f, 0.47265625f, 0.55859375f, 0.64453125f,
-    0.64453125f, 0.55859375f, 0.47265625f, 0.38671875f, 0.30078125f, 0.21484375f,
-    0.12890625f, 0.04296875f, 0.03515625f, 0.10546875f, 0.17578125f, 0.24609375f,
-    0.31640625f, 0.38671875f, 0.45703125f, 0.52734375f, 0.52734375f, 0.45703125f,
-    0.38671875f, 0.31640625f, 0.24609375f, 0.17578125f, 0.10546875f, 0.03515625f,
-    0.02734375f, 0.08203125f, 0.13671875f, 0.19140625f, 0.24609375f, 0.30078125f,
-    0.35546875f, 0.41015625f, 0.41015625f, 0.35546875f, 0.30078125f, 0.24609375f,
-    0.19140625f, 0.13671875f, 0.08203125f, 0.02734375f, 0.01953125f, 0.05859375f,
-    0.09765625f, 0.13671875f, 0.17578125f, 0.21484375f, 0.25390625f, 0.29296875f,
-    0.29296875f, 0.25390625f, 0.21484375f, 0.17578125f, 0.13671875f, 0.09765625f,
-    0.05859375f, 0.01953125f, 0.01171875f, 0.03515625f, 0.05859375f, 0.08203125f,
-    0.10546875f, 0.12890625f, 0.15234375f, 0.17578125f, 0.17578125f, 0.15234375f,
-    0.12890625f, 0.10546875f, 0.08203125f, 0.05859375f, 0.03515625f, 0.01171875f,
-    0.00390625f, 0.01171875f, 0.01953125f, 0.02734375f, 0.03515625f, 0.04296875f,
-    0.05078125f, 0.05859375f, 0.05859375f, 0.05078125f, 0.04296875f, 0.03515625f,
-    0.02734375f, 0.01953125f, 0.01171875f, 0.00390625f
-};
-=======
->>>>>>> b2d1d87e
 
 namespace cv
 {
@@ -183,13 +88,8 @@
                                       int nblocks_win_x, int nblocks_win_y);
 
                 void compute_hists(int nbins, int block_stride_x, int blovck_stride_y,
-<<<<<<< HEAD
-                                   int height, int width, float sigma, const cv::ocl::oclMat &grad,
+                                   int height, int width, const cv::ocl::oclMat &grad,
                                    const cv::ocl::oclMat &qangle,
-=======
-                                   int height, int width, const cv::ocl::oclMat &grad,
-                                   const cv::ocl::oclMat &qangle, 
->>>>>>> b2d1d87e
                                    const cv::ocl::oclMat &gauss_w_lut, cv::ocl::oclMat &block_hists);
 
                 void normalize_hists(int nbins, int block_stride_x, int block_stride_y,
@@ -336,12 +236,6 @@
     Size wins_per_img = numPartsWithin(img.size(), win_size, win_stride);
     labels.create(1, wins_per_img.area(), CV_8U);
 
-<<<<<<< HEAD
-    std::vector<float> v_lut = std::vector<float>(gaussian_interp_lut, gaussian_interp_lut +
-        sizeof(gaussian_interp_lut) / sizeof(gaussian_interp_lut[0]));
-    Mat m_lut(v_lut);
-    gauss_w_lut.upload(m_lut.reshape(1,1));
-=======
     float sigma = getWinSigma();
     float scale = 1.f / (2.f * sigma * sigma);
     Mat gaussian_lut(1, 512, CV_32FC1);
@@ -354,7 +248,6 @@
             gaussian_lut.at<float>(idx++) = (8.f - fabs(j + 0.5f)) * (8.f - fabs(i + 0.5f)) / 64.f;
 
     gauss_w_lut.upload(gaussian_lut);
->>>>>>> b2d1d87e
 }
 
 void cv::ocl::HOGDescriptor::computeGradient(const oclMat &img, oclMat &grad, oclMat &qangle)
@@ -380,13 +273,8 @@
 {
     computeGradient(img, this->grad, this->qangle);
 
-<<<<<<< HEAD
     hog::compute_hists(nbins, block_stride.width, block_stride.height, effect_size.height,
-        effect_size.width, (float)getWinSigma(), grad, qangle, gauss_w_lut, block_hists);
-=======
-    hog::compute_hists(nbins, block_stride.width, block_stride.height, effect_size.height, 
         effect_size.width, grad, qangle, gauss_w_lut, block_hists);
->>>>>>> b2d1d87e
 
     hog::normalize_hists(nbins, block_stride.width, block_stride.height, effect_size.height,
         effect_size.width, block_hists, (float)threshold_L2hys);
@@ -1735,8 +1623,7 @@
 
 void cv::ocl::device::hog::compute_hists(int nbins,
                                          int block_stride_x, int block_stride_y,
-<<<<<<< HEAD
-                                         int height, int width, float sigma,
+                                         int height, int width,
                                          const cv::ocl::oclMat &grad,
                                          const cv::ocl::oclMat &qangle,
                                          const cv::ocl::oclMat &gauss_w_lut,
@@ -1744,19 +1631,7 @@
 {
     Context *clCxt = Context::getContext();
     std::vector< std::pair<size_t, const void *> > args;
-    String kernelName = (sigma == 4.0f) ? "compute_hists_lut_kernel" :
-        "compute_hists_kernel";
-=======
-                                         int height, int width, 
-                                         const cv::ocl::oclMat &grad, 
-                                         const cv::ocl::oclMat &qangle, 
-                                         const cv::ocl::oclMat &gauss_w_lut, 
-                                         cv::ocl::oclMat &block_hists)
-{
-    Context *clCxt = Context::getContext();
-    vector< pair<size_t, const void *> > args;
-    string kernelName = "compute_hists_lut_kernel";
->>>>>>> b2d1d87e
+    String kernelName = "compute_hists_lut_kernel";
 
     int img_block_width = (width - CELLS_PER_BLOCK_X * CELL_WIDTH + block_stride_x)
         / block_stride_x;
@@ -1773,7 +1648,6 @@
 
     int hists_size = (nbins * CELLS_PER_BLOCK_X * CELLS_PER_BLOCK_Y * 12) * sizeof(float);
     int final_hists_size = (nbins * CELLS_PER_BLOCK_X * CELLS_PER_BLOCK_Y) * sizeof(float);
-<<<<<<< HEAD
     int smem = hists_size + final_hists_size;
 
     args.push_back( std::make_pair( sizeof(cl_int), (void *)&width));
@@ -1786,36 +1660,13 @@
     args.push_back( std::make_pair( sizeof(cl_int), (void *)&qangle_step));
     args.push_back( std::make_pair( sizeof(cl_mem), (void *)&grad.data));
     args.push_back( std::make_pair( sizeof(cl_mem), (void *)&qangle.data));
-    if (kernelName.compare("compute_hists_lut_kernel") == 0)
-        args.push_back( std::make_pair( sizeof(cl_mem), (void *)&gauss_w_lut.data));
-    else
-        args.push_back( std::make_pair( sizeof(cl_float), (void *)&scale));
+    args.push_back( std::make_pair( sizeof(cl_mem), (void *)&gauss_w_lut.data));
     args.push_back( std::make_pair( sizeof(cl_mem), (void *)&block_hists.data));
     args.push_back( std::make_pair( smem, (void *)NULL));
 
-    openCLExecuteKernel2(clCxt, &objdetect_hog, kernelName, globalThreads,
-        localThreads, args, -1, -1);
-=======
-    int smem = (hists_size + final_hists_size) * blocks_in_group;
-
-    args.push_back( make_pair( sizeof(cl_int), (void *)&cblock_stride_x));
-    args.push_back( make_pair( sizeof(cl_int), (void *)&cblock_stride_y));
-    args.push_back( make_pair( sizeof(cl_int), (void *)&cnbins));
-    args.push_back( make_pair( sizeof(cl_int), (void *)&cblock_hist_size));
-    args.push_back( make_pair( sizeof(cl_int), (void *)&img_block_width));
-    args.push_back( make_pair( sizeof(cl_int), (void *)&blocks_in_group));
-    args.push_back( make_pair( sizeof(cl_int), (void *)&blocks_total));
-    args.push_back( make_pair( sizeof(cl_int), (void *)&grad_quadstep));
-    args.push_back( make_pair( sizeof(cl_int), (void *)&qangle_step));
-    args.push_back( make_pair( sizeof(cl_mem), (void *)&grad.data));
-    args.push_back( make_pair( sizeof(cl_mem), (void *)&qangle.data));
-    args.push_back( make_pair( sizeof(cl_mem), (void *)&gauss_w_lut.data));
-    args.push_back( make_pair( sizeof(cl_mem), (void *)&block_hists.data));
-    args.push_back( make_pair( smem, (void *)NULL));
-
     if(hog_device_cpu)
     {
-        openCLExecuteKernel(clCxt, &objdetect_hog, kernelName, globalThreads, 
+        openCLExecuteKernel2(clCxt, &objdetect_hog, kernelName, globalThreads,
             localThreads, args, -1, -1, "-D CPU");
     }else
     {
@@ -1823,10 +1674,9 @@
         int wave_size = queryDeviceInfo<WAVEFRONT_SIZE, int>(kernel);
         char opt[32] = {0};
         sprintf(opt, "-D WAVE_SIZE=%d", wave_size);
-        openCLExecuteKernel(clCxt, &objdetect_hog, kernelName, globalThreads, 
+        openCLExecuteKernel2(clCxt, &objdetect_hog, kernelName, globalThreads,
             localThreads, args, -1, -1, opt);
     }
->>>>>>> b2d1d87e
 }
 
 void cv::ocl::device::hog::normalize_hists(int nbins,
