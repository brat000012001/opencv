/*M///////////////////////////////////////////////////////////////////////////////////////
//
//  IMPORTANT: READ BEFORE DOWNLOADING, COPYING, INSTALLING OR USING.
//
//  By downloading, copying, installing or using the software you agree to this license.
//  If you do not agree to this license, do not download, install,
//  copy or use the software.
//
//
//                           License Agreement
//                For Open Source Computer Vision Library
//
// Copyright (C) 2010-2012, Institute Of Software Chinese Academy Of Science, all rights reserved.
// Copyright (C) 2010-2012, Advanced Micro Devices, Inc., all rights reserved.
// Copyright (C) 2010-2012, Multicoreware, Inc., all rights reserved.
// Third party copyrights are property of their respective owners.
//
// @Authors
//    Niko Li, newlife20080214@gmail.com
//    Jia Haipeng, jiahaipeng95@gmail.com
//    Shengen Yan, yanshengen@gmail.com
//    Rock Li, Rock.Li@amd.com
//    Zero Lin, Zero.Lin@amd.com
//    Zhang Ying, zhangying913@gmail.com
//    Xu Pang, pangxu010@163.com
//    Wu Zailong, bullet@yeah.net
//    Wenju He, wenju@multicorewareinc.com
//    Peng Xiao, pengxiao@outlook.com
//    Sen Liu, swjtuls1987@126.com
//
// Redistribution and use in source and binary forms, with or without modification,
// are permitted provided that the following conditions are met:
//
//   * Redistribution's of source code must retain the above copyright notice,
//     this list of conditions and the following disclaimer.
//
//   * Redistribution's in binary form must reproduce the above copyright notice,
//     this list of conditions and the following disclaimer in the documentation
//     and/or other materials provided with the distribution.
//
//   * The name of the copyright holders may not be used to endorse or promote products
//     derived from this software without specific prior written permission.
//
// This software is provided by the copyright holders and contributors "as is" and
// any express or implied warranties, including, but not limited to, the implied
// warranties of merchantability and fitness for a particular purpose are disclaimed.
// In no event shall the Intel Corporation or contributors be liable for any direct,
// indirect, incidental, special, exemplary, or consequential damages
// (including, but not limited to, procurement of substitute goods or services;
// loss of use, data, or profits; or business interruption) however caused
// and on any theory of liability, whether in contract, strict liability,
// or tort (including negligence or otherwise) arising in any way out of
// the use of this software, even if advised of the possibility of such damage.
//
//M*/

#include "precomp.hpp"
#include "opencl_kernels.hpp"

using namespace cv;
using namespace cv::ocl;

namespace cv
{
    namespace ocl
    {
        ////////////////////////////////////OpenCL call wrappers////////////////////////////

        template <typename T> struct index_and_sizeof;
        template <> struct index_and_sizeof<char>
        {
            enum { index = 1 };
        };
        template <> struct index_and_sizeof<unsigned char>
        {
            enum { index = 2 };
        };
        template <> struct index_and_sizeof<short>
        {
            enum { index = 3 };
        };
        template <> struct index_and_sizeof<unsigned short>
        {
            enum { index = 4 };
        };
        template <> struct index_and_sizeof<int>
        {
            enum { index = 5 };
        };
        template <> struct index_and_sizeof<float>
        {
            enum { index = 6 };
        };
        template <> struct index_and_sizeof<double>
        {
            enum { index = 7 };
        };

        /////////////////////////////////////////////////////////////////////////////////////
        // threshold

        static std::vector<uchar> scalarToVector(const cv::Scalar & sc, int depth, int ocn, int cn)
        {
            CV_Assert(ocn == cn || (ocn == 4 && cn == 3));

            static const int sizeMap[] = { sizeof(uchar), sizeof(char), sizeof(ushort),
                                       sizeof(short), sizeof(int), sizeof(float), sizeof(double) };

            int elemSize1 = sizeMap[depth];
            int bufSize = elemSize1 * ocn;
            std::vector<uchar> _buf(bufSize);
            uchar * buf = &_buf[0];
            scalarToRawData(sc, buf, CV_MAKE_TYPE(depth, cn));
            memset(buf + elemSize1 * cn, 0, (ocn - cn) * elemSize1);

            return _buf;
        }

        static void threshold_runner(const oclMat &src, oclMat &dst, double thresh, double maxVal, int thresholdType)
        {
            bool ival = src.depth() < CV_32F;
            int cn = src.channels(), vecSize = 4, depth = src.depth();
            std::vector<uchar> thresholdValue = scalarToVector(cv::Scalar::all(ival ? cvFloor(thresh) : thresh), dst.depth(),
                                                               dst.oclchannels(), dst.channels());
            std::vector<uchar> maxValue = scalarToVector(cv::Scalar::all(maxVal), dst.depth(), dst.oclchannels(), dst.channels());

            const char * const thresholdMap[] = { "THRESH_BINARY", "THRESH_BINARY_INV", "THRESH_TRUNC",
                                                  "THRESH_TOZERO", "THRESH_TOZERO_INV" };
            const char * const channelMap[] = { "", "", "2", "4", "4" };
            const char * const typeMap[] = { "uchar", "char", "ushort", "short", "int", "float", "double" };
            std::string buildOptions = format("-D T=%s%s -D %s", typeMap[depth], channelMap[cn], thresholdMap[thresholdType]);

            int elemSize = src.elemSize();
            int src_step = src.step / elemSize, src_offset = src.offset / elemSize;
            int dst_step = dst.step / elemSize, dst_offset = dst.offset / elemSize;

            std::vector< std::pair<size_t, const void *> > args;
            args.push_back( std::make_pair(sizeof(cl_mem), (void *)&src.data));
            args.push_back( std::make_pair(sizeof(cl_int), (void *)&src_offset));
            args.push_back( std::make_pair(sizeof(cl_int), (void *)&src_step));
            args.push_back( std::make_pair(sizeof(cl_mem), (void *)&dst.data));
            args.push_back( std::make_pair(sizeof(cl_int), (void *)&dst_offset));
            args.push_back( std::make_pair(sizeof(cl_int), (void *)&dst_step));
            args.push_back( std::make_pair(thresholdValue.size(), (void *)&thresholdValue[0]));
            args.push_back( std::make_pair(maxValue.size(), (void *)&maxValue[0]));

            int max_index = dst.cols, cols = dst.cols;
            if (cn == 1 && vecSize > 1)
            {
                CV_Assert(((vecSize - 1) & vecSize) == 0 && vecSize <= 16);
                cols = divUp(cols, vecSize);
                buildOptions += format(" -D VECTORIZED -D VT=%s%d -D VLOADN=vload%d -D VECSIZE=%d -D VSTOREN=vstore%d",
                                       typeMap[depth], vecSize, vecSize, vecSize, vecSize);

                int vecSizeBytes = vecSize * dst.elemSize1();
                if ((dst.offset % dst.step) % vecSizeBytes == 0 && dst.step % vecSizeBytes == 0)
                    buildOptions += " -D DST_ALIGNED";
                if ((src.offset % src.step) % vecSizeBytes == 0 && src.step % vecSizeBytes == 0)
                    buildOptions += " -D SRC_ALIGNED";

                args.push_back( std::make_pair(sizeof(cl_int), (void *)&max_index));
            }

            args.push_back( std::make_pair(sizeof(cl_int), (void *)&dst.rows));
            args.push_back( std::make_pair(sizeof(cl_int), (void *)&cols));

            size_t localThreads[3] = { 16, 16, 1 };
            size_t globalThreads[3] = { cols, dst.rows, 1 };

            openCLExecuteKernel(src.clCxt, &imgproc_threshold, "threshold", globalThreads, localThreads, args,
                                -1, -1, buildOptions.c_str());
        }

        double threshold(const oclMat &src, oclMat &dst, double thresh, double maxVal, int thresholdType)
        {
            CV_Assert(thresholdType == THRESH_BINARY || thresholdType == THRESH_BINARY_INV || thresholdType == THRESH_TRUNC
                      || thresholdType == THRESH_TOZERO || thresholdType == THRESH_TOZERO_INV);

            dst.create(src.size(), src.type());
            threshold_runner(src, dst, thresh, maxVal, thresholdType);

            return thresh;
        }

        ////////////////////////////////////////////////////////////////////////////////////////////
        ///////////////////////////////   remap   //////////////////////////////////////////////////
        ////////////////////////////////////////////////////////////////////////////////////////////

        void remap( const oclMat &src, oclMat &dst, oclMat &map1, oclMat &map2, int interpolation, int borderType, const Scalar &borderValue )
        {
            Context *clCxt = src.clCxt;
            bool supportsDouble = clCxt->supportsFeature(FEATURE_CL_DOUBLE);
            if (!supportsDouble && src.depth() == CV_64F)
            {
                CV_Error(CV_OpenCLDoubleNotSupported, "Selected device does not support double");
                return;
            }

            if (map1.empty())
                map1.swap(map2);

            CV_Assert(interpolation == INTER_LINEAR || interpolation == INTER_NEAREST);
            CV_Assert((map1.type() == CV_16SC2 && (map2.empty() || (map2.type() == CV_16UC1 || map2.type() == CV_16SC1)) ) ||
                      (map1.type() == CV_32FC2 && !map2.data) ||
                      (map1.type() == CV_32FC1 && map2.type() == CV_32FC1));
            CV_Assert(!map2.data || map2.size() == map1.size());
            CV_Assert(borderType == BORDER_CONSTANT || borderType == BORDER_REPLICATE || borderType == BORDER_WRAP
                      || borderType == BORDER_REFLECT_101 || borderType == BORDER_REFLECT);

            dst.create(map1.size(), src.type());

            const char * const typeMap[] = { "uchar", "char", "ushort", "short", "int", "float", "double" };
            const char * const channelMap[] = { "", "", "2", "4", "4" };
            const char * const interMap[] = { "INTER_NEAREST", "INTER_LINEAR", "INTER_CUBIC", "INTER_LINEAR", "INTER_LANCZOS" };
            const char * const borderMap[] = { "BORDER_CONSTANT", "BORDER_REPLICATE", "BORDER_REFLECT", "BORDER_WRAP",
                                   "BORDER_REFLECT_101", "BORDER_TRANSPARENT" };

            String kernelName = "remap";
            if (map1.type() == CV_32FC2 && map2.empty())
                kernelName = kernelName + "_32FC2";
            else if (map1.type() == CV_16SC2)
            {
                kernelName = kernelName + "_16SC2";
                if (!map2.empty())
                    kernelName = kernelName + "_16UC1";
            }
            else if (map1.type() == CV_32FC1 && map2.type() == CV_32FC1)
                kernelName = kernelName + "_2_32FC1";
            else
                CV_Error(Error::StsBadArg, "Unsupported map types");

            int ocn = dst.oclchannels();
            size_t localThreads[3] = { 256, 1, 1 };
            size_t globalThreads[3] = { dst.cols, dst.rows, 1 };

            Mat scalar(1, 1, CV_MAKE_TYPE(dst.depth(), ocn), borderValue);
            String buildOptions = format("-D %s -D %s -D T=%s%s", interMap[interpolation],
                                         borderMap[borderType], typeMap[src.depth()], channelMap[ocn]);

            if (interpolation != INTER_NEAREST)
            {
                int wdepth = std::max(CV_32F, dst.depth());
                buildOptions = buildOptions
                              + format(" -D WT=%s%s -D convertToT=convert_%s%s%s -D convertToWT=convert_%s%s"
                                       " -D convertToWT2=convert_%s2 -D WT2=%s2",
                                       typeMap[wdepth], channelMap[ocn],
                                       typeMap[src.depth()], channelMap[ocn], src.depth() < CV_32F ? "_sat_rte" : "",
                                       typeMap[wdepth], channelMap[ocn],
                                       typeMap[wdepth], typeMap[wdepth]);
            }

            int src_step = src.step / src.elemSize(), src_offset = src.offset / src.elemSize();
            int map1_step = map1.step / map1.elemSize(), map1_offset = map1.offset / map1.elemSize();
            int map2_step = map2.step / map2.elemSize(), map2_offset = map2.offset / map2.elemSize();
            int dst_step = dst.step / dst.elemSize(), dst_offset = dst.offset / dst.elemSize();

            std::vector< std::pair<size_t, const void *> > args;
            args.push_back( std::make_pair(sizeof(cl_mem), (void *)&src.data));
            args.push_back( std::make_pair(sizeof(cl_mem), (void *)&dst.data));
            args.push_back( std::make_pair(sizeof(cl_mem), (void *)&map1.data));
            if (!map2.empty())
                args.push_back( std::make_pair(sizeof(cl_mem), (void *)&map2.data));
            args.push_back( std::make_pair(sizeof(cl_int), (void *)&src_offset));
            args.push_back( std::make_pair(sizeof(cl_int), (void *)&dst_offset));
            args.push_back( std::make_pair(sizeof(cl_int), (void *)&map1_offset));
            if (!map2.empty())
                args.push_back( std::make_pair(sizeof(cl_int), (void *)&map2_offset));
            args.push_back( std::make_pair(sizeof(cl_int), (void *)&src_step));
            args.push_back( std::make_pair(sizeof(cl_int), (void *)&dst_step));
            args.push_back( std::make_pair(sizeof(cl_int), (void *)&map1_step));
            if (!map2.empty())
                args.push_back( std::make_pair(sizeof(cl_int), (void *)&map2_step));
            args.push_back( std::make_pair(sizeof(cl_int), (void *)&src.cols));
            args.push_back( std::make_pair(sizeof(cl_int), (void *)&src.rows));
            args.push_back( std::make_pair(sizeof(cl_int), (void *)&dst.cols));
            args.push_back( std::make_pair(sizeof(cl_int), (void *)&dst.rows));
            args.push_back( std::make_pair(scalar.elemSize(), (void *)scalar.data));

            openCLExecuteKernel(clCxt, &imgproc_remap, kernelName, globalThreads, localThreads, args, -1, -1, buildOptions.c_str());
        }

        ////////////////////////////////////////////////////////////////////////////////////////////
        // resize

        static void resize_gpu( const oclMat &src, oclMat &dst, double fx, double fy, int interpolation)
        {
<<<<<<< HEAD
            CV_Assert( (src.channels() == dst.channels()) );
            Context *clCxt = src.clCxt;
            float ifx = 1. / fx;
            float ify = 1. / fy;
            double ifx_d = 1. / fx;
            double ify_d = 1. / fy;
            int srcStep_in_pixel = src.step1() / src.oclchannels();
            int srcoffset_in_pixel = src.offset / src.elemSize();
            int dstStep_in_pixel = dst.step1() / dst.oclchannels();
            int dstoffset_in_pixel = dst.offset / dst.elemSize();

            String kernelName;
            if (interpolation == INTER_LINEAR)
                kernelName = "resizeLN";
            else if (interpolation == INTER_NEAREST)
                kernelName = "resizeNN";
=======
            float ifx = 1.f / fx, ify = 1.f / fy;
            int src_step = src.step / src.elemSize(), src_offset = src.offset / src.elemSize();
            int dst_step = dst.step / dst.elemSize(), dst_offset = dst.offset / dst.elemSize();
            int ocn = interpolation == INTER_LINEAR ? dst.oclchannels() : -1;
            int depth = interpolation == INTER_LINEAR ? dst.depth() : -1;

            const char * const interMap[] = { "NN", "LN", "CUBIC", "AREA", "LAN4" };
            std::string kernelName = std::string("resize") + interMap[interpolation];

            const char * const typeMap[] = { "uchar", "uchar", "ushort", "ushort", "int", "int", "double" };
            const char * const channelMap[] = { "" , "", "2", "4", "4" };
            std::string buildOption = format("-D %s -D T=%s%s", interMap[interpolation], typeMap[dst.depth()], channelMap[dst.oclchannels()]);
>>>>>>> 7703b63c

            //TODO: improve this kernel
            size_t blkSizeX = 16, blkSizeY = 16;
            size_t glbSizeX;
            if (src.type() == CV_8UC1 && interpolation == INTER_LINEAR)
            {
                size_t cols = (dst.cols + dst.offset % 4 + 3) / 4;
                glbSizeX = cols % blkSizeX == 0 && cols != 0 ? cols : (cols / blkSizeX + 1) * blkSizeX;
            }
            else
                glbSizeX = dst.cols;

            size_t globalThreads[3] = { glbSizeX, dst.rows, 1 };
            size_t localThreads[3] = { blkSizeX, blkSizeY, 1 };

            std::vector< std::pair<size_t, const void *> > args;
<<<<<<< HEAD
            if (interpolation == INTER_NEAREST)
            {
                args.push_back( std::make_pair(sizeof(cl_mem), (void *)&dst.data));
                args.push_back( std::make_pair(sizeof(cl_mem), (void *)&src.data));
                args.push_back( std::make_pair(sizeof(cl_int), (void *)&dstoffset_in_pixel));
                args.push_back( std::make_pair(sizeof(cl_int), (void *)&srcoffset_in_pixel));
                args.push_back( std::make_pair(sizeof(cl_int), (void *)&dstStep_in_pixel));
                args.push_back( std::make_pair(sizeof(cl_int), (void *)&srcStep_in_pixel));
                args.push_back( std::make_pair(sizeof(cl_int), (void *)&src.cols));
                args.push_back( std::make_pair(sizeof(cl_int), (void *)&src.rows));
                args.push_back( std::make_pair(sizeof(cl_int), (void *)&dst.cols));
                args.push_back( std::make_pair(sizeof(cl_int), (void *)&dst.rows));
                if (src.clCxt->supportsFeature(FEATURE_CL_DOUBLE))
                {
                    args.push_back( std::make_pair(sizeof(cl_double), (void *)&ifx_d));
                    args.push_back( std::make_pair(sizeof(cl_double), (void *)&ify_d));
                }
                else
                {
                    args.push_back( std::make_pair(sizeof(cl_float), (void *)&ifx));
                    args.push_back( std::make_pair(sizeof(cl_float), (void *)&ify));
                }
            }
            else
            {
                args.push_back( std::make_pair(sizeof(cl_mem), (void *)&dst.data));
                args.push_back( std::make_pair(sizeof(cl_mem), (void *)&src.data));
                args.push_back( std::make_pair(sizeof(cl_int), (void *)&dstoffset_in_pixel));
                args.push_back( std::make_pair(sizeof(cl_int), (void *)&srcoffset_in_pixel));
                args.push_back( std::make_pair(sizeof(cl_int), (void *)&dstStep_in_pixel));
                args.push_back( std::make_pair(sizeof(cl_int), (void *)&srcStep_in_pixel));
                args.push_back( std::make_pair(sizeof(cl_int), (void *)&src.cols));
                args.push_back( std::make_pair(sizeof(cl_int), (void *)&src.rows));
                args.push_back( std::make_pair(sizeof(cl_int), (void *)&dst.cols));
                args.push_back( std::make_pair(sizeof(cl_int), (void *)&dst.rows));
                args.push_back( std::make_pair(sizeof(cl_float), (void *)&ifx));
                args.push_back( std::make_pair(sizeof(cl_float), (void *)&ify));
            }
=======
            args.push_back( make_pair(sizeof(cl_mem), (void *)&dst.data));
            args.push_back( make_pair(sizeof(cl_mem), (void *)&src.data));
            args.push_back( make_pair(sizeof(cl_int), (void *)&dst_offset));
            args.push_back( make_pair(sizeof(cl_int), (void *)&src_offset));
            args.push_back( make_pair(sizeof(cl_int), (void *)&dst_step));
            args.push_back( make_pair(sizeof(cl_int), (void *)&src_step));
            args.push_back( make_pair(sizeof(cl_int), (void *)&src.cols));
            args.push_back( make_pair(sizeof(cl_int), (void *)&src.rows));
            args.push_back( make_pair(sizeof(cl_int), (void *)&dst.cols));
            args.push_back( make_pair(sizeof(cl_int), (void *)&dst.rows));
            args.push_back( make_pair(sizeof(cl_float), (void *)&ifx));
            args.push_back( make_pair(sizeof(cl_float), (void *)&ify));
>>>>>>> 7703b63c

            openCLExecuteKernel(src.clCxt, &imgproc_resize, kernelName, globalThreads, localThreads, args,
                                ocn, depth, buildOption.c_str());
        }

        void resize(const oclMat &src, oclMat &dst, Size dsize, double fx, double fy, int interpolation)
        {
            CV_Assert(src.type() == CV_8UC1 || src.type() == CV_8UC3 || src.type() == CV_8UC4
                      || src.type() == CV_32FC1 || src.type() == CV_32FC3 || src.type() == CV_32FC4);
            CV_Assert(interpolation == INTER_LINEAR || interpolation == INTER_NEAREST);
            CV_Assert(dsize.area() > 0 || (fx > 0 && fy > 0));

<<<<<<< HEAD
            if (!(dsize == Size()) && (fx > 0 && fy > 0))
                if (dsize.width != (int)(src.cols * fx) || dsize.height != (int)(src.rows * fy))
                    CV_Error(Error::StsUnmatchedSizes, "invalid dsize and fx, fy!");

            if ( dsize == Size() )
=======
            if (dsize.area() == 0)
            {
>>>>>>> 7703b63c
                dsize = Size(saturate_cast<int>(src.cols * fx), saturate_cast<int>(src.rows * fy));
                CV_Assert(dsize.area() > 0);
            }
            else
            {
                fx = (double)dsize.width / src.cols;
                fy = (double)dsize.height / src.rows;
            }

            dst.create(dsize, src.type());

<<<<<<< HEAD
            if ( interpolation == INTER_NEAREST || interpolation == INTER_LINEAR )
            {
                resize_gpu( src, dst, fx, fy, interpolation);
                return;
            }

            CV_Error(Error::StsUnsupportedFormat, "Non-supported interpolation method");
=======
            resize_gpu( src, dst, fx, fy, interpolation);
>>>>>>> 7703b63c
        }

        ////////////////////////////////////////////////////////////////////////
        // medianFilter

        void medianFilter(const oclMat &src, oclMat &dst, int m)
        {
            CV_Assert( m % 2 == 1 && m > 1 );
            CV_Assert( (src.depth() == CV_8U || src.depth() == CV_32F) && (src.channels() == 1 || src.channels() == 4));
            dst.create(src.size(), src.type());

            int srcStep = src.step / src.elemSize(), dstStep = dst.step / dst.elemSize();
            int srcOffset = src.offset /  src.elemSize(), dstOffset = dst.offset / dst.elemSize();

            Context *clCxt = src.clCxt;

            std::vector< std::pair<size_t, const void *> > args;
            args.push_back( std::make_pair( sizeof(cl_mem), (void *)&src.data));
            args.push_back( std::make_pair( sizeof(cl_mem), (void *)&dst.data));
            args.push_back( std::make_pair( sizeof(cl_int), (void *)&srcOffset));
            args.push_back( std::make_pair( sizeof(cl_int), (void *)&dstOffset));
            args.push_back( std::make_pair( sizeof(cl_int), (void *)&src.cols));
            args.push_back( std::make_pair( sizeof(cl_int), (void *)&src.rows));
            args.push_back( std::make_pair( sizeof(cl_int), (void *)&srcStep));
            args.push_back( std::make_pair( sizeof(cl_int), (void *)&dstStep));

            size_t globalThreads[3] = {(src.cols + 18) / 16 * 16, (src.rows + 15) / 16 * 16, 1};
            size_t localThreads[3] = {16, 16, 1};

            if (m == 3)
            {
                String kernelName = "medianFilter3";
                openCLExecuteKernel(clCxt, &imgproc_median, kernelName, globalThreads, localThreads, args, src.oclchannels(), src.depth());
            }
            else if (m == 5)
            {
                String kernelName = "medianFilter5";
                openCLExecuteKernel(clCxt, &imgproc_median, kernelName, globalThreads, localThreads, args, src.oclchannels(), src.depth());
            }
            else
                CV_Error(Error::StsBadArg, "Non-supported filter length");
        }

        ////////////////////////////////////////////////////////////////////////
        // copyMakeBorder

        void copyMakeBorder(const oclMat &src, oclMat &dst, int top, int bottom, int left, int right, int bordertype, const Scalar &scalar)
        {
            if (!src.clCxt->supportsFeature(FEATURE_CL_DOUBLE) && src.depth() == CV_64F)
            {
                CV_Error(Error::OpenCLDoubleNotSupported, "Selected device does not support double");
                return;
            }

            oclMat _src = src;

            CV_Assert(top >= 0 && bottom >= 0 && left >= 0 && right >= 0);

            if( (_src.wholecols != _src.cols || _src.wholerows != _src.rows) && (bordertype & BORDER_ISOLATED) == 0 )
            {
                Size wholeSize;
                Point ofs;
                _src.locateROI(wholeSize, ofs);
                int dtop = std::min(ofs.y, top);
                int dbottom = std::min(wholeSize.height - _src.rows - ofs.y, bottom);
                int dleft = std::min(ofs.x, left);
                int dright = std::min(wholeSize.width - _src.cols - ofs.x, right);
                _src.adjustROI(dtop, dbottom, dleft, dright);
                top -= dtop;
                left -= dleft;
                bottom -= dbottom;
                right -= dright;
            }
            bordertype &= ~cv::BORDER_ISOLATED;

            dst.create(_src.rows + top + bottom, _src.cols + left + right, _src.type());
            int srcStep = _src.step / _src.elemSize(),  dstStep = dst.step / dst.elemSize();
            int srcOffset = _src.offset / _src.elemSize(), dstOffset = dst.offset / dst.elemSize();
            int depth = _src.depth(), ochannels = _src.oclchannels();

            int __bordertype[] = { BORDER_CONSTANT, BORDER_REPLICATE, BORDER_REFLECT, BORDER_WRAP, BORDER_REFLECT_101 };
            const char *borderstr[] = { "BORDER_CONSTANT", "BORDER_REPLICATE", "BORDER_REFLECT", "BORDER_WRAP", "BORDER_REFLECT_101" };

            int bordertype_index = -1;
            for (int i = 0, end = sizeof(__bordertype) / sizeof(int); i < end; i++)
                if (__bordertype[i] == bordertype)
                {
                    bordertype_index = i;
                    break;
                }
            if (bordertype_index < 0)
                CV_Error(Error::StsBadArg, "Unsupported border type");

            size_t localThreads[3] = { 16, 16, 1 };
            size_t globalThreads[3] = { dst.cols, dst.rows, 1 };

            std::vector< std::pair<size_t, const void *> > args;
            args.push_back( std::make_pair( sizeof(cl_mem), (void *)&_src.data));
            args.push_back( std::make_pair( sizeof(cl_mem), (void *)&dst.data));
            args.push_back( std::make_pair( sizeof(cl_int), (void *)&dst.cols));
            args.push_back( std::make_pair( sizeof(cl_int), (void *)&dst.rows));
            args.push_back( std::make_pair( sizeof(cl_int), (void *)&_src.cols));
            args.push_back( std::make_pair( sizeof(cl_int), (void *)&_src.rows));
            args.push_back( std::make_pair( sizeof(cl_int), (void *)&srcStep));
            args.push_back( std::make_pair( sizeof(cl_int), (void *)&srcOffset));
            args.push_back( std::make_pair( sizeof(cl_int), (void *)&dstStep));
            args.push_back( std::make_pair( sizeof(cl_int), (void *)&dstOffset));
            args.push_back( std::make_pair( sizeof(cl_int), (void *)&top));
            args.push_back( std::make_pair( sizeof(cl_int), (void *)&left));

            const char * const typeMap[] = { "uchar", "char", "ushort", "short", "int", "float", "double" };
            const char * const channelMap[] = { "", "", "2", "4", "4" };
            std::string buildOptions = format("-D GENTYPE=%s%s -D %s",
                                              typeMap[depth], channelMap[ochannels],
                                              borderstr[bordertype_index]);

            int cn = src.channels(), ocn = src.oclchannels();
            int bufSize = src.elemSize1() * ocn;
            AutoBuffer<uchar> _buf(bufSize);
            uchar * buf = (uchar *)_buf;
            scalarToRawData(scalar, buf, dst.type());
            memset(buf + src.elemSize1() * cn, 0, (ocn - cn) * src.elemSize1());

            args.push_back( std::make_pair( bufSize , (void *)buf ));

            openCLExecuteKernel(src.clCxt, &imgproc_copymakeboder, "copymakeborder", globalThreads,
                                localThreads, args, -1, -1, buildOptions.c_str());
        }

        ////////////////////////////////////////////////////////////////////////
        // warp

        namespace
        {
#define F double

            void convert_coeffs(F *M)
            {
                double D = M[0] * M[4] - M[1] * M[3];
                D = D != 0 ? 1. / D : 0;
                double A11 = M[4] * D, A22 = M[0] * D;
                M[0] = A11;
                M[1] *= -D;
                M[3] *= -D;
                M[4] = A22;
                double b1 = -M[0] * M[2] - M[1] * M[5];
                double b2 = -M[3] * M[2] - M[4] * M[5];
                M[2] = b1;
                M[5] = b2;
            }

            double invert(double *M)
            {
#define Sd(y,x) (Sd[y*3+x])
#define Dd(y,x) (Dd[y*3+x])
#define det3(m)    (m(0,0)*(m(1,1)*m(2,2) - m(1,2)*m(2,1)) -  \
                    m(0,1)*(m(1,0)*m(2,2) - m(1,2)*m(2,0)) +  \
                    m(0,2)*(m(1,0)*m(2,1) - m(1,1)*m(2,0)))
                double *Sd = M;
                double *Dd = M;
                double d = det3(Sd);
                double result = 0;
                if ( d != 0)
                {
                    double t[9];
                    result = d;
                    d = 1. / d;

                    t[0] = (Sd(1, 1) * Sd(2, 2) - Sd(1, 2) * Sd(2, 1)) * d;
                    t[1] = (Sd(0, 2) * Sd(2, 1) - Sd(0, 1) * Sd(2, 2)) * d;
                    t[2] = (Sd(0, 1) * Sd(1, 2) - Sd(0, 2) * Sd(1, 1)) * d;

                    t[3] = (Sd(1, 2) * Sd(2, 0) - Sd(1, 0) * Sd(2, 2)) * d;
                    t[4] = (Sd(0, 0) * Sd(2, 2) - Sd(0, 2) * Sd(2, 0)) * d;
                    t[5] = (Sd(0, 2) * Sd(1, 0) - Sd(0, 0) * Sd(1, 2)) * d;

                    t[6] = (Sd(1, 0) * Sd(2, 1) - Sd(1, 1) * Sd(2, 0)) * d;
                    t[7] = (Sd(0, 1) * Sd(2, 0) - Sd(0, 0) * Sd(2, 1)) * d;
                    t[8] = (Sd(0, 0) * Sd(1, 1) - Sd(0, 1) * Sd(1, 0)) * d;

                    Dd(0, 0) = t[0];
                    Dd(0, 1) = t[1];
                    Dd(0, 2) = t[2];
                    Dd(1, 0) = t[3];
                    Dd(1, 1) = t[4];
                    Dd(1, 2) = t[5];
                    Dd(2, 0) = t[6];
                    Dd(2, 1) = t[7];
                    Dd(2, 2) = t[8];
                }
                return result;
            }

            void warpAffine_gpu(const oclMat &src, oclMat &dst, F coeffs[2][3], int interpolation)
            {
                CV_Assert( (src.oclchannels() == dst.oclchannels()) );
                int srcStep = src.step1();
                int dstStep = dst.step1();
                float float_coeffs[2][3];
                cl_mem coeffs_cm;

                Context *clCxt = src.clCxt;
                String s[3] = {"NN", "Linear", "Cubic"};
                String kernelName = "warpAffine" + s[interpolation];

                if (src.clCxt->supportsFeature(FEATURE_CL_DOUBLE))
                {
                    cl_int st;
                    coeffs_cm = clCreateBuffer(*(cl_context*)clCxt->getOpenCLContextPtr(), CL_MEM_READ_WRITE, sizeof(F) * 2 * 3, NULL, &st );
                    openCLVerifyCall(st);
                    openCLSafeCall(clEnqueueWriteBuffer(*(cl_command_queue*)clCxt->getOpenCLCommandQueuePtr(), (cl_mem)coeffs_cm, 1, 0,
                                                        sizeof(F) * 2 * 3, coeffs, 0, 0, 0));
                }
                else
                {
                    cl_int st;
                    for(int m = 0; m < 2; m++)
                        for(int n = 0; n < 3; n++)
                            float_coeffs[m][n] = coeffs[m][n];

                    coeffs_cm = clCreateBuffer(*(cl_context*)clCxt->getOpenCLContextPtr(), CL_MEM_READ_WRITE, sizeof(float) * 2 * 3, NULL, &st );
                    openCLSafeCall(clEnqueueWriteBuffer(*(cl_command_queue*)clCxt->getOpenCLCommandQueuePtr(), (cl_mem)coeffs_cm,
                                                        1, 0, sizeof(float) * 2 * 3, float_coeffs, 0, 0, 0));

                }
                //TODO: improve this kernel
                size_t blkSizeX = 16, blkSizeY = 16;
                size_t glbSizeX;
                size_t cols;

                if (src.type() == CV_8UC1 && interpolation != 2)
                {
                    cols = (dst.cols + dst.offset % 4 + 3) / 4;
                    glbSizeX = cols % blkSizeX == 0 ? cols : (cols / blkSizeX + 1) * blkSizeX;
                }
                else
                {
                    cols = dst.cols;
                    glbSizeX = dst.cols % blkSizeX == 0 ? dst.cols : (dst.cols / blkSizeX + 1) * blkSizeX;
                }

                size_t glbSizeY = dst.rows % blkSizeY == 0 ? dst.rows : (dst.rows / blkSizeY + 1) * blkSizeY;
                size_t globalThreads[3] = {glbSizeX, glbSizeY, 1};
                size_t localThreads[3] = {blkSizeX, blkSizeY, 1};

                std::vector< std::pair<size_t, const void *> > args;

                args.push_back(std::make_pair(sizeof(cl_mem), (void *)&src.data));
                args.push_back(std::make_pair(sizeof(cl_mem), (void *)&dst.data));
                args.push_back(std::make_pair(sizeof(cl_int), (void *)&src.cols));
                args.push_back(std::make_pair(sizeof(cl_int), (void *)&src.rows));
                args.push_back(std::make_pair(sizeof(cl_int), (void *)&dst.cols));
                args.push_back(std::make_pair(sizeof(cl_int), (void *)&dst.rows));
                args.push_back(std::make_pair(sizeof(cl_int), (void *)&srcStep));
                args.push_back(std::make_pair(sizeof(cl_int), (void *)&dstStep));
                args.push_back(std::make_pair(sizeof(cl_int), (void *)&src.offset));
                args.push_back(std::make_pair(sizeof(cl_int), (void *)&dst.offset));
                args.push_back(std::make_pair(sizeof(cl_mem), (void *)&coeffs_cm));
                args.push_back(std::make_pair(sizeof(cl_int), (void *)&cols));

                openCLExecuteKernel(clCxt, &imgproc_warpAffine, kernelName, globalThreads, localThreads, args, src.oclchannels(), src.depth());
                openCLSafeCall(clReleaseMemObject(coeffs_cm));
            }

            void warpPerspective_gpu(const oclMat &src, oclMat &dst, double coeffs[3][3], int interpolation)
            {
                CV_Assert( (src.oclchannels() == dst.oclchannels()) );
                int srcStep = src.step1();
                int dstStep = dst.step1();
                float float_coeffs[3][3];
                cl_mem coeffs_cm;

                Context *clCxt = src.clCxt;
                String s[3] = {"NN", "Linear", "Cubic"};
                String kernelName = "warpPerspective" + s[interpolation];

                if (src.clCxt->supportsFeature(FEATURE_CL_DOUBLE))
                {
                    cl_int st;
                    coeffs_cm = clCreateBuffer(*(cl_context*)clCxt->getOpenCLContextPtr(), CL_MEM_READ_WRITE, sizeof(double) * 3 * 3, NULL, &st );
                    openCLVerifyCall(st);
                    openCLSafeCall(clEnqueueWriteBuffer(*(cl_command_queue*)clCxt->getOpenCLCommandQueuePtr(), (cl_mem)coeffs_cm, 1, 0,
                                                        sizeof(double) * 3 * 3, coeffs, 0, 0, 0));
                }
                else
                {
                    cl_int st;
                    for(int m = 0; m < 3; m++)
                        for(int n = 0; n < 3; n++)
                            float_coeffs[m][n] = coeffs[m][n];

                    coeffs_cm = clCreateBuffer(*(cl_context*)clCxt->getOpenCLContextPtr(), CL_MEM_READ_WRITE, sizeof(float) * 3 * 3, NULL, &st );
                    openCLVerifyCall(st);
                    openCLSafeCall(clEnqueueWriteBuffer(*(cl_command_queue*)clCxt->getOpenCLCommandQueuePtr(), (cl_mem)coeffs_cm, 1, 0,
                                                        sizeof(float) * 3 * 3, float_coeffs, 0, 0, 0));
                }

                //TODO: improve this kernel
                size_t blkSizeX = 16, blkSizeY = 16;
                size_t glbSizeX;
                size_t cols;
                if (src.type() == CV_8UC1 && interpolation == 0)
                {
                    cols = (dst.cols + dst.offset % 4 + 3) / 4;
                    glbSizeX = cols % blkSizeX == 0 ? cols : (cols / blkSizeX + 1) * blkSizeX;
                }
                else
                {
                    cols = dst.cols;
                    glbSizeX = dst.cols % blkSizeX == 0 ? dst.cols : (dst.cols / blkSizeX + 1) * blkSizeX;
                }

                size_t glbSizeY = dst.rows % blkSizeY == 0 ? dst.rows : (dst.rows / blkSizeY + 1) * blkSizeY;
                size_t globalThreads[3] = {glbSizeX, glbSizeY, 1};
                size_t localThreads[3] = {blkSizeX, blkSizeY, 1};

                std::vector< std::pair<size_t, const void *> > args;

                args.push_back(std::make_pair(sizeof(cl_mem), (void *)&src.data));
                args.push_back(std::make_pair(sizeof(cl_mem), (void *)&dst.data));
                args.push_back(std::make_pair(sizeof(cl_int), (void *)&src.cols));
                args.push_back(std::make_pair(sizeof(cl_int), (void *)&src.rows));
                args.push_back(std::make_pair(sizeof(cl_int), (void *)&dst.cols));
                args.push_back(std::make_pair(sizeof(cl_int), (void *)&dst.rows));
                args.push_back(std::make_pair(sizeof(cl_int), (void *)&srcStep));
                args.push_back(std::make_pair(sizeof(cl_int), (void *)&dstStep));
                args.push_back(std::make_pair(sizeof(cl_int), (void *)&src.offset));
                args.push_back(std::make_pair(sizeof(cl_int), (void *)&dst.offset));
                args.push_back(std::make_pair(sizeof(cl_mem), (void *)&coeffs_cm));
                args.push_back(std::make_pair(sizeof(cl_int), (void *)&cols));

                openCLExecuteKernel(clCxt, &imgproc_warpPerspective, kernelName, globalThreads, localThreads, args, src.oclchannels(), src.depth());
                openCLSafeCall(clReleaseMemObject(coeffs_cm));
            }
        }

        void warpAffine(const oclMat &src, oclMat &dst, const Mat &M, Size dsize, int flags)
        {
            int interpolation = flags & INTER_MAX;

            CV_Assert((src.depth() == CV_8U  || src.depth() == CV_32F) && src.oclchannels() != 2 && src.oclchannels() != 3);
            CV_Assert(interpolation == INTER_NEAREST || interpolation == INTER_LINEAR || interpolation == INTER_CUBIC);

            dst.create(dsize, src.type());

            CV_Assert(M.rows == 2 && M.cols == 3);

            int warpInd = (flags & WARP_INVERSE_MAP) >> 4;
            F coeffs[2][3];

            double coeffsM[2*3];
            Mat coeffsMat(2, 3, CV_64F, (void *)coeffsM);
            M.convertTo(coeffsMat, coeffsMat.type());
            if (!warpInd)
                convert_coeffs(coeffsM);

            for(int i = 0; i < 2; ++i)
                for(int j = 0; j < 3; ++j)
                    coeffs[i][j] = coeffsM[i*3+j];

            warpAffine_gpu(src, dst, coeffs, interpolation);
        }

        void warpPerspective(const oclMat &src, oclMat &dst, const Mat &M, Size dsize, int flags)
        {
            int interpolation = flags & INTER_MAX;

            CV_Assert((src.depth() == CV_8U  || src.depth() == CV_32F) && src.oclchannels() != 2 && src.oclchannels() != 3);
            CV_Assert(interpolation == INTER_NEAREST || interpolation == INTER_LINEAR || interpolation == INTER_CUBIC);

            dst.create(dsize, src.type());


            CV_Assert(M.rows == 3 && M.cols == 3);

            int warpInd = (flags & WARP_INVERSE_MAP) >> 4;
            double coeffs[3][3];

            double coeffsM[3*3];
            Mat coeffsMat(3, 3, CV_64F, (void *)coeffsM);
            M.convertTo(coeffsMat, coeffsMat.type());
            if (!warpInd)
                invert(coeffsM);

            for(int i = 0; i < 3; ++i)
                for(int j = 0; j < 3; ++j)
                    coeffs[i][j] = coeffsM[i*3+j];

            warpPerspective_gpu(src, dst, coeffs, interpolation);
        }

        ////////////////////////////////////////////////////////////////////////
        // integral

        void integral(const oclMat &src, oclMat &sum, oclMat &sqsum, int sdepth)
        {
            CV_Assert(src.type() == CV_8UC1);
            if (!src.clCxt->supportsFeature(ocl::FEATURE_CL_DOUBLE) && src.depth() == CV_64F)
            {
                CV_Error(Error::OpenCLDoubleNotSupported, "Select device doesn't support double");
                return;
            }

            if( sdepth <= 0 )
                sdepth = CV_32S;
            sdepth = CV_MAT_DEPTH(sdepth);
            int type = CV_MAKE_TYPE(sdepth, 1);

            int vlen = 4;
            int offset = src.offset / vlen;
            int pre_invalid = src.offset % vlen;
            int vcols = (pre_invalid + src.cols + vlen - 1) / vlen;

            oclMat t_sum , t_sqsum;
            int w = src.cols + 1, h = src.rows + 1;

            char build_option[250];
            if(Context::getContext()->supportsFeature(ocl::FEATURE_CL_DOUBLE))
            {
                t_sqsum.create(src.cols, src.rows, CV_64FC1);
                sqsum.create(h, w, CV_64FC1);
                sprintf(build_option, "-D TYPE=double -D TYPE4=double4 -D convert_TYPE4=convert_double4");
            }
            else
            {
                t_sqsum.create(src.cols, src.rows, CV_32FC1);
                sqsum.create(h, w, CV_32FC1);
                sprintf(build_option, "-D TYPE=float -D TYPE4=float4 -D convert_TYPE4=convert_float4");
            }

            t_sum.create(src.cols, src.rows, type);
            sum.create(h, w, type);

            int sum_offset = sum.offset / sum.elemSize();
            int sqsum_offset = sqsum.offset / sqsum.elemSize();

<<<<<<< HEAD
            std::vector<std::pair<size_t , const void *> > args;
            args.push_back( std::make_pair( sizeof(cl_mem) , (void *)&src.data ));
            args.push_back( std::make_pair( sizeof(cl_mem) , (void *)&t_sum.data ));
            args.push_back( std::make_pair( sizeof(cl_mem) , (void *)&t_sqsum.data ));
            args.push_back( std::make_pair( sizeof(cl_int) , (void *)&offset ));
            args.push_back( std::make_pair( sizeof(cl_int) , (void *)&pre_invalid ));
            args.push_back( std::make_pair( sizeof(cl_int) , (void *)&src.rows ));
            args.push_back( std::make_pair( sizeof(cl_int) , (void *)&src.cols ));
            args.push_back( std::make_pair( sizeof(cl_int) , (void *)&src.step ));
            args.push_back( std::make_pair( sizeof(cl_int) , (void *)&t_sum.step));
=======
            vector<pair<size_t , const void *> > args;
            args.push_back( make_pair( sizeof(cl_mem) , (void *)&src.data ));
            args.push_back( make_pair( sizeof(cl_mem) , (void *)&t_sum.data ));
            args.push_back( make_pair( sizeof(cl_mem) , (void *)&t_sqsum.data ));
            args.push_back( make_pair( sizeof(cl_int) , (void *)&offset ));
            args.push_back( make_pair( sizeof(cl_int) , (void *)&pre_invalid ));
            args.push_back( make_pair( sizeof(cl_int) , (void *)&src.rows ));
            args.push_back( make_pair( sizeof(cl_int) , (void *)&src.cols ));
            args.push_back( make_pair( sizeof(cl_int) , (void *)&src.step ));
            args.push_back( make_pair( sizeof(cl_int) , (void *)&t_sum.step));
            args.push_back( make_pair( sizeof(cl_int) , (void *)&t_sqsum.step));
>>>>>>> 7703b63c
            size_t gt[3] = {((vcols + 1) / 2) * 256, 1, 1}, lt[3] = {256, 1, 1};
            openCLExecuteKernel(src.clCxt, &imgproc_integral, "integral_cols", gt, lt, args, -1, sdepth, build_option);

            args.clear();
<<<<<<< HEAD
            args.push_back( std::make_pair( sizeof(cl_mem) , (void *)&t_sum.data ));
            args.push_back( std::make_pair( sizeof(cl_mem) , (void *)&t_sqsum.data ));
            args.push_back( std::make_pair( sizeof(cl_mem) , (void *)&sum.data ));
            args.push_back( std::make_pair( sizeof(cl_mem) , (void *)&sqsum.data ));
            args.push_back( std::make_pair( sizeof(cl_int) , (void *)&t_sum.rows ));
            args.push_back( std::make_pair( sizeof(cl_int) , (void *)&t_sum.cols ));
            args.push_back( std::make_pair( sizeof(cl_int) , (void *)&t_sum.step ));
            args.push_back( std::make_pair( sizeof(cl_int) , (void *)&sum.step));
            args.push_back( std::make_pair( sizeof(cl_int) , (void *)&sqsum.step));
            args.push_back( std::make_pair( sizeof(cl_int) , (void *)&sum_offset));
            args.push_back( std::make_pair( sizeof(cl_int) , (void *)&sqsum_offset));
=======
            args.push_back( make_pair( sizeof(cl_mem) , (void *)&t_sum.data ));
            args.push_back( make_pair( sizeof(cl_mem) , (void *)&t_sqsum.data ));
            args.push_back( make_pair( sizeof(cl_mem) , (void *)&sum.data ));
            args.push_back( make_pair( sizeof(cl_mem) , (void *)&sqsum.data ));
            args.push_back( make_pair( sizeof(cl_int) , (void *)&t_sum.rows ));
            args.push_back( make_pair( sizeof(cl_int) , (void *)&t_sum.cols ));
            args.push_back( make_pair( sizeof(cl_int) , (void *)&t_sum.step ));
            args.push_back( make_pair( sizeof(cl_int) , (void *)&t_sqsum.step));
            args.push_back( make_pair( sizeof(cl_int) , (void *)&sum.step));
            args.push_back( make_pair( sizeof(cl_int) , (void *)&sqsum.step));
            args.push_back( make_pair( sizeof(cl_int) , (void *)&sum_offset));
            args.push_back( make_pair( sizeof(cl_int) , (void *)&sqsum_offset));
>>>>>>> 7703b63c
            size_t gt2[3] = {t_sum.cols  * 32, 1, 1}, lt2[3] = {256, 1, 1};
            openCLExecuteKernel(src.clCxt, &imgproc_integral, "integral_rows", gt2, lt2, args, -1, sdepth, build_option);
        }

        void integral(const oclMat &src, oclMat &sum, int sdepth)
        {
            CV_Assert(src.type() == CV_8UC1);
            int vlen = 4;
            int offset = src.offset / vlen;
            int pre_invalid = src.offset % vlen;
            int vcols = (pre_invalid + src.cols + vlen - 1) / vlen;

            if( sdepth <= 0 )
                sdepth = CV_32S;
            sdepth = CV_MAT_DEPTH(sdepth);
            int type = CV_MAKE_TYPE(sdepth, 1);

            oclMat t_sum;
            int w = src.cols + 1, h = src.rows + 1;

            t_sum.create(src.cols, src.rows, type);
            sum.create(h, w, type);

            int sum_offset = sum.offset / vlen;
            std::vector<std::pair<size_t , const void *> > args;
            args.push_back( std::make_pair( sizeof(cl_mem) , (void *)&src.data ));
            args.push_back( std::make_pair( sizeof(cl_mem) , (void *)&t_sum.data ));
            args.push_back( std::make_pair( sizeof(cl_int) , (void *)&offset ));
            args.push_back( std::make_pair( sizeof(cl_int) , (void *)&pre_invalid ));
            args.push_back( std::make_pair( sizeof(cl_int) , (void *)&src.rows ));
            args.push_back( std::make_pair( sizeof(cl_int) , (void *)&src.cols ));
            args.push_back( std::make_pair( sizeof(cl_int) , (void *)&src.step ));
            args.push_back( std::make_pair( sizeof(cl_int) , (void *)&t_sum.step));
            size_t gt[3] = {((vcols + 1) / 2) * 256, 1, 1}, lt[3] = {256, 1, 1};
            openCLExecuteKernel(src.clCxt, &imgproc_integral_sum, "integral_sum_cols", gt, lt, args, -1, sdepth);

            args.clear();
            args.push_back( std::make_pair( sizeof(cl_mem) , (void *)&t_sum.data ));
            args.push_back( std::make_pair( sizeof(cl_mem) , (void *)&sum.data ));
            args.push_back( std::make_pair( sizeof(cl_int) , (void *)&t_sum.rows ));
            args.push_back( std::make_pair( sizeof(cl_int) , (void *)&t_sum.cols ));
            args.push_back( std::make_pair( sizeof(cl_int) , (void *)&t_sum.step ));
            args.push_back( std::make_pair( sizeof(cl_int) , (void *)&sum.step));
            args.push_back( std::make_pair( sizeof(cl_int) , (void *)&sum_offset));
            size_t gt2[3] = {t_sum.cols  * 32, 1, 1}, lt2[3] = {256, 1, 1};
            openCLExecuteKernel(src.clCxt, &imgproc_integral_sum, "integral_sum_rows", gt2, lt2, args, -1, sdepth);
        }

        /////////////////////// corner //////////////////////////////

        static void extractCovData(const oclMat &src, oclMat &Dx, oclMat &Dy,
                            int blockSize, int ksize, int borderType)
        {
            CV_Assert(src.type() == CV_8UC1 || src.type() == CV_32FC1);
            double scale = static_cast<double>(1 << ((ksize > 0 ? ksize : 3) - 1)) * blockSize;
            if (ksize < 0)
                scale *= 2.;

            if (src.depth() == CV_8U)
            {
                scale *= 255.;
                scale = 1. / scale;
            }
            else
                scale = 1. / scale;

            if (ksize > 0)
            {
                Context* clCxt = Context::getContext();
                if(clCxt->supportsFeature(FEATURE_CL_INTEL_DEVICE) && src.type() == CV_8UC1 &&
                    src.cols % 8 == 0 && src.rows % 8 == 0 &&
                    ksize==3 &&
                    (borderType ==cv::BORDER_REFLECT ||
                     borderType == cv::BORDER_REPLICATE ||
                     borderType ==cv::BORDER_REFLECT101 ||
                     borderType ==cv::BORDER_WRAP))
                {
                    Dx.create(src.size(), CV_32FC1);
                    Dy.create(src.size(), CV_32FC1);

                    const unsigned int block_x = 8;
                    const unsigned int block_y = 8;

                    unsigned int src_pitch = src.step;
                    unsigned int dst_pitch = Dx.cols;

                    float _scale = scale;

                    std::vector<std::pair<size_t , const void *> > args;
                    args.push_back( std::make_pair( sizeof(cl_mem) , (void *)&src.data ));
                    args.push_back( std::make_pair( sizeof(cl_mem) , (void *)&Dx.data ));
                    args.push_back( std::make_pair( sizeof(cl_mem) , (void *)&Dy.data ));
                    args.push_back( std::make_pair( sizeof(cl_int) , (void *)&src.cols ));
                    args.push_back( std::make_pair( sizeof(cl_int) , (void *)&src.rows ));
                    args.push_back( std::make_pair( sizeof(cl_uint) , (void *)&src_pitch ));
                    args.push_back( std::make_pair( sizeof(cl_uint) , (void *)&dst_pitch ));
                    args.push_back( std::make_pair( sizeof(cl_float) , (void *)&_scale ));
                    size_t gt2[3] = {src.cols, src.rows, 1}, lt2[3] = {block_x, block_y, 1};

                    String option = "-D BLK_X=8 -D BLK_Y=8";
                    switch(borderType)
                    {
                    case cv::BORDER_REPLICATE:
                        option = option + " -D BORDER_REPLICATE";
                        break;
                    case cv::BORDER_REFLECT:
                        option = option + " -D BORDER_REFLECT";
                        break;
                    case cv::BORDER_REFLECT101:
                        option = option + " -D BORDER_REFLECT101";
                        break;
                    case cv::BORDER_WRAP:
                        option = option + " -D BORDER_WRAP";
                        break;
                    }
                    openCLExecuteKernel(src.clCxt, &imgproc_sobel3, "sobel3", gt2, lt2, args, -1, -1, option.c_str() );
                }
                else
                {
                    Sobel(src, Dx, CV_32F, 1, 0, ksize, scale, 0, borderType);
                    Sobel(src, Dy, CV_32F, 0, 1, ksize, scale, 0, borderType);
                }
            }
            else
            {
                Scharr(src, Dx, CV_32F, 1, 0, scale, 0, borderType);
                Scharr(src, Dy, CV_32F, 0, 1, scale, 0, borderType);
            }
            CV_Assert(Dx.offset == 0 && Dy.offset == 0);
        }

        static void corner_ocl(const cv::ocl::ProgramEntry* source, String kernelName, int block_size, float k, oclMat &Dx, oclMat &Dy,
                        oclMat &dst, int border_type)
        {
            char borderType[30];
            switch (border_type)
            {
            case cv::BORDER_CONSTANT:
                sprintf(borderType, "BORDER_CONSTANT");
                break;
            case cv::BORDER_REFLECT101:
                sprintf(borderType, "BORDER_REFLECT101");
                break;
            case cv::BORDER_REFLECT:
                sprintf(borderType, "BORDER_REFLECT");
                break;
            case cv::BORDER_REPLICATE:
                sprintf(borderType, "BORDER_REPLICATE");
                break;
            default:
                CV_Error(Error::StsBadFlag, "BORDER type is not supported!");
            }

            std::string buildOptions = format("-D anX=%d -D anY=%d -D ksX=%d -D ksY=%d -D %s",
                    block_size / 2, block_size / 2, block_size, block_size, borderType);

            size_t blockSizeX = 256, blockSizeY = 1;
            size_t gSize = blockSizeX - block_size / 2 * 2;
            size_t globalSizeX = (Dx.cols) % gSize == 0 ? Dx.cols / gSize * blockSizeX : (Dx.cols / gSize + 1) * blockSizeX;
            size_t rows_per_thread = 2;
            size_t globalSizeY = ((Dx.rows + rows_per_thread - 1) / rows_per_thread) % blockSizeY == 0 ?
                                 ((Dx.rows + rows_per_thread - 1) / rows_per_thread) :
                                 (((Dx.rows + rows_per_thread - 1) / rows_per_thread) / blockSizeY + 1) * blockSizeY;

            size_t gt[3] = { globalSizeX, globalSizeY, 1 };
            size_t lt[3]  = { blockSizeX, blockSizeY, 1 };
            std::vector<std::pair<size_t , const void *> > args;
            args.push_back( std::make_pair( sizeof(cl_mem) , (void *)&Dx.data ));
            args.push_back( std::make_pair( sizeof(cl_mem) , (void *)&Dy.data));
            args.push_back( std::make_pair( sizeof(cl_mem) , (void *)&dst.data));
            args.push_back( std::make_pair( sizeof(cl_int) , (void *)&Dx.offset ));
            args.push_back( std::make_pair( sizeof(cl_int) , (void *)&Dx.wholerows ));
            args.push_back( std::make_pair( sizeof(cl_int) , (void *)&Dx.wholecols ));
            args.push_back( std::make_pair(sizeof(cl_int), (void *)&Dx.step));
            args.push_back( std::make_pair( sizeof(cl_int) , (void *)&Dy.offset ));
            args.push_back( std::make_pair( sizeof(cl_int) , (void *)&Dy.wholerows ));
            args.push_back( std::make_pair( sizeof(cl_int) , (void *)&Dy.wholecols ));
            args.push_back( std::make_pair(sizeof(cl_int), (void *)&Dy.step));
            args.push_back( std::make_pair(sizeof(cl_int), (void *)&dst.offset));
            args.push_back( std::make_pair(sizeof(cl_int), (void *)&dst.rows));
            args.push_back( std::make_pair(sizeof(cl_int), (void *)&dst.cols));
            args.push_back( std::make_pair(sizeof(cl_int), (void *)&dst.step));
            args.push_back( std::make_pair( sizeof(cl_float) , (void *)&k));

            openCLExecuteKernel(dst.clCxt, source, kernelName, gt, lt, args, -1, -1, buildOptions.c_str());
        }

        void cornerHarris(const oclMat &src, oclMat &dst, int blockSize, int ksize,
                          double k, int borderType)
        {
            oclMat dx, dy;
            cornerHarris_dxdy(src, dst, dx, dy, blockSize, ksize, k, borderType);
        }

        void cornerHarris_dxdy(const oclMat &src, oclMat &dst, oclMat &dx, oclMat &dy, int blockSize, int ksize,
                          double k, int borderType)
        {
            if (!src.clCxt->supportsFeature(FEATURE_CL_DOUBLE) && src.depth() == CV_64F)
            {
                CV_Error(Error::OpenCLDoubleNotSupported, "Selected device doesn't support double");
                return;
            }

            CV_Assert(borderType == cv::BORDER_CONSTANT || borderType == cv::BORDER_REFLECT101 || borderType == cv::BORDER_REPLICATE
                      || borderType == cv::BORDER_REFLECT);

            extractCovData(src, dx, dy, blockSize, ksize, borderType);
            dst.create(src.size(), CV_32FC1);
            corner_ocl(&imgproc_calcHarris, "calcHarris", blockSize, static_cast<float>(k), dx, dy, dst, borderType);
        }

        void cornerMinEigenVal(const oclMat &src, oclMat &dst, int blockSize, int ksize, int borderType)
        {
            oclMat dx, dy;
            cornerMinEigenVal_dxdy(src, dst, dx, dy, blockSize, ksize, borderType);
        }

        void cornerMinEigenVal_dxdy(const oclMat &src, oclMat &dst, oclMat &dx, oclMat &dy, int blockSize, int ksize, int borderType)
        {
            if (!src.clCxt->supportsFeature(FEATURE_CL_DOUBLE) && src.depth() == CV_64F)
            {
                CV_Error(Error::OpenCLDoubleNotSupported, "Selected device doesn't support double");
                return;
            }

            CV_Assert(borderType == cv::BORDER_CONSTANT || borderType == cv::BORDER_REFLECT101 ||
                      borderType == cv::BORDER_REPLICATE || borderType == cv::BORDER_REFLECT);

            extractCovData(src, dx, dy, blockSize, ksize, borderType);
            dst.create(src.size(), CV_32F);

            corner_ocl(&imgproc_calcMinEigenVal, "calcMinEigenVal", blockSize, 0, dx, dy, dst, borderType);
        }

        /////////////////////////////////// MeanShiftfiltering ///////////////////////////////////////////////

        static void meanShiftFiltering_gpu(const oclMat &src, oclMat dst, int sp, int sr, int maxIter, float eps)
        {
            CV_Assert( (src.cols == dst.cols) && (src.rows == dst.rows) );
            CV_Assert( !(dst.step & 0x3) );

            //Arrange the NDRange
            int col = src.cols, row = src.rows;
            int ltx = 16, lty = 8;
            if (src.cols % ltx != 0)
                col = (col / ltx + 1) * ltx;
            if (src.rows % lty != 0)
                row = (row / lty + 1) * lty;

            size_t globalThreads[3] = {col, row, 1};
            size_t localThreads[3]  = {ltx, lty, 1};

            //set args
            std::vector<std::pair<size_t , const void *> > args;
            args.push_back( std::make_pair( sizeof(cl_mem) , (void *)&dst.data ));
            args.push_back( std::make_pair( sizeof(cl_int) , (void *)&dst.step ));
            args.push_back( std::make_pair( sizeof(cl_mem) , (void *)&src.data ));
            args.push_back( std::make_pair( sizeof(cl_int) , (void *)&src.step ));
            args.push_back( std::make_pair( sizeof(cl_int) , (void *)&dst.offset ));
            args.push_back( std::make_pair( sizeof(cl_int) , (void *)&src.offset ));
            args.push_back( std::make_pair( sizeof(cl_int) , (void *)&dst.cols ));
            args.push_back( std::make_pair( sizeof(cl_int) , (void *)&dst.rows ));
            args.push_back( std::make_pair( sizeof(cl_int) , (void *)&sp ));
            args.push_back( std::make_pair( sizeof(cl_int) , (void *)&sr ));
            args.push_back( std::make_pair( sizeof(cl_int) , (void *)&maxIter ));
            args.push_back( std::make_pair( sizeof(cl_float) , (void *)&eps ));

            openCLExecuteKernel(src.clCxt, &meanShift, "meanshift_kernel", globalThreads, localThreads, args, -1, -1);
        }

        void meanShiftFiltering(const oclMat &src, oclMat &dst, int sp, int sr, TermCriteria criteria)
        {
            if (src.empty())
                CV_Error(Error::StsBadArg, "The input image is empty");

            if ( src.depth() != CV_8U || src.oclchannels() != 4 )
                CV_Error(Error::StsUnsupportedFormat, "Only 8-bit, 4-channel images are supported");

            dst.create( src.size(), CV_8UC4 );

            if ( !(criteria.type & TermCriteria::MAX_ITER) )
                criteria.maxCount = 5;

            int maxIter = std::min(std::max(criteria.maxCount, 1), 100);

            float eps;
            if ( !(criteria.type & TermCriteria::EPS) )
                eps = 1.f;
            eps = (float)std::max(criteria.epsilon, 0.0);

            meanShiftFiltering_gpu(src, dst, sp, sr, maxIter, eps);
        }

        static void meanShiftProc_gpu(const oclMat &src, oclMat dstr, oclMat dstsp, int sp, int sr, int maxIter, float eps)
        {
            //sanity checks
            CV_Assert( (src.cols == dstr.cols) && (src.rows == dstr.rows) &&
                       (src.rows == dstsp.rows) && (src.cols == dstsp.cols));
            CV_Assert( !(dstsp.step & 0x3) );

            //Arrange the NDRange
            int col = src.cols, row = src.rows;
            int ltx = 16, lty = 8;
            if (src.cols % ltx != 0)
                col = (col / ltx + 1) * ltx;
            if (src.rows % lty != 0)
                row = (row / lty + 1) * lty;

            size_t globalThreads[3] = {col, row, 1};
            size_t localThreads[3]  = {ltx, lty, 1};

            //set args
            std::vector<std::pair<size_t , const void *> > args;
            args.push_back( std::make_pair( sizeof(cl_mem) , (void *)&src.data ));
            args.push_back( std::make_pair( sizeof(cl_mem) , (void *)&dstr.data ));
            args.push_back( std::make_pair( sizeof(cl_mem) , (void *)&dstsp.data ));
            args.push_back( std::make_pair( sizeof(cl_int) , (void *)&src.step ));
            args.push_back( std::make_pair( sizeof(cl_int) , (void *)&dstr.step ));
            args.push_back( std::make_pair( sizeof(cl_int) , (void *)&dstsp.step ));
            args.push_back( std::make_pair( sizeof(cl_int) , (void *)&src.offset ));
            args.push_back( std::make_pair( sizeof(cl_int) , (void *)&dstr.offset ));
            args.push_back( std::make_pair( sizeof(cl_int) , (void *)&dstsp.offset ));
            args.push_back( std::make_pair( sizeof(cl_int) , (void *)&dstr.cols ));
            args.push_back( std::make_pair( sizeof(cl_int) , (void *)&dstr.rows ));
            args.push_back( std::make_pair( sizeof(cl_int) , (void *)&sp ));
            args.push_back( std::make_pair( sizeof(cl_int) , (void *)&sr ));
            args.push_back( std::make_pair( sizeof(cl_int) , (void *)&maxIter ));
            args.push_back( std::make_pair( sizeof(cl_float) , (void *)&eps ));

            openCLExecuteKernel(src.clCxt, &meanShift, "meanshiftproc_kernel", globalThreads, localThreads, args, -1, -1);
        }

        void meanShiftProc(const oclMat &src, oclMat &dstr, oclMat &dstsp, int sp, int sr, TermCriteria criteria)
        {
            if (src.empty())
                CV_Error(Error::StsBadArg, "The input image is empty");

            if ( src.depth() != CV_8U || src.oclchannels() != 4 )
                CV_Error(Error::StsUnsupportedFormat, "Only 8-bit, 4-channel images are supported");

//            if (!src.clCxt->supportsFeature(FEATURE_CL_DOUBLE))
//            {
//                CV_Error(Error::OpenCLDoubleNotSupportedNotSupported, "Selected device doesn't support double, so a deviation exists.\nIf the accuracy is acceptable, the error can be ignored.\n");
//                return;
//            }

            dstr.create( src.size(), CV_8UC4 );
            dstsp.create( src.size(), CV_16SC2 );

            if ( !(criteria.type & TermCriteria::MAX_ITER) )
                criteria.maxCount = 5;

            int maxIter = std::min(std::max(criteria.maxCount, 1), 100);

            float eps;
            if ( !(criteria.type & TermCriteria::EPS) )
                eps = 1.f;
            eps = (float)std::max(criteria.epsilon, 0.0);

            meanShiftProc_gpu(src, dstr, dstsp, sp, sr, maxIter, eps);
        }

        ///////////////////////////////////////////////////////////////////////////////////////////////////
        ////////////////////////////////////////////////////hist///////////////////////////////////////////////
        /////////////////////////////////////////////////////////////////////////////////////////////////////

        namespace histograms
        {
            const int PARTIAL_HISTOGRAM256_COUNT = 256;
            const int HISTOGRAM256_BIN_COUNT = 256;
        }
        ///////////////////////////////calcHist/////////////////////////////////////////////////////////////////
        static void calc_sub_hist(const oclMat &mat_src, const oclMat &mat_sub_hist)
        {
            using namespace histograms;

            int depth = mat_src.depth();

            size_t localThreads[3]  = { HISTOGRAM256_BIN_COUNT, 1, 1 };
            size_t globalThreads[3] = { PARTIAL_HISTOGRAM256_COUNT *localThreads[0], 1, 1};

            int dataWidth = 16;
            int dataWidth_bits = 4;
            int mask = dataWidth - 1;

            int cols = mat_src.cols * mat_src.oclchannels();
            int src_offset = mat_src.offset;
            int hist_step = mat_sub_hist.step >> 2;
            int left_col = 0, right_col = 0;

            if (cols >= dataWidth * 2 - 1)
            {
                left_col = dataWidth - (src_offset & mask);
                left_col &= mask;
                src_offset += left_col;
                cols -= left_col;
                right_col = cols & mask;
                cols -= right_col;
            }
            else
            {
                left_col = cols;
                right_col = 0;
                cols = 0;
                globalThreads[0] = 0;
            }

            std::vector<std::pair<size_t , const void *> > args;
            if (globalThreads[0] != 0)
            {
                int tempcols = cols >> dataWidth_bits;
                int inc_x = globalThreads[0] % tempcols;
                int inc_y = globalThreads[0] / tempcols;
                src_offset >>= dataWidth_bits;
                int src_step = mat_src.step >> dataWidth_bits;
                int datacount = tempcols * mat_src.rows;

                args.push_back( std::make_pair( sizeof(cl_mem), (void *)&mat_src.data));
                args.push_back( std::make_pair( sizeof(cl_int), (void *)&src_step));
                args.push_back( std::make_pair( sizeof(cl_int), (void *)&src_offset));
                args.push_back( std::make_pair( sizeof(cl_mem), (void *)&mat_sub_hist.data));
                args.push_back( std::make_pair( sizeof(cl_int), (void *)&datacount));
                args.push_back( std::make_pair( sizeof(cl_int), (void *)&tempcols));
                args.push_back( std::make_pair( sizeof(cl_int), (void *)&inc_x));
                args.push_back( std::make_pair( sizeof(cl_int), (void *)&inc_y));
                args.push_back( std::make_pair( sizeof(cl_int), (void *)&hist_step));

                openCLExecuteKernel(mat_src.clCxt, &imgproc_histogram, "calc_sub_hist", globalThreads, localThreads, args, -1, depth);
            }

            if (left_col != 0 || right_col != 0)
            {
                src_offset = mat_src.offset;
                localThreads[0] = 1;
                localThreads[1] = 256;
                globalThreads[0] = left_col + right_col;
                globalThreads[1] = mat_src.rows;

                args.clear();
                args.push_back( std::make_pair( sizeof(cl_mem), (void *)&mat_src.data));
                args.push_back( std::make_pair( sizeof(cl_int), (void *)&mat_src.step));
                args.push_back( std::make_pair( sizeof(cl_int), (void *)&src_offset));
                args.push_back( std::make_pair( sizeof(cl_mem), (void *)&mat_sub_hist.data));
                args.push_back( std::make_pair( sizeof(cl_int), (void *)&left_col));
                args.push_back( std::make_pair( sizeof(cl_int), (void *)&cols));
                args.push_back( std::make_pair( sizeof(cl_int), (void *)&mat_src.rows));
                args.push_back( std::make_pair( sizeof(cl_int), (void *)&hist_step));

                openCLExecuteKernel(mat_src.clCxt, &imgproc_histogram, "calc_sub_hist_border", globalThreads, localThreads, args, -1, depth);
            }
        }

        static void merge_sub_hist(const oclMat &sub_hist, oclMat &mat_hist)
        {
            using namespace histograms;

            size_t localThreads[3]  = { 256, 1, 1 };
            size_t globalThreads[3] = { HISTOGRAM256_BIN_COUNT *localThreads[0], 1, 1};
            int src_step = sub_hist.step >> 2;

            std::vector<std::pair<size_t , const void *> > args;
            args.push_back( std::make_pair( sizeof(cl_mem), (void *)&sub_hist.data));
            args.push_back( std::make_pair( sizeof(cl_mem), (void *)&mat_hist.data));
            args.push_back( std::make_pair( sizeof(cl_int), (void *)&src_step));

            openCLExecuteKernel(sub_hist.clCxt, &imgproc_histogram, "merge_hist", globalThreads, localThreads, args, -1, -1);
        }

        void calcHist(const oclMat &mat_src, oclMat &mat_hist)
        {
            using namespace histograms;
            CV_Assert(mat_src.type() == CV_8UC1);
            mat_hist.create(1, 256, CV_32SC1);

            oclMat buf(PARTIAL_HISTOGRAM256_COUNT, HISTOGRAM256_BIN_COUNT, CV_32SC1);
            buf.setTo(0);

            calc_sub_hist(mat_src, buf);
            merge_sub_hist(buf, mat_hist);
        }

        ///////////////////////////////////equalizeHist/////////////////////////////////////////////////////
        void equalizeHist(const oclMat &mat_src, oclMat &mat_dst)
        {
            mat_dst.create(mat_src.rows, mat_src.cols, CV_8UC1);

            oclMat mat_hist(1, 256, CV_32SC1);

            calcHist(mat_src, mat_hist);

            size_t localThreads[3] = { 256, 1, 1};
            size_t globalThreads[3] = { 256, 1, 1};
            oclMat lut(1, 256, CV_8UC1);
            int total = mat_src.rows * mat_src.cols;

            std::vector<std::pair<size_t , const void *> > args;
            args.push_back( std::make_pair( sizeof(cl_mem), (void *)&lut.data));
            args.push_back( std::make_pair( sizeof(cl_mem), (void *)&mat_hist.data));
            args.push_back( std::make_pair( sizeof(int), (void *)&total));

            openCLExecuteKernel(mat_src.clCxt, &imgproc_histogram, "calLUT", globalThreads, localThreads, args, -1, -1);
            LUT(mat_src, lut, mat_dst);
        }

        ////////////////////////////////////////////////////////////////////////
        // CLAHE
        namespace clahe
        {
            static void calcLut(const oclMat &src, oclMat &dst,
                const int tilesX, const int tilesY, const cv::Size tileSize,
                const int clipLimit, const float lutScale)
            {
                cl_int2 tile_size;
                tile_size.s[0] = tileSize.width;
                tile_size.s[1] = tileSize.height;

                std::vector<std::pair<size_t , const void *> > args;
                args.push_back( std::make_pair( sizeof(cl_mem), (void *)&src.data ));
                args.push_back( std::make_pair( sizeof(cl_mem), (void *)&dst.data ));
                args.push_back( std::make_pair( sizeof(cl_int), (void *)&src.step ));
                args.push_back( std::make_pair( sizeof(cl_int), (void *)&dst.step ));
                args.push_back( std::make_pair( sizeof(cl_int2), (void *)&tile_size ));
                args.push_back( std::make_pair( sizeof(cl_int), (void *)&tilesX ));
                args.push_back( std::make_pair( sizeof(cl_int), (void *)&clipLimit ));
                args.push_back( std::make_pair( sizeof(cl_float), (void *)&lutScale ));
                args.push_back( std::make_pair( sizeof(cl_int), (void *)&src.offset ));
                args.push_back( std::make_pair( sizeof(cl_int), (void *)&dst.offset ));

                String kernelName = "calcLut";
                size_t localThreads[3]  = { 32, 8, 1 };
                size_t globalThreads[3] = { tilesX * localThreads[0], tilesY * localThreads[1], 1 };
                bool is_cpu = isCpuDevice();
                if (is_cpu)
                    openCLExecuteKernel(Context::getContext(), &imgproc_clahe, kernelName, globalThreads, localThreads, args, -1, -1, (char*)"-D CPU");
                else
                {
                    cl_kernel kernel = openCLGetKernelFromSource(Context::getContext(), &imgproc_clahe, kernelName);
                    int wave_size = (int)queryWaveFrontSize(kernel);
                    openCLSafeCall(clReleaseKernel(kernel));

                    std::string opt = format("-D WAVE_SIZE=%d", wave_size);
                    openCLExecuteKernel(Context::getContext(), &imgproc_clahe, kernelName, globalThreads, localThreads, args, -1, -1, opt.c_str());
                }
            }

            static void transform(const oclMat &src, oclMat &dst, const oclMat &lut,
                const int tilesX, const int tilesY, const Size & tileSize)
            {
                cl_int2 tile_size;
                tile_size.s[0] = tileSize.width;
                tile_size.s[1] = tileSize.height;

                std::vector<std::pair<size_t , const void *> > args;
                args.push_back( std::make_pair( sizeof(cl_mem), (void *)&src.data ));
                args.push_back( std::make_pair( sizeof(cl_mem), (void *)&dst.data ));
                args.push_back( std::make_pair( sizeof(cl_mem), (void *)&lut.data ));
                args.push_back( std::make_pair( sizeof(cl_int), (void *)&src.step ));
                args.push_back( std::make_pair( sizeof(cl_int), (void *)&dst.step ));
                args.push_back( std::make_pair( sizeof(cl_int), (void *)&lut.step ));
                args.push_back( std::make_pair( sizeof(cl_int), (void *)&src.cols ));
                args.push_back( std::make_pair( sizeof(cl_int), (void *)&src.rows ));
                args.push_back( std::make_pair( sizeof(cl_int2), (void *)&tile_size ));
                args.push_back( std::make_pair( sizeof(cl_int), (void *)&tilesX ));
                args.push_back( std::make_pair( sizeof(cl_int), (void *)&tilesY ));
                args.push_back( std::make_pair( sizeof(cl_int), (void *)&src.offset ));
                args.push_back( std::make_pair( sizeof(cl_int), (void *)&dst.offset ));
                args.push_back( std::make_pair( sizeof(cl_int), (void *)&lut.offset ));

                size_t localThreads[3]  = { 32, 8, 1 };
                size_t globalThreads[3] = { src.cols, src.rows, 1 };

                openCLExecuteKernel(Context::getContext(), &imgproc_clahe, "transform", globalThreads, localThreads, args, -1, -1);
            }
        }

        namespace
        {
            class CLAHE_Impl : public cv::CLAHE
            {
            public:
                CLAHE_Impl(double clipLimit = 40.0, int tilesX = 8, int tilesY = 8);

                cv::AlgorithmInfo* info() const;

                void apply(cv::InputArray src, cv::OutputArray dst);

                void setClipLimit(double clipLimit);
                double getClipLimit() const;

                void setTilesGridSize(cv::Size tileGridSize);
                cv::Size getTilesGridSize() const;

                void collectGarbage();

            private:
                double clipLimit_;
                int tilesX_;
                int tilesY_;

                oclMat srcExt_;
                oclMat lut_;
            };

            CLAHE_Impl::CLAHE_Impl(double clipLimit, int tilesX, int tilesY) :
                clipLimit_(clipLimit), tilesX_(tilesX), tilesY_(tilesY)
            {
            }

            CV_INIT_ALGORITHM(CLAHE_Impl, "CLAHE_OCL",
                obj.info()->addParam(obj, "clipLimit", obj.clipLimit_);
                obj.info()->addParam(obj, "tilesX", obj.tilesX_);
                obj.info()->addParam(obj, "tilesY", obj.tilesY_))

            void CLAHE_Impl::apply(cv::InputArray src_raw, cv::OutputArray dst_raw)
            {
                oclMat& src = getOclMatRef(src_raw);
                oclMat& dst = getOclMatRef(dst_raw);
                CV_Assert( src.type() == CV_8UC1 );

                dst.create( src.size(), src.type() );

                const int histSize = 256;

                ensureSizeIsEnough(tilesX_ * tilesY_, histSize, CV_8UC1, lut_);

                cv::Size tileSize;
                oclMat srcForLut;

                if (src.cols % tilesX_ == 0 && src.rows % tilesY_ == 0)
                {
                    tileSize = cv::Size(src.cols / tilesX_, src.rows / tilesY_);
                    srcForLut = src;
                }
                else
                {
                    ocl::copyMakeBorder(src, srcExt_, 0, tilesY_ - (src.rows % tilesY_), 0,
                                            tilesX_ - (src.cols % tilesX_), BORDER_REFLECT_101, Scalar::all(0));

                    tileSize = Size(srcExt_.cols / tilesX_, srcExt_.rows / tilesY_);
                    srcForLut = srcExt_;
                }

                const int tileSizeTotal = tileSize.area();
                const float lutScale = static_cast<float>(histSize - 1) / tileSizeTotal;

                int clipLimit = 0;
                if (clipLimit_ > 0.0)
                {
                    clipLimit = static_cast<int>(clipLimit_ * tileSizeTotal / histSize);
                    clipLimit = std::max(clipLimit, 1);
                }

                clahe::calcLut(srcForLut, lut_, tilesX_, tilesY_, tileSize, clipLimit, lutScale);
                clahe::transform(src, dst, lut_, tilesX_, tilesY_, tileSize);
            }

            void CLAHE_Impl::setClipLimit(double clipLimit)
            {
                clipLimit_ = clipLimit;
            }

            double CLAHE_Impl::getClipLimit() const
            {
                return clipLimit_;
            }

            void CLAHE_Impl::setTilesGridSize(cv::Size tileGridSize)
            {
                tilesX_ = tileGridSize.width;
                tilesY_ = tileGridSize.height;
            }

            cv::Size CLAHE_Impl::getTilesGridSize() const
            {
                return cv::Size(tilesX_, tilesY_);
            }

            void CLAHE_Impl::collectGarbage()
            {
                srcExt_.release();
                lut_.release();
            }
        }

        cv::Ptr<cv::CLAHE> createCLAHE(double clipLimit, cv::Size tileGridSize)
        {
            return makePtr<CLAHE_Impl>(clipLimit, tileGridSize.width, tileGridSize.height);
        }

        //////////////////////////////////bilateralFilter////////////////////////////////////////////////////

        static void oclbilateralFilter_8u( const oclMat &src, oclMat &dst, int d,
                               double sigma_color, double sigma_space,
                               int borderType )
        {
            int cn = src.channels();
            int i, j, maxk, radius;

            CV_Assert( (src.channels() == 1 || src.channels() == 3) &&
                       src.type() == dst.type() && src.size() == dst.size() &&
                       src.data != dst.data );

            if ( sigma_color <= 0 )
                sigma_color = 1;
            if ( sigma_space <= 0 )
                sigma_space = 1;

            double gauss_color_coeff = -0.5 / (sigma_color * sigma_color);
            double gauss_space_coeff = -0.5 / (sigma_space * sigma_space);

            if ( d <= 0 )
                radius = cvRound(sigma_space * 1.5);
            else
                radius = d / 2;
            radius = MAX(radius, 1);
            d = radius * 2 + 1;

            oclMat temp;
            copyMakeBorder( src, temp, radius, radius, radius, radius, borderType );

            std::vector<float> _color_weight(cn * 256);
            std::vector<float> _space_weight(d * d);
            std::vector<int> _space_ofs(d * d);
            float *color_weight = &_color_weight[0];
            float *space_weight = &_space_weight[0];
            int *space_ofs = &_space_ofs[0];

            int dst_step_in_pixel = dst.step / dst.elemSize();
            int dst_offset_in_pixel = dst.offset / dst.elemSize();
            int temp_step_in_pixel = temp.step / temp.elemSize();

            // initialize color-related bilateral filter coefficients
            for( i = 0; i < 256 * cn; i++ )
                color_weight[i] = (float)std::exp(i * i * gauss_color_coeff);

            // initialize space-related bilateral filter coefficients
            for( i = -radius, maxk = 0; i <= radius; i++ )
                for( j = -radius; j <= radius; j++ )
                {
                    double r = std::sqrt((double)i * i + (double)j * j);
                    if ( r > radius )
                        continue;
                    space_weight[maxk] = (float)std::exp(r * r * gauss_space_coeff);
                    space_ofs[maxk++] = (int)(i * temp_step_in_pixel + j);
                }

            oclMat oclcolor_weight(1, cn * 256, CV_32FC1, color_weight);
            oclMat oclspace_weight(1, d * d, CV_32FC1, space_weight);
            oclMat oclspace_ofs(1, d * d, CV_32SC1, space_ofs);

            String kernelName = "bilateral";
            size_t localThreads[3]  = { 16, 16, 1 };
            size_t globalThreads[3] = { dst.cols, dst.rows, 1 };

            if ((dst.type() == CV_8UC1) && ((dst.offset & 3) == 0) && ((dst.cols & 3) == 0))
            {
                kernelName = "bilateral2";
                globalThreads[0] = dst.cols >> 2;
            }

            std::vector<std::pair<size_t , const void *> > args;
            args.push_back( std::make_pair( sizeof(cl_mem), (void *)&dst.data ));
            args.push_back( std::make_pair( sizeof(cl_mem), (void *)&temp.data ));
            args.push_back( std::make_pair( sizeof(cl_int), (void *)&dst.rows ));
            args.push_back( std::make_pair( sizeof(cl_int), (void *)&dst.cols ));
            args.push_back( std::make_pair( sizeof(cl_int), (void *)&maxk ));
            args.push_back( std::make_pair( sizeof(cl_int), (void *)&radius ));
            args.push_back( std::make_pair( sizeof(cl_int), (void *)&dst_step_in_pixel ));
            args.push_back( std::make_pair( sizeof(cl_int), (void *)&dst_offset_in_pixel ));
            args.push_back( std::make_pair( sizeof(cl_int), (void *)&temp_step_in_pixel ));
            args.push_back( std::make_pair( sizeof(cl_int), (void *)&temp.rows ));
            args.push_back( std::make_pair( sizeof(cl_int), (void *)&temp.cols ));
            args.push_back( std::make_pair( sizeof(cl_mem), (void *)&oclcolor_weight.data ));
            args.push_back( std::make_pair( sizeof(cl_mem), (void *)&oclspace_weight.data ));
            args.push_back( std::make_pair( sizeof(cl_mem), (void *)&oclspace_ofs.data ));

            openCLExecuteKernel(src.clCxt, &imgproc_bilateral, kernelName, globalThreads, localThreads, args, dst.oclchannels(), dst.depth());
        }

        void bilateralFilter(const oclMat &src, oclMat &dst, int radius, double sigmaclr, double sigmaspc, int borderType)
        {
            dst.create( src.size(), src.type() );
            if ( src.depth() == CV_8U )
                oclbilateralFilter_8u( src, dst, radius, sigmaclr, sigmaspc, borderType );
            else
                CV_Error(Error::StsUnsupportedFormat, "Bilateral filtering is only implemented for CV_8U images");
        }

    }
}
//////////////////////////////////mulSpectrums////////////////////////////////////////////////////
void cv::ocl::mulSpectrums(const oclMat &a, const oclMat &b, oclMat &c, int /*flags*/, float scale, bool conjB)
{
    CV_Assert(a.type() == CV_32FC2);
    CV_Assert(b.type() == CV_32FC2);

    c.create(a.size(), CV_32FC2);

    size_t lt[3]  = { 16, 16, 1 };
    size_t gt[3]  = { a.cols, a.rows, 1 };

    String kernelName = conjB ? "mulAndScaleSpectrumsKernel_CONJ":"mulAndScaleSpectrumsKernel";

    std::vector<std::pair<size_t , const void *> > args;
    args.push_back( std::make_pair( sizeof(cl_mem), (void *)&a.data ));
    args.push_back( std::make_pair( sizeof(cl_mem), (void *)&b.data ));
    args.push_back( std::make_pair( sizeof(cl_float), (void *)&scale));
    args.push_back( std::make_pair( sizeof(cl_mem), (void *)&c.data ));
    args.push_back( std::make_pair( sizeof(cl_int), (void *)&a.cols ));
    args.push_back( std::make_pair( sizeof(cl_int), (void *)&a.rows));
    args.push_back( std::make_pair( sizeof(cl_int), (void *)&a.step ));

    Context *clCxt = Context::getContext();
    openCLExecuteKernel(clCxt, &imgproc_mulAndScaleSpectrums, kernelName, gt, lt, args, -1, -1);
}
//////////////////////////////////convolve////////////////////////////////////////////////////
// ported from CUDA module
void cv::ocl::ConvolveBuf::create(Size image_size, Size templ_size)
{
    result_size = Size(image_size.width - templ_size.width + 1,
                       image_size.height - templ_size.height + 1);

    block_size = user_block_size;
    if (user_block_size.width == 0 || user_block_size.height == 0)
        block_size = estimateBlockSize(result_size, templ_size);

    dft_size.width  = 1 << int(ceil(std::log(block_size.width + templ_size.width - 1.) / std::log(2.)));
    dft_size.height = 1 << int(ceil(std::log(block_size.height + templ_size.height - 1.) / std::log(2.)));

    // CUFFT has hard-coded kernels for power-of-2 sizes (up to 8192),
    // see CUDA Toolkit 4.1 CUFFT Library Programming Guide
    //if (dft_size.width > 8192)
    dft_size.width = getOptimalDFTSize(block_size.width + templ_size.width - 1.);
    //if (dft_size.height > 8192)
    dft_size.height = getOptimalDFTSize(block_size.height + templ_size.height - 1.);

    // To avoid wasting time doing small DFTs
    dft_size.width = std::max(dft_size.width, 512);
    dft_size.height = std::max(dft_size.height, 512);

    image_block.create(dft_size, CV_32F);
    templ_block.create(dft_size, CV_32F);
    result_data.create(dft_size, CV_32F);

    //spect_len = dft_size.height * (dft_size.width / 2 + 1);
    image_spect.create(dft_size.height, dft_size.width / 2 + 1, CV_32FC2);
    templ_spect.create(dft_size.height, dft_size.width / 2 + 1, CV_32FC2);
    result_spect.create(dft_size.height, dft_size.width / 2 + 1, CV_32FC2);

    // Use maximum result matrix block size for the estimated DFT block size
    block_size.width = std::min(dft_size.width - templ_size.width + 1, result_size.width);
    block_size.height = std::min(dft_size.height - templ_size.height + 1, result_size.height);
}

Size cv::ocl::ConvolveBuf::estimateBlockSize(Size result_size, Size /*templ_size*/)
{
    int width = (result_size.width + 2) / 3;
    int height = (result_size.height + 2) / 3;
    width = std::min(width, result_size.width);
    height = std::min(height, result_size.height);
    return Size(width, height);
}

static void convolve_run_fft(const oclMat &image, const oclMat &templ, oclMat &result, bool ccorr, ConvolveBuf& buf)
{
#if defined HAVE_CLAMDFFT
    CV_Assert(image.type() == CV_32F);
    CV_Assert(templ.type() == CV_32F);

    buf.create(image.size(), templ.size());
    result.create(buf.result_size, CV_32F);

    Size& block_size = buf.block_size;
    Size& dft_size = buf.dft_size;

    oclMat& image_block = buf.image_block;
    oclMat& templ_block = buf.templ_block;
    oclMat& result_data = buf.result_data;

    oclMat& image_spect = buf.image_spect;
    oclMat& templ_spect = buf.templ_spect;
    oclMat& result_spect = buf.result_spect;

    oclMat templ_roi = templ;
    copyMakeBorder(templ_roi, templ_block, 0, templ_block.rows - templ_roi.rows, 0,
                   templ_block.cols - templ_roi.cols, 0, Scalar());

    cv::ocl::dft(templ_block, templ_spect, dft_size);

    // Process all blocks of the result matrix
    for (int y = 0; y < result.rows; y += block_size.height)
    {
        for (int x = 0; x < result.cols; x += block_size.width)
        {
            Size image_roi_size(std::min(x + dft_size.width, image.cols) - x,
                                std::min(y + dft_size.height, image.rows) - y);
            Rect roi0(x, y, image_roi_size.width, image_roi_size.height);

            oclMat image_roi(image, roi0);

            copyMakeBorder(image_roi, image_block, 0, image_block.rows - image_roi.rows,
                           0, image_block.cols - image_roi.cols, 0, Scalar());

            cv::ocl::dft(image_block, image_spect, dft_size);

            mulSpectrums(image_spect, templ_spect, result_spect, 0,
                                 1.f / dft_size.area(), ccorr);

            cv::ocl::dft(result_spect, result_data, dft_size, cv::DFT_INVERSE | cv::DFT_REAL_OUTPUT);

            Size result_roi_size(std::min(x + block_size.width, result.cols) - x,
                                 std::min(y + block_size.height, result.rows) - y);

            Rect roi1(x, y, result_roi_size.width, result_roi_size.height);
            Rect roi2(0, 0, result_roi_size.width, result_roi_size.height);

            oclMat result_roi(result, roi1);
            oclMat result_block(result_data, roi2);

            result_block.copyTo(result_roi);
        }
    }

#else
    CV_Error(Error::OpenCLNoAMDBlasFft, "OpenCL DFT is not implemented");
#define UNUSED(x) (void)(x);
    UNUSED(image) UNUSED(templ) UNUSED(result) UNUSED(ccorr) UNUSED(buf)
#undef UNUSED
#endif
}

static void convolve_run(const oclMat &src, const oclMat &temp1, oclMat &dst, String kernelName, const cv::ocl::ProgramEntry* source)
{
    CV_Assert(src.depth() == CV_32FC1);
    CV_Assert(temp1.depth() == CV_32F);
    CV_Assert(temp1.cols <= 17 && temp1.rows <= 17);

    dst.create(src.size(), src.type());

    CV_Assert(src.cols == dst.cols && src.rows == dst.rows);
    CV_Assert(src.type() == dst.type());

    size_t localThreads[3]  = { 16, 16, 1 };
    size_t globalThreads[3] = { dst.cols, dst.rows, 1 };

    int src_step = src.step / src.elemSize(), src_offset = src.offset / src.elemSize();
    int dst_step = dst.step / dst.elemSize(), dst_offset = dst.offset / dst.elemSize();
    int temp1_step = temp1.step / temp1.elemSize(), temp1_offset = temp1.offset / temp1.elemSize();

    std::vector<std::pair<size_t , const void *> > args;
    args.push_back( std::make_pair( sizeof(cl_mem), (void *)&src.data ));
    args.push_back( std::make_pair( sizeof(cl_mem), (void *)&temp1.data ));
    args.push_back( std::make_pair( sizeof(cl_mem), (void *)&dst.data ));
    args.push_back( std::make_pair( sizeof(cl_int), (void *)&src.rows ));
    args.push_back( std::make_pair( sizeof(cl_int), (void *)&src.cols ));
    args.push_back( std::make_pair( sizeof(cl_int), (void *)&src_step ));
    args.push_back( std::make_pair( sizeof(cl_int), (void *)&dst_step ));
    args.push_back( std::make_pair( sizeof(cl_int), (void *)&temp1_step ));
    args.push_back( std::make_pair( sizeof(cl_int), (void *)&temp1.rows ));
    args.push_back( std::make_pair( sizeof(cl_int), (void *)&temp1.cols ));
    args.push_back( std::make_pair( sizeof(cl_int), (void *)&src_offset ));
    args.push_back( std::make_pair( sizeof(cl_int), (void *)&dst_offset ));
    args.push_back( std::make_pair( sizeof(cl_int), (void *)&temp1_offset ));

    openCLExecuteKernel(src.clCxt, source, kernelName, globalThreads, localThreads, args, -1, dst.depth());
}

void cv::ocl::convolve(const oclMat &x, const oclMat &t, oclMat &y, bool ccorr)
{
    CV_Assert(x.depth() == CV_32F);
    CV_Assert(t.depth() == CV_32F);
    y.create(x.size(), x.type());
    String kernelName = "convolve";
    if(t.cols > 17 || t.rows > 17)
    {
        ConvolveBuf buf;
        convolve_run_fft(x, t, y, ccorr, buf);
    }
    else
    {
        CV_Assert(ccorr == false);
        convolve_run(x, t, y, kernelName, &imgproc_convolve);
    }
}
void cv::ocl::convolve(const oclMat &image, const oclMat &templ, oclMat &result, bool ccorr, ConvolveBuf& buf)
{
    result.create(image.size(), image.type());
    convolve_run_fft(image, templ, result, ccorr, buf);
}<|MERGE_RESOLUTION|>--- conflicted
+++ resolved
@@ -284,24 +284,6 @@
 
         static void resize_gpu( const oclMat &src, oclMat &dst, double fx, double fy, int interpolation)
         {
-<<<<<<< HEAD
-            CV_Assert( (src.channels() == dst.channels()) );
-            Context *clCxt = src.clCxt;
-            float ifx = 1. / fx;
-            float ify = 1. / fy;
-            double ifx_d = 1. / fx;
-            double ify_d = 1. / fy;
-            int srcStep_in_pixel = src.step1() / src.oclchannels();
-            int srcoffset_in_pixel = src.offset / src.elemSize();
-            int dstStep_in_pixel = dst.step1() / dst.oclchannels();
-            int dstoffset_in_pixel = dst.offset / dst.elemSize();
-
-            String kernelName;
-            if (interpolation == INTER_LINEAR)
-                kernelName = "resizeLN";
-            else if (interpolation == INTER_NEAREST)
-                kernelName = "resizeNN";
-=======
             float ifx = 1.f / fx, ify = 1.f / fy;
             int src_step = src.step / src.elemSize(), src_offset = src.offset / src.elemSize();
             int dst_step = dst.step / dst.elemSize(), dst_offset = dst.offset / dst.elemSize();
@@ -314,7 +296,6 @@
             const char * const typeMap[] = { "uchar", "uchar", "ushort", "ushort", "int", "int", "double" };
             const char * const channelMap[] = { "" , "", "2", "4", "4" };
             std::string buildOption = format("-D %s -D T=%s%s", interMap[interpolation], typeMap[dst.depth()], channelMap[dst.oclchannels()]);
->>>>>>> 7703b63c
 
             //TODO: improve this kernel
             size_t blkSizeX = 16, blkSizeY = 16;
@@ -331,59 +312,18 @@
             size_t localThreads[3] = { blkSizeX, blkSizeY, 1 };
 
             std::vector< std::pair<size_t, const void *> > args;
-<<<<<<< HEAD
-            if (interpolation == INTER_NEAREST)
-            {
-                args.push_back( std::make_pair(sizeof(cl_mem), (void *)&dst.data));
-                args.push_back( std::make_pair(sizeof(cl_mem), (void *)&src.data));
-                args.push_back( std::make_pair(sizeof(cl_int), (void *)&dstoffset_in_pixel));
-                args.push_back( std::make_pair(sizeof(cl_int), (void *)&srcoffset_in_pixel));
-                args.push_back( std::make_pair(sizeof(cl_int), (void *)&dstStep_in_pixel));
-                args.push_back( std::make_pair(sizeof(cl_int), (void *)&srcStep_in_pixel));
-                args.push_back( std::make_pair(sizeof(cl_int), (void *)&src.cols));
-                args.push_back( std::make_pair(sizeof(cl_int), (void *)&src.rows));
-                args.push_back( std::make_pair(sizeof(cl_int), (void *)&dst.cols));
-                args.push_back( std::make_pair(sizeof(cl_int), (void *)&dst.rows));
-                if (src.clCxt->supportsFeature(FEATURE_CL_DOUBLE))
-                {
-                    args.push_back( std::make_pair(sizeof(cl_double), (void *)&ifx_d));
-                    args.push_back( std::make_pair(sizeof(cl_double), (void *)&ify_d));
-                }
-                else
-                {
-                    args.push_back( std::make_pair(sizeof(cl_float), (void *)&ifx));
-                    args.push_back( std::make_pair(sizeof(cl_float), (void *)&ify));
-                }
-            }
-            else
-            {
-                args.push_back( std::make_pair(sizeof(cl_mem), (void *)&dst.data));
-                args.push_back( std::make_pair(sizeof(cl_mem), (void *)&src.data));
-                args.push_back( std::make_pair(sizeof(cl_int), (void *)&dstoffset_in_pixel));
-                args.push_back( std::make_pair(sizeof(cl_int), (void *)&srcoffset_in_pixel));
-                args.push_back( std::make_pair(sizeof(cl_int), (void *)&dstStep_in_pixel));
-                args.push_back( std::make_pair(sizeof(cl_int), (void *)&srcStep_in_pixel));
-                args.push_back( std::make_pair(sizeof(cl_int), (void *)&src.cols));
-                args.push_back( std::make_pair(sizeof(cl_int), (void *)&src.rows));
-                args.push_back( std::make_pair(sizeof(cl_int), (void *)&dst.cols));
-                args.push_back( std::make_pair(sizeof(cl_int), (void *)&dst.rows));
-                args.push_back( std::make_pair(sizeof(cl_float), (void *)&ifx));
-                args.push_back( std::make_pair(sizeof(cl_float), (void *)&ify));
-            }
-=======
-            args.push_back( make_pair(sizeof(cl_mem), (void *)&dst.data));
-            args.push_back( make_pair(sizeof(cl_mem), (void *)&src.data));
-            args.push_back( make_pair(sizeof(cl_int), (void *)&dst_offset));
-            args.push_back( make_pair(sizeof(cl_int), (void *)&src_offset));
-            args.push_back( make_pair(sizeof(cl_int), (void *)&dst_step));
-            args.push_back( make_pair(sizeof(cl_int), (void *)&src_step));
-            args.push_back( make_pair(sizeof(cl_int), (void *)&src.cols));
-            args.push_back( make_pair(sizeof(cl_int), (void *)&src.rows));
-            args.push_back( make_pair(sizeof(cl_int), (void *)&dst.cols));
-            args.push_back( make_pair(sizeof(cl_int), (void *)&dst.rows));
-            args.push_back( make_pair(sizeof(cl_float), (void *)&ifx));
-            args.push_back( make_pair(sizeof(cl_float), (void *)&ify));
->>>>>>> 7703b63c
+            args.push_back( std::make_pair(sizeof(cl_mem), (void *)&dst.data));
+            args.push_back( std::make_pair(sizeof(cl_mem), (void *)&src.data));
+            args.push_back( std::make_pair(sizeof(cl_int), (void *)&dst_offset));
+            args.push_back( std::make_pair(sizeof(cl_int), (void *)&src_offset));
+            args.push_back( std::make_pair(sizeof(cl_int), (void *)&dst_step));
+            args.push_back( std::make_pair(sizeof(cl_int), (void *)&src_step));
+            args.push_back( std::make_pair(sizeof(cl_int), (void *)&src.cols));
+            args.push_back( std::make_pair(sizeof(cl_int), (void *)&src.rows));
+            args.push_back( std::make_pair(sizeof(cl_int), (void *)&dst.cols));
+            args.push_back( std::make_pair(sizeof(cl_int), (void *)&dst.rows));
+            args.push_back( std::make_pair(sizeof(cl_float), (void *)&ifx));
+            args.push_back( std::make_pair(sizeof(cl_float), (void *)&ify));
 
             openCLExecuteKernel(src.clCxt, &imgproc_resize, kernelName, globalThreads, localThreads, args,
                                 ocn, depth, buildOption.c_str());
@@ -396,16 +336,8 @@
             CV_Assert(interpolation == INTER_LINEAR || interpolation == INTER_NEAREST);
             CV_Assert(dsize.area() > 0 || (fx > 0 && fy > 0));
 
-<<<<<<< HEAD
-            if (!(dsize == Size()) && (fx > 0 && fy > 0))
-                if (dsize.width != (int)(src.cols * fx) || dsize.height != (int)(src.rows * fy))
-                    CV_Error(Error::StsUnmatchedSizes, "invalid dsize and fx, fy!");
-
-            if ( dsize == Size() )
-=======
             if (dsize.area() == 0)
             {
->>>>>>> 7703b63c
                 dsize = Size(saturate_cast<int>(src.cols * fx), saturate_cast<int>(src.rows * fy));
                 CV_Assert(dsize.area() > 0);
             }
@@ -417,17 +349,7 @@
 
             dst.create(dsize, src.type());
 
-<<<<<<< HEAD
-            if ( interpolation == INTER_NEAREST || interpolation == INTER_LINEAR )
-            {
-                resize_gpu( src, dst, fx, fy, interpolation);
-                return;
-            }
-
-            CV_Error(Error::StsUnsupportedFormat, "Non-supported interpolation method");
-=======
             resize_gpu( src, dst, fx, fy, interpolation);
->>>>>>> 7703b63c
         }
 
         ////////////////////////////////////////////////////////////////////////
@@ -864,7 +786,6 @@
             int sum_offset = sum.offset / sum.elemSize();
             int sqsum_offset = sqsum.offset / sqsum.elemSize();
 
-<<<<<<< HEAD
             std::vector<std::pair<size_t , const void *> > args;
             args.push_back( std::make_pair( sizeof(cl_mem) , (void *)&src.data ));
             args.push_back( std::make_pair( sizeof(cl_mem) , (void *)&t_sum.data ));
@@ -875,24 +796,11 @@
             args.push_back( std::make_pair( sizeof(cl_int) , (void *)&src.cols ));
             args.push_back( std::make_pair( sizeof(cl_int) , (void *)&src.step ));
             args.push_back( std::make_pair( sizeof(cl_int) , (void *)&t_sum.step));
-=======
-            vector<pair<size_t , const void *> > args;
-            args.push_back( make_pair( sizeof(cl_mem) , (void *)&src.data ));
-            args.push_back( make_pair( sizeof(cl_mem) , (void *)&t_sum.data ));
-            args.push_back( make_pair( sizeof(cl_mem) , (void *)&t_sqsum.data ));
-            args.push_back( make_pair( sizeof(cl_int) , (void *)&offset ));
-            args.push_back( make_pair( sizeof(cl_int) , (void *)&pre_invalid ));
-            args.push_back( make_pair( sizeof(cl_int) , (void *)&src.rows ));
-            args.push_back( make_pair( sizeof(cl_int) , (void *)&src.cols ));
-            args.push_back( make_pair( sizeof(cl_int) , (void *)&src.step ));
-            args.push_back( make_pair( sizeof(cl_int) , (void *)&t_sum.step));
-            args.push_back( make_pair( sizeof(cl_int) , (void *)&t_sqsum.step));
->>>>>>> 7703b63c
+            args.push_back( std::make_pair( sizeof(cl_int) , (void *)&t_sqsum.step));
             size_t gt[3] = {((vcols + 1) / 2) * 256, 1, 1}, lt[3] = {256, 1, 1};
             openCLExecuteKernel(src.clCxt, &imgproc_integral, "integral_cols", gt, lt, args, -1, sdepth, build_option);
 
             args.clear();
-<<<<<<< HEAD
             args.push_back( std::make_pair( sizeof(cl_mem) , (void *)&t_sum.data ));
             args.push_back( std::make_pair( sizeof(cl_mem) , (void *)&t_sqsum.data ));
             args.push_back( std::make_pair( sizeof(cl_mem) , (void *)&sum.data ));
@@ -900,24 +808,11 @@
             args.push_back( std::make_pair( sizeof(cl_int) , (void *)&t_sum.rows ));
             args.push_back( std::make_pair( sizeof(cl_int) , (void *)&t_sum.cols ));
             args.push_back( std::make_pair( sizeof(cl_int) , (void *)&t_sum.step ));
+            args.push_back( std::make_pair( sizeof(cl_int) , (void *)&t_sqsum.step));
             args.push_back( std::make_pair( sizeof(cl_int) , (void *)&sum.step));
             args.push_back( std::make_pair( sizeof(cl_int) , (void *)&sqsum.step));
             args.push_back( std::make_pair( sizeof(cl_int) , (void *)&sum_offset));
             args.push_back( std::make_pair( sizeof(cl_int) , (void *)&sqsum_offset));
-=======
-            args.push_back( make_pair( sizeof(cl_mem) , (void *)&t_sum.data ));
-            args.push_back( make_pair( sizeof(cl_mem) , (void *)&t_sqsum.data ));
-            args.push_back( make_pair( sizeof(cl_mem) , (void *)&sum.data ));
-            args.push_back( make_pair( sizeof(cl_mem) , (void *)&sqsum.data ));
-            args.push_back( make_pair( sizeof(cl_int) , (void *)&t_sum.rows ));
-            args.push_back( make_pair( sizeof(cl_int) , (void *)&t_sum.cols ));
-            args.push_back( make_pair( sizeof(cl_int) , (void *)&t_sum.step ));
-            args.push_back( make_pair( sizeof(cl_int) , (void *)&t_sqsum.step));
-            args.push_back( make_pair( sizeof(cl_int) , (void *)&sum.step));
-            args.push_back( make_pair( sizeof(cl_int) , (void *)&sqsum.step));
-            args.push_back( make_pair( sizeof(cl_int) , (void *)&sum_offset));
-            args.push_back( make_pair( sizeof(cl_int) , (void *)&sqsum_offset));
->>>>>>> 7703b63c
             size_t gt2[3] = {t_sum.cols  * 32, 1, 1}, lt2[3] = {256, 1, 1};
             openCLExecuteKernel(src.clCxt, &imgproc_integral, "integral_rows", gt2, lt2, args, -1, sdepth, build_option);
         }
