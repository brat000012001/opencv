--- conflicted
+++ resolved
@@ -777,15 +777,6 @@
     cl_context_properties cps[3] = { CL_CONTEXT_PLATFORM, (cl_context_properties)(infoImpl.platform_id), 0 };
     cl_context clContext = clCreateContext(cps, 1, &infoImpl.device_id, NULL, NULL, &status);
     openCLVerifyCall(status);
-<<<<<<< HEAD
-#ifdef PRINT_KERNEL_RUN_TIME
-    cl_command_queue clCmdQueue = clCreateCommandQueue(clContext, infoImpl.device_id, CL_QUEUE_PROFILING_ENABLE, &status);
-#else /*PRINT_KERNEL_RUN_TIME*/
-    cl_command_queue clCmdQueue = clCreateCommandQueue(clContext, infoImpl.device_id, 0, &status);
-#endif /*PRINT_KERNEL_RUN_TIME*/
-    openCLVerifyCall(status);
-=======
->>>>>>> e88253cc
 
     ContextImpl* ctx = new ContextImpl(infoImpl, clContext);
     clReleaseContext(clContext);
