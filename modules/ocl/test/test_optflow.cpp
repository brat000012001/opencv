--- conflicted
+++ resolved
@@ -52,10 +52,7 @@
 using namespace cv::ocl;
 using namespace cvtest;
 using namespace testing;
-<<<<<<< HEAD
-=======
 using namespace std;
->>>>>>> 98d55f34
 
 //////////////////////////////////////////////////////
 // GoodFeaturesToTrack
@@ -144,11 +141,7 @@
 
 };
 
-<<<<<<< HEAD
-TEST_P(TVL1, DISABLED_Accuracy) // TODO implementations of TV1 in video module are different in 2.4 and master branches
-=======
-OCL_TEST_P(TVL1, Accuracy)
->>>>>>> 98d55f34
+OCL_TEST_P(TVL1, DISABLED_Accuracy) // TODO implementations of TV1 in video module are different in 2.4 and master branches
 {
     cv::Mat frame0 = readImage("gpu/opticalflow/rubberwhale1.png", cv::IMREAD_GRAYSCALE);
     ASSERT_FALSE(frame0.empty());
