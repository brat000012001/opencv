--- conflicted
+++ resolved
@@ -49,38 +49,6 @@
 #include "opencv2/dnn.hpp"
 #include "test_common.hpp"
 
-<<<<<<< HEAD
-namespace cv {
-namespace dnn {
-CV__DNN_INLINE_NS_BEGIN
-
-static inline void PrintTo(const cv::dnn::Backend& v, std::ostream* os)
-{
-    switch (v) {
-    case DNN_BACKEND_DEFAULT: *os << "DNN_BACKEND_DEFAULT"; return;
-    case DNN_BACKEND_HALIDE: *os << "DNN_BACKEND_HALIDE"; return;
-    case DNN_BACKEND_INFERENCE_ENGINE: *os << "DNN_BACKEND_INFERENCE_ENGINE"; return;
-    case DNN_BACKEND_OPENCV: *os << "DNN_BACKEND_OPENCV"; return;
-    } // don't use "default:" to emit compiler warnings
-    *os << "DNN_BACKEND_UNKNOWN(" << v << ")";
-}
-
-static inline void PrintTo(const cv::dnn::Target& v, std::ostream* os)
-{
-    switch (v) {
-    case DNN_TARGET_CPU: *os << "DNN_TARGET_CPU"; return;
-    case DNN_TARGET_OPENCL: *os << "DNN_TARGET_OPENCL"; return;
-    case DNN_TARGET_OPENCL_FP16: *os << "DNN_TARGET_OPENCL_FP16"; return;
-    case DNN_TARGET_MYRIAD: *os << "DNN_TARGET_MYRIAD"; return;
-    } // don't use "default:" to emit compiler warnings
-    *os << "DNN_TARGET_UNKNOWN(" << v << ")";
-}
-
-CV__DNN_INLINE_NS_END
-}} // namespace
-
-=======
->>>>>>> 351ee2e3
 namespace opencv_test {
 using namespace cv::dnn;
 
