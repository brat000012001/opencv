--- conflicted
+++ resolved
@@ -60,114 +60,6 @@
 
 #ifdef HAVE_INF_ENGINE
 
-<<<<<<< HEAD
-#if INF_ENGINE_VER_MAJOR_LT(INF_ENGINE_RELEASE_2018R5)
-class InfEngineBackendNet : public InferenceEngine::ICNNNetwork
-{
-public:
-    InfEngineBackendNet();
-
-    InfEngineBackendNet(InferenceEngine::CNNNetwork& net);
-
-    virtual void Release() CV_NOEXCEPT CV_OVERRIDE;
-
-    void setPrecision(InferenceEngine::Precision p) CV_NOEXCEPT;
-
-    virtual InferenceEngine::Precision getPrecision() CV_NOEXCEPT;
-
-    virtual InferenceEngine::Precision getPrecision() const CV_NOEXCEPT;
-
-    virtual void getOutputsInfo(InferenceEngine::OutputsDataMap &out) CV_NOEXCEPT /*CV_OVERRIDE*/;
-
-    virtual void getOutputsInfo(InferenceEngine::OutputsDataMap &out) const CV_NOEXCEPT /*CV_OVERRIDE*/;
-
-    virtual void getInputsInfo(InferenceEngine::InputsDataMap &inputs) CV_NOEXCEPT /*CV_OVERRIDE*/;
-
-    virtual void getInputsInfo(InferenceEngine::InputsDataMap &inputs) const CV_NOEXCEPT /*CV_OVERRIDE*/;
-
-    virtual InferenceEngine::InputInfo::Ptr getInput(const std::string &inputName) CV_NOEXCEPT;
-
-    virtual InferenceEngine::InputInfo::Ptr getInput(const std::string &inputName) const CV_NOEXCEPT;
-
-    virtual InferenceEngine::StatusCode serialize(const std::string &xmlPath, const std::string &binPath, InferenceEngine::ResponseDesc* resp) const CV_NOEXCEPT;
-
-    virtual void getName(char *pName, size_t len) CV_NOEXCEPT;
-
-    virtual void getName(char *pName, size_t len) const CV_NOEXCEPT;
-
-    virtual const std::string& getName() const CV_NOEXCEPT;
-
-    virtual size_t layerCount() CV_NOEXCEPT;
-
-    virtual size_t layerCount() const CV_NOEXCEPT;
-
-    virtual InferenceEngine::DataPtr& getData(const char *dname) CV_NOEXCEPT CV_OVERRIDE;
-
-    virtual void addLayer(const InferenceEngine::CNNLayerPtr &layer) CV_NOEXCEPT CV_OVERRIDE;
-
-    virtual InferenceEngine::StatusCode addOutput(const std::string &layerName,
-                                                  size_t outputIndex = 0,
-                                                  InferenceEngine::ResponseDesc *resp = nullptr) CV_NOEXCEPT;
-
-    virtual InferenceEngine::StatusCode getLayerByName(const char *layerName,
-                                                       InferenceEngine::CNNLayerPtr &out,
-                                                       InferenceEngine::ResponseDesc *resp) CV_NOEXCEPT;
-
-    virtual InferenceEngine::StatusCode getLayerByName(const char *layerName,
-                                                       InferenceEngine::CNNLayerPtr &out,
-                                                       InferenceEngine::ResponseDesc *resp) const CV_NOEXCEPT;
-
-    virtual void setTargetDevice(InferenceEngine::TargetDevice device) CV_NOEXCEPT CV_OVERRIDE;
-
-    virtual InferenceEngine::TargetDevice getTargetDevice() CV_NOEXCEPT;
-
-    virtual InferenceEngine::TargetDevice getTargetDevice() const CV_NOEXCEPT;
-
-    virtual InferenceEngine::StatusCode setBatchSize(const size_t size) CV_NOEXCEPT CV_OVERRIDE;
-
-    virtual InferenceEngine::StatusCode setBatchSize(size_t size, InferenceEngine::ResponseDesc* responseDesc) CV_NOEXCEPT;
-
-    virtual size_t getBatchSize() const CV_NOEXCEPT CV_OVERRIDE;
-
-    virtual InferenceEngine::StatusCode AddExtension(const InferenceEngine::IShapeInferExtensionPtr& extension, InferenceEngine::ResponseDesc* resp) CV_NOEXCEPT CV_OVERRIDE;
-    virtual InferenceEngine::StatusCode reshape(const InputShapes& inputShapes, InferenceEngine::ResponseDesc* resp) CV_NOEXCEPT CV_OVERRIDE;
-
-    void init(int targetId);
-
-    void addBlobs(const std::vector<Ptr<BackendWrapper> >& wrappers);
-
-    void forward();
-
-    bool isInitialized();
-
-private:
-    std::vector<InferenceEngine::CNNLayerPtr> layers;
-    InferenceEngine::InputsDataMap inputs;
-    InferenceEngine::OutputsDataMap outputs;
-    InferenceEngine::BlobMap inpBlobs;
-    InferenceEngine::BlobMap outBlobs;
-    InferenceEngine::BlobMap allBlobs;
-    InferenceEngine::TargetDevice targetDevice;
-    InferenceEngine::Precision precision;
-    InferenceEngine::InferenceEnginePluginPtr enginePtr;
-    InferenceEngine::InferencePlugin plugin;
-    InferenceEngine::ExecutableNetwork netExec;
-    InferenceEngine::InferRequest infRequest;
-    // In case of models from Model Optimizer we need to manage their lifetime.
-    InferenceEngine::CNNNetwork netOwner;
-    // There is no way to check if netOwner is initialized or not so we use
-    // a separate flag to determine if the model has been loaded from IR.
-    bool hasNetOwner;
-
-    std::string name;
-
-    void initPlugin(InferenceEngine::ICNNNetwork& net);
-};
-
-#else  // IE < R5
-
-=======
->>>>>>> 1f519eea
 class InfEngineBackendNet
 {
 public:
