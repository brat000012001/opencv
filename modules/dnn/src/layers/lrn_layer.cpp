/*M///////////////////////////////////////////////////////////////////////////////////////
//
//  IMPORTANT: READ BEFORE DOWNLOADING, COPYING, INSTALLING OR USING.
//
//  By downloading, copying, installing or using the software you agree to this license.
//  If you do not agree to this license, do not download, install,
//  copy or use the software.
//
//
//                           License Agreement
//                For Open Source Computer Vision Library
//
// Copyright (C) 2013, OpenCV Foundation, all rights reserved.
// Copyright (C) 2017, Intel Corporation, all rights reserved.
// Third party copyrights are property of their respective owners.
//
// Redistribution and use in source and binary forms, with or without modification,
// are permitted provided that the following conditions are met:
//
//   * Redistribution's of source code must retain the above copyright notice,
//     this list of conditions and the following disclaimer.
//
//   * Redistribution's in binary form must reproduce the above copyright notice,
//     this list of conditions and the following disclaimer in the documentation
//     and/or other materials provided with the distribution.
//
//   * The name of the copyright holders may not be used to endorse or promote products
//     derived from this software without specific prior written permission.
//
// This software is provided by the copyright holders and contributors "as is" and
// any express or implied warranties, including, but not limited to, the implied
// warranties of merchantability and fitness for a particular purpose are disclaimed.
// In no event shall the Intel Corporation or contributors be liable for any direct,
// indirect, incidental, special, exemplary, or consequential damages
// (including, but not limited to, procurement of substitute goods or services;
// loss of use, data, or profits; or business interruption) however caused
// and on any theory of liability, whether in contract, strict liability,
// or tort (including negligence or otherwise) arising in any way out of
// the use of this software, even if advised of the possibility of such damage.
//
//M*/

#include "../precomp.hpp"
#include "layers_common.hpp"
#include "../op_halide.hpp"
#include "../op_inf_engine.hpp"
#include "../op_vkcom.hpp"
#include "opencv2/imgproc.hpp"
#include "opencv2/dnn/shape_utils.hpp"
#include "opencv2/core/hal/hal.hpp"
#include <algorithm>

#ifdef HAVE_OPENCL
#include "opencl_kernels_dnn.hpp"
using namespace cv::dnn::ocl4dnn;
#endif

namespace cv
{
namespace dnn
{

class LRNLayerImpl CV_FINAL : public LRNLayer
{
public:
    LRNLayerImpl(const LayerParams& params)
    {
        setParamsFrom(params);
        type = -1;
        String nrmType = params.get<String>("norm_region", "ACROSS_CHANNELS");
        if (nrmType == "ACROSS_CHANNELS")
            type = CHANNEL_NRM;
        else if (nrmType == "WITHIN_CHANNEL")
            type = SPATIAL_NRM;
        else
            CV_Error(Error::StsBadArg, "Unknown region type \"" + nrmType + "\"");

        size = params.get<int>("local_size", 5);
        if (size % 2 != 1 || size <= 0)
            CV_Error(Error::StsBadArg, "LRN layer supports only positive odd values for local_size");

        alpha = params.get<double>("alpha", 1);
        beta = params.get<double>("beta", 0.75);
        bias = params.get<double>("bias", 1);
        normBySize = params.get<bool>("norm_by_size", true);
    }

#ifdef HAVE_OPENCL
    Ptr<OCL4DNNLRN<float> > lrnOp;
#endif

    virtual bool supportBackend(int backendId) CV_OVERRIDE
    {
        if (backendId == DNN_BACKEND_INFERENCE_ENGINE)
<<<<<<< HEAD
            return bias == 1;
        return backendId == DNN_BACKEND_OPENCV ||
               backendId == DNN_BACKEND_HALIDE ||
               (backendId == DNN_BACKEND_VKCOM && haveVulkan() && (size % 2 == 1) && (type == CHANNEL_NRM));
=======
            return bias == (int)bias;
        return backendId == DNN_BACKEND_OPENCV || backendId == DNN_BACKEND_HALIDE;
>>>>>>> 163d5e4d
    }

#ifdef HAVE_OPENCL
    virtual void finalize(InputArrayOfArrays, OutputArrayOfArrays) CV_OVERRIDE
    {
        lrnOp.release();
    }

    bool forward_ocl(InputArrayOfArrays inps, OutputArrayOfArrays outs, OutputArrayOfArrays internals)
    {
        std::vector<UMat> inputs;
        std::vector<UMat> outputs;

        bool use_half = (inps.depth() == CV_16S);
        inps.getUMatVector(inputs);
        outs.getUMatVector(outputs);

        if (lrnOp.empty())
        {
            OCL4DNNLRNConfig config;
            config.lrn_type = type == CHANNEL_NRM ?
                              LRNParameter_NormRegion_ACROSS_CHANNELS :
                              LRNParameter_NormRegion_WITHIN_CHANNEL;

            CHECK_EQ(size % 2, 1)<< "LRN only supports odd values for local_size";
            config.local_size = size;
            config.alpha = alpha;
            config.beta = beta;
            config.k = bias;
            CHECK_EQ(4, inputs[0].dims) << "Input must have 4 axes, "
                     << "corresponding to (num, channels, height, width)";
            config.batch_size = inputs[0].size[0];
            config.channels = inputs[0].size[1];
            config.height = inputs[0].size[2];
            config.width = inputs[0].size[3];
            config.norm_by_size = normBySize;
            config.use_half = use_half;

            lrnOp = Ptr<OCL4DNNLRN<float> >(new OCL4DNNLRN<float>(config));
        }

        if (!lrnOp->Forward(inputs[0], outputs[0]))
            return false;

        return true;
    }
#endif

    void forward(InputArrayOfArrays inputs_arr, OutputArrayOfArrays outputs_arr, OutputArrayOfArrays internals_arr) CV_OVERRIDE
    {
        CV_TRACE_FUNCTION();
        CV_TRACE_ARG_VALUE(name, "name", name.c_str());

        CV_Assert(inputs_arr.total() == outputs_arr.total());

        CV_OCL_RUN(IS_DNN_OPENCL_TARGET(preferableTarget),
                   forward_ocl(inputs_arr, outputs_arr, internals_arr))

        if (inputs_arr.depth() == CV_16S)
        {
            forward_fallback(inputs_arr, outputs_arr, internals_arr);
            return;
        }

        std::vector<Mat> inputs, outputs;
        inputs_arr.getMatVector(inputs);
        outputs_arr.getMatVector(outputs);

        CV_Assert(inputs.size() == outputs.size());

        for (int i = 0; i < inputs.size(); i++)
        {
            CV_Assert(inputs[i].dims == 4);

            Mat &src = inputs[i];
            Mat &dst = outputs[i];

            switch (type)
            {
                case CHANNEL_NRM:
                    channelNormalization(src, dst);
                    break;
                case SPATIAL_NRM:
                    spatialNormalization(src, dst);
                    break;
                default:
                    CV_Error(Error::StsNotImplemented, "Unimplemented mode of LRN layer");
                    break;
            }
        }
    }

    class ChannelLRN : public ParallelLoopBody
    {
    public:
        ChannelLRN(const float* src, float* dst, int channels, int ksize,
                   float alpha1, float bias1, float beta1,
                   size_t planeSize, int nsamples, int nstripes)
        {
            src_ = src; dst_ = dst;
            channels_ = channels;
            ksize_ = ksize;
            alpha1_ = alpha1; bias1_ = bias1; beta1_ = beta1;
            planeSize_ = planeSize; nsamples_ = nsamples; nstripes_ = nstripes;
        }

        void operator()(const Range& r) const CV_OVERRIDE
        {
            int nsamples = nsamples_, nstripes = nstripes_;
            size_t planeSize = planeSize_, planeSize_n = planeSize * nsamples;
            size_t elemsPerStripe = (planeSize_n + nstripes - 1)/nstripes;
            size_t rstart = r.start*elemsPerStripe;
            size_t rend = r.end == nstripes ? planeSize_n : r.end*elemsPerStripe;
            rstart = std::min(rstart, planeSize_n);
            rend = std::min(rend, planeSize_n);
            float alpha1 = alpha1_, bias1 = bias1_, beta1 = beta1_;
            int k, channels = channels_, ksize = ksize_;

            AutoBuffer<float> buf_((channels + ksize + 1)*2);
            float* acc = buf_.data();
            float* buf = acc + channels + ksize + 1;
            for( k = 0; k <= ksize; k++ )
                buf[-k-1] = buf[channels + k] = 0.f;

            for( size_t ofs = rstart; ofs < rend; )
            {
                int sampleIdx = (int)(ofs/planeSize);
                if( sampleIdx >= nsamples )
                    break;
                size_t ofs0 = ofs - sampleIdx*planeSize;
                size_t ofs1 = std::min(planeSize - ofs0, rend - ofs) + ofs;
                const float* src = src_ + sampleIdx*planeSize*channels + ofs0;
                float* dst = dst_ + sampleIdx*planeSize*channels + ofs0;

                for( ; ofs < ofs1; ofs++, src++, dst++ )
                {
                    for( k = 0; k < channels; k++ )
                        buf[k] = src[k*planeSize];
                    float s = 0;
                    for( k = 0; k < ksize; k++ )
                        s += buf[k]*buf[k];
                    for( k = 0; k < channels; k++ )
                    {
                        float x1 = buf[k + ksize];
                        float x0 = buf[k - ksize - 1];
                        s = std::max(s + (x1 + x0)*(x1 - x0), 0.f);
                        acc[k] = (float)(alpha1*s + bias1);
                    }

                    hal::log32f(acc, acc, channels);
                    for( k = 0; k < channels; k++ )
                        acc[k] *= beta1;
                    hal::exp32f(acc, acc, channels);

                    for( k = 0; k < channels; k++ )
                        dst[k*planeSize] = buf[k]*acc[k];
                }
            }
        }

        const float* src_;
        float* dst_;
        float alpha1_, bias1_, beta1_;
        size_t planeSize_;
        int channels_, ksize_, nsamples_, nstripes_;
    };

    void channelNormalization(Mat &srcBlob, Mat &dstBlob)
    {
        int num = srcBlob.size[0];
        int channels = srcBlob.size[1];
        int ksize = (size - 1) / 2;
        int sizeNormFactor = normBySize ? size : 1;
        size_t planeSize = srcBlob.size[2]*srcBlob.size[3];

        int nstripes = std::max(getNumThreads(), 1);

        ChannelLRN clrn(srcBlob.ptr<float>(), dstBlob.ptr<float>(), channels,
                        ksize, alpha/sizeNormFactor, bias, -beta, planeSize, num, nstripes);
        parallel_for_(Range(0, nstripes), clrn, nstripes);
    }

    void sqrBoxFilter_(const Mat &src, Mat &dst)
    {
        Mat srcRawWrapper(src.rows, src.cols, src.type(), src.data, src.step[0]);
        cv::sqrBoxFilter(srcRawWrapper, dst, dst.depth(), Size(size, size), Point(-1, -1), false, BORDER_CONSTANT);
    }

    void spatialNormalization(Mat &srcBlob, Mat &dstBlob)
    {
        int num = srcBlob.size[0];
        int channels = srcBlob.size[1];
        int sizeNormFactor = normBySize ? size*size : 1;

        Mat srcMat = srcBlob;
        Mat dstMat = dstBlob;

        for (int n = 0; n < num; n++)
        {
            for (int cn = 0; cn < channels; cn++)
            {
                Mat src = getPlane(srcMat, n, cn);
                Mat dst = getPlane(dstMat, n, cn);

                sqrBoxFilter_(src, dst);

                dst.convertTo(dst, dst.type(), alpha/sizeNormFactor, bias);
                cv::pow(dst, beta, dst);
                cv::divide(src, dst, dst);
            }
        }
    }

    virtual Ptr<BackendNode> initVkCom(const std::vector<Ptr<BackendWrapper> > &inputs) CV_OVERRIDE
    {
#ifdef HAVE_VULKAN
        std::shared_ptr<vkcom::OpBase> op(new vkcom::OpLRN(size / 2, bias, alpha, beta, normBySize));
        return Ptr<BackendNode>(new VkComBackendNode(inputs, op));
#endif
        return Ptr<BackendNode>();
    }

    virtual Ptr<BackendNode> initHalide(const std::vector<Ptr<BackendWrapper> > &inputs) CV_OVERRIDE
    {
#ifdef HAVE_HALIDE
        float alphaSize = alpha;
        if (normBySize)
            alphaSize /= (type == CHANNEL_NRM ? size : size * size);
        int width, height, channels, numImgs;
        Halide::Buffer<float> inputBuffer = halideBuffer(inputs[0]);
        getCanonicalSize(inputBuffer, &width, &height, &channels, &numImgs);

        Halide::Var x("x"), y("y"), c("c"), n("n");
        Halide::Func top = (name.empty() ? Halide::Func() : Halide::Func(name));
        Halide::Func padded_sq(name + "_padded_sq");
        Halide::Func sq("sq");
        sq(x, y, c, n) = inputBuffer(x, y, c, n) * inputBuffer(x, y, c, n);

        Halide::Func bounded =
            Halide::BoundaryConditions::constant_exterior(sq, 0, 0, width,
                                                          0, height,
                                                          0, channels,
                                                          0, numImgs);
        padded_sq(x, y, c, n) = bounded(x, y, c, n);

        Halide::Expr base;
        if (type == CHANNEL_NRM)
        {
            Halide::RDom r((1 - size) / 2, size);
            base = alphaSize * sum(padded_sq(x, y, c + r, n));
        }
        else  // SPATIAL_NRM
        {
            Halide::RDom r((1 - size) / 2, size, (1 - size) / 2, size);
            base = alphaSize * sum(padded_sq(x + r.x, y + r.y, c, n));
        }
        base += static_cast<float>(bias);
        top(x, y, c, n) = inputBuffer(x, y, c, n) / pow(base, beta);
        return Ptr<BackendNode>(new HalideBackendNode({ padded_sq, top }));
#endif  // HAVE_HALIDE
        return Ptr<BackendNode>();
    }

    virtual void applyHalideScheduler(Ptr<BackendNode>& node,
                                      const std::vector<Mat*> &inputs,
                                      const std::vector<Mat> &outputs,
                                      int targetId) const CV_OVERRIDE
    {
#ifdef  HAVE_HALIDE
        if (targetId != DNN_TARGET_CPU)
        {
            Layer::applyHalideScheduler(node, inputs, outputs, targetId);
            return;
        }
        int outW, outH, outC, outN;
        getCanonicalSize(outputs[0].size, &outW, &outH, &outC, &outN);

        Halide::Var x("x"), y("y"), c("c"), n("n"), yo("yo"), yi("yi"), tile("tile");
        Halide::Func& top = node.dynamicCast<HalideBackendNode>()->funcs[1];
        Halide::Func& padded_sq = node.dynamicCast<HalideBackendNode>()->funcs[0];

        if (outW < 8 || outH <= 2)
            return;

        top.reorder(x, c, y, n)
           .split(y, yo, yi, 2)
           .fuse(yo, n, tile)
           .parallel(tile)
           .unroll(yi)
           .vectorize(x, 8);
        padded_sq.store_at(top, tile)
                 .compute_at(top, yi);
#endif  // HAVE_HALIDE
    }

    virtual Ptr<BackendNode> initInfEngine(const std::vector<Ptr<BackendWrapper> >&) CV_OVERRIDE
    {
#ifdef HAVE_INF_ENGINE
        float alphaSize = alpha;
        if (!normBySize)
            alphaSize *= (type == SPATIAL_NRM ? size*size : size);
#if INF_ENGINE_VER_MAJOR_GE(INF_ENGINE_RELEASE_2018R5)
        InferenceEngine::Builder::NormLayer ieLayer(name);
        ieLayer.setSize(size);
        ieLayer.setAlpha(alphaSize);
        ieLayer.setBeta(beta);
        ieLayer.setAcrossMaps(type == CHANNEL_NRM);

        InferenceEngine::Builder::Layer l = ieLayer;
        l.getParameters()["k"] = bias;
        return Ptr<BackendNode>(new InfEngineBackendNode(l));
#else
        InferenceEngine::LayerParams lp;
        lp.name = name;
        lp.type = "Norm";
        lp.precision = InferenceEngine::Precision::FP32;
        std::shared_ptr<InferenceEngine::NormLayer> ieLayer(new InferenceEngine::NormLayer(lp));

        ieLayer->_size = size;
        ieLayer->_k = (int)bias;
        ieLayer->_beta = beta;
        ieLayer->_alpha = alphaSize;
        ieLayer->_isAcrossMaps = (type == CHANNEL_NRM);
        return Ptr<BackendNode>(new InfEngineBackendNode(ieLayer));
#endif
#endif  // HAVE_INF_ENGINE
        return Ptr<BackendNode>();
    }

    virtual int64 getFLOPS(const std::vector<MatShape> &inputs,
                           const std::vector<MatShape> &outputs) const CV_OVERRIDE
    {
        CV_UNUSED(outputs); // suppress unused variable warning
        CV_Assert(inputs.size() > 0);
        long flops = 0;

        for(int i = 0; i < inputs.size(); i++)
        {
            if (type == CHANNEL_NRM)
            {
                int channels = inputs[i][1];
                int ksize = (size - 1) / 2;

                flops += inputs[i][0]*(std::min(ksize, channels)*2*total(inputs[i], 2) + channels*4*total(inputs[i], 2));

                if (ksize < channels)
                {
                    flops += (size + 2*(channels - size))*total(inputs[i], 2);
                }
            }
            else
            {
                flops += total(inputs[i])*(2*size*size + 2);
            }
        }
        return flops;
    }

private:
    enum Type
    {
        CHANNEL_NRM,
        SPATIAL_NRM
    };
};

Ptr<LRNLayer> LRNLayer::create(const LayerParams& params)
{
    return Ptr<LRNLayer>(new LRNLayerImpl(params));
}

}
}<|MERGE_RESOLUTION|>--- conflicted
+++ resolved
@@ -92,15 +92,10 @@
     virtual bool supportBackend(int backendId) CV_OVERRIDE
     {
         if (backendId == DNN_BACKEND_INFERENCE_ENGINE)
-<<<<<<< HEAD
-            return bias == 1;
+            return bias == (int)bias;
         return backendId == DNN_BACKEND_OPENCV ||
                backendId == DNN_BACKEND_HALIDE ||
                (backendId == DNN_BACKEND_VKCOM && haveVulkan() && (size % 2 == 1) && (type == CHANNEL_NRM));
-=======
-            return bias == (int)bias;
-        return backendId == DNN_BACKEND_OPENCV || backendId == DNN_BACKEND_HALIDE;
->>>>>>> 163d5e4d
     }
 
 #ifdef HAVE_OPENCL
