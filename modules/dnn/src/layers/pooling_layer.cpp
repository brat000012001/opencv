--- conflicted
+++ resolved
@@ -178,15 +178,15 @@
 #endif
         }
         else
-            return (kernel_size.empty() || kernel_size.size() == 2) && (backendId == DNN_BACKEND_OPENCV ||
+        {
+            if (!kernel_size.empty() && kernel_size.size() != 2)  // TODO Support Pooling3D
+                return false;
+            return backendId == DNN_BACKEND_OPENCV ||
                    (backendId == DNN_BACKEND_HALIDE && haveHalide() &&
-<<<<<<< HEAD
                        (type == MAX || (type == AVE && !pad_t && !pad_l && !pad_b && !pad_r))) ||
                    (backendId == DNN_BACKEND_VKCOM && haveVulkan() &&
                        (type == MAX || type == AVE));
-=======
-                   (type == MAX || (type == AVE && !pad_t && !pad_l && !pad_b && !pad_r))));
->>>>>>> 163d5e4d
+        }
     }
 
 #ifdef HAVE_OPENCL
